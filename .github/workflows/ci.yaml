name: ci
on: pull_request

jobs:
  format_and_lint:
    name: notebook format and lint
    runs-on: ubuntu-latest
    steps:
    - name: Set up Python
<<<<<<< HEAD
      uses: actions/setup-python@v4
=======
      uses: actions/setup-python@v3
      with:
        python-version: '3.x'      
>>>>>>> 4851457e
    - name: Fetch pull request branch
      uses: actions/checkout@v3
      with:
        fetch-depth: 0      
    - name: Fetch base main branch
      run: git fetch -u "$GITHUB_SERVER_URL/$GITHUB_REPOSITORY" main:main
    - name: Install requirements
      run: python3 -m pip install -U -r .github/workflows/linter/requirements.txt
    - name: Format and lint notebooks
      run: |
        set +e

        .github/workflows/linter/run_linter.sh -t
        RTN=$?

        if [ "$RTN" != "0" ]; then
          echo "There were problems formatting/linting the notebooks."
          echo "Please run the following commands locally from the root directory to attempt to autofix the issues:"
          echo ""
          echo "python3 -m pip install -U -r .github/workflows/linter/requirements.txt"
          echo ".github/workflows/linter/run_linter.sh"
          echo ""
          echo "If it can't be autofixed, please fix them manually."
          echo "Then, commit the fixes and push again."
          exit 1
        fi<|MERGE_RESOLUTION|>--- conflicted
+++ resolved
@@ -7,13 +7,9 @@
     runs-on: ubuntu-latest
     steps:
     - name: Set up Python
-<<<<<<< HEAD
       uses: actions/setup-python@v4
-=======
-      uses: actions/setup-python@v3
       with:
         python-version: '3.x'      
->>>>>>> 4851457e
     - name: Fetch pull request branch
       uses: actions/checkout@v3
       with:
