--- conflicted
+++ resolved
@@ -114,15 +114,6 @@
 
 
 def _get_notebook_python_version(notebook_path: str) -> str:
-<<<<<<< HEAD
-  """
-  Get the python version for running the notebook if it is specified in
-  the notebbok.
-  """
-  python_version = "3.9"
-
-  return python_version
-=======
     """
     Get the python version for running the notebook if it is specified in
     the notebook.
@@ -142,7 +133,7 @@
         util.download_file(
             bucket_name=bucket_name, blob_name=prefix, destination_file=notebook_source
         )
-    
+
     file = open(file_name) # Open the ipynb file that is passed in
     src = file.read() # Read the file in
     j = json.loads(src) # Parse the JSON into an object
@@ -153,7 +144,6 @@
                 python_version = match[1]
 
     return python_version
->>>>>>> 9899309c
 
 def _create_tag(filepath: str) -> str:
     tag = os.path.basename(os.path.normpath(filepath))
