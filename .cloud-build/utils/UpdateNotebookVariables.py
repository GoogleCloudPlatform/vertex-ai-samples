--- conflicted
+++ resolved
@@ -36,11 +36,7 @@
 def get_updated_value(content: str, variable_name: str, variable_value: str) -> str:
     return re.sub(
         rf"({variable_name}.*? = .*?[\",\'])\[.+?\]([\",\'].*?)",
-<<<<<<< HEAD
-        rf"\1{variable_value}\2",
-=======
         rf"\g<1>{variable_value}\g<2>",
->>>>>>> 471c5713
         content,
         flags=re.M,
     )
@@ -84,10 +80,7 @@
     )
     assert new_content == 'REGION = "us-central1"  # @param {type:"string"}'
 
-<<<<<<< HEAD
-=======
 
->>>>>>> 471c5713
 def test_region_equal_equals_ignore():
     # Tests that == is ignored
     new_content = get_updated_value(
@@ -95,9 +88,6 @@
         variable_name="REGION",
         variable_value="us-central1",
     )
-<<<<<<< HEAD
-    assert new_content == 'REGION == "[your-region]"  # @param {type:"string"}'
-=======
     assert new_content == 'REGION == "[your-region]"  # @param {type:"string"}'
 
 
@@ -106,10 +96,9 @@
     new_content = get_updated_value(
         content='SERVICE_ACCOUNT = "[your-service-account]"  # @param {type:"string"}',
         variable_name="SERVICE_ACCOUNT",
-        variable_value="1012616486416-compute@developer.gserviceaccount.com",
+        variable_value="12345-compute@developer.gserviceaccount.com",
     )
     assert (
         new_content
-        == 'SERVICE_ACCOUNT = "1012616486416-compute@developer.gserviceaccount.com"  # @param {type:"string"}'
-    )
->>>>>>> 471c5713
+        == 'SERVICE_ACCOUNT = "12345-compute@developer.gserviceaccount.com"  # @param {type:"string"}'
+    )