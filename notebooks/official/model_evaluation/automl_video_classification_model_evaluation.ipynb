{
  "cells": [
    {
      "cell_type": "code",
      "execution_count": null,
      "metadata": {
        "id": "copyright"
      },
      "outputs": [],
      "source": [
        "# Copyright 2022 Google LLC\n",
        "#\n",
        "# Licensed under the Apache License, Version 2.0 (the \"License\");\n",
        "# you may not use this file except in compliance with the License.\n",
        "# You may obtain a copy of the License at\n",
        "#\n",
        "#     https://www.apache.org/licenses/LICENSE-2.0\n",
        "#\n",
        "# Unless required by applicable law or agreed to in writing, software\n",
        "# distributed under the License is distributed on an \"AS IS\" BASIS,\n",
        "# WITHOUT WARRANTIES OR CONDITIONS OF ANY KIND, either express or implied.\n",
        "# See the License for the specific language governing permissions and\n",
        "# limitations under the License."
      ]
    },
    {
      "cell_type": "markdown",
      "metadata": {
        "id": "title"
      },
      "source": [
        "# Vertex AI Pipelines: Evaluating batch prediction results from AutoML Video classification model\n",
        "\n",
        "<table align=\"left\">\n",
        "\n",
        "  <td>\n",
        "    <a href=\"https://colab.research.google.com/github/GoogleCloudPlatform/vertex-ai-samples/blob/main/notebooks/official/model_evaluation/automl_video_classification_model_evaluation.ipynb\">\n",
        "      <img src=\"https://cloud.google.com/ml-engine/images/colab-logo-32px.png\" alt=\"Colab logo\"> Run in Colab\n",
        "    </a>\n",
        "  </td>\n",
        "  <td>\n",
        "    <a href=\"https://github.com/GoogleCloudPlatform/vertex-ai-samples/blob/main/notebooks/official/model_evaluation/automl_video_classification_model_evaluation.ipynb\">\n",
        "      <img src=\"https://cloud.google.com/ml-engine/images/github-logo-32px.png\" alt=\"GitHub logo\">\n",
        "      View on GitHub\n",
        "    </a>\n",
        "  </td>\n",
        "  <td>\n",
        "    <a href=\"https://console.cloud.google.com/vertex-ai/workbench/deploy-notebook?download_url=https://raw.githubusercontent.com/GoogleCloudPlatform/vertex-ai-samples/main/notebooks/official/model_evaluation/automl_video_classification_model_evaluation.ipynb\">\n",
        "      <img src=\"https://lh3.googleusercontent.com/UiNooY4LUgW_oTvpsNhPpQzsstV5W8F7rYgxgGBD85cWJoLmrOzhVs_ksK_vgx40SHs7jCqkTkCk=e14-rj-sc0xffffff-h130-w32\" alt=\"Vertex AI logo\">\n",
        "      Open in Vertex AI Workbench\n",
        "    </a>\n",
        "  </td>                                                                                               \n",
        "</table>"
      ]
    },
    {
      "cell_type": "markdown",
      "metadata": {
        "id": "098dd9090e65"
      },
      "source": [
        "## Overview\n",
        "\n",
        "This notebook demonstrates how to use the Vertex AI classification model evaluation component to evaluate an AutoML video classification model. Model evaluation helps you determine your model performance based on the evaluation metrics and improve the model if necessary. "
      ]
    },
    {
      "cell_type": "markdown",
      "metadata": {
        "id": "objective:automl,training,batch_prediction"
      },
      "source": [
        "### Objective\n",
        "\n",
        "In this tutorial, you learn how to train a Vertex AI AutoML Video classification model and learn how to evaluate it through a Vertex AI pipeline job using `google_cloud_pipeline_components`:\n",
        "\n",
        "This tutorial uses the following Google Cloud ML services and resources:\n",
        "\n",
        "- Vertex AI `Datasets`\n",
        "- Vertex AI `Training`(AutoML Video Classification) \n",
        "- Vertex AI `Model Registry`\n",
        "- Vertex AI `Pipelines`\n",
        "- Vertex AI `Batch Predictions`\n",
        "\n",
        "\n",
        "\n",
        "The steps performed include:\n",
        "\n",
        "- Create a `Vertex AI Dataset`.\n",
        "- Train a Automl Video Classification model on the `Vertex AI Dataset` resource.\n",
        "- Import the trained `AutoML Vertex AI Model resource` into the pipeline.\n",
        "- Run a batch prediction job inside the pipeline.\n",
        "- Evaulate the AutoML model using the classification evaluation component.\n",
        "- Import the classification metrics to the AutoML Vertex AI Model resource."
      ]
    },
    {
      "cell_type": "markdown",
      "metadata": {
        "id": "dataset:hmdb,vcn"
      },
      "source": [
        "### Dataset\n",
        "\n",
        "The dataset used for this tutorial is the golf swing recognition portion of the [Human Motion dataset from MIT](http://cbcl.mit.edu/publications/ps/Kuehne_etal_iccv11.pdf). The version of the dataset you use in this tutorial is stored in a public Cloud Storage bucket. The trained model predicts the start frame where a golf swing begins.\n"
      ]
    },
    {
      "cell_type": "markdown",
      "metadata": {
        "id": "costs"
      },
      "source": [
        "### Costs\n",
        "\n",
        "This tutorial uses billable components of Google Cloud:\n",
        "\n",
        "* Vertex AI\n",
        "* Cloud Storage\n",
        "\n",
        "Learn about [Vertex AI\n",
        "pricing](https://cloud.google.com/vertex-ai/pricing) and [Cloud Storage\n",
        "pricing](https://cloud.google.com/storage/pricing), and use the [Pricing\n",
        "Calculator](https://cloud.google.com/products/calculator/)\n",
        "to generate a cost estimate based on your projected usage."
      ]
    },
    {
      "cell_type": "markdown",
      "metadata": {
        "id": "setup_local"
      },
      "source": [
        "### Set up your local development environment\n",
        "\n",
        "**If you are using Colab or Vertex AI Workbench Notebooks**, your environment already meets\n",
        "all the requirements to run this notebook. You can skip this step.\n",
        "\n",
        "**Otherwise**, make sure your environment meets this notebook's requirements.\n",
        "You need the following:\n",
        "\n",
        "* The Google Cloud SDK\n",
        "* Git\n",
        "* Python 3\n",
        "* virtualenv\n",
        "* Jupyter notebook running in a virtual environment with Python 3\n",
        "\n",
        "The Google Cloud guide to [Setting up a Python development\n",
        "environment](https://cloud.google.com/python/setup) and the [Jupyter\n",
        "installation guide](https://jupyter.org/install) provide detailed instructions\n",
        "for meeting these requirements. The following steps provide a condensed set of\n",
        "instructions:\n",
        "\n",
        "1. [Install and initialize the Cloud SDK.](https://cloud.google.com/sdk/docs/)\n",
        "\n",
        "1. [Install Python 3.](https://cloud.google.com/python/setup#installing_python)\n",
        "\n",
        "1. [Install\n",
        "   virtualenv](https://cloud.google.com/python/setup#installing_and_using_virtualenv)\n",
        "   and create a virtual environment that uses Python 3. Activate the virtual environment.\n",
        "\n",
        "1. To install Jupyter, run `pip3 install jupyter` on the\n",
        "command-line in a terminal shell.\n",
        "\n",
        "1. To launch Jupyter, run `jupyter notebook` on the command-line in a terminal shell.\n",
        "\n",
        "1. Open this notebook in the Jupyter Notebook Dashboard.\n"
      ]
    },
    {
      "cell_type": "markdown",
      "metadata": {
        "id": "install_aip:mbsdk"
      },
      "source": [
        "## Installation\n",
        "\n",
        "Install the packages required for executing this notebook."
      ]
    },
    {
      "cell_type": "code",
      "execution_count": null,
      "metadata": {
        "id": "2abdd254e90f"
      },
      "outputs": [],
      "source": [
        "import os\n",
        "\n",
        "# The Vertex AI Workbench Notebook product has specific requirements\n",
        "IS_WORKBENCH_NOTEBOOK = os.getenv(\"DL_ANACONDA_HOME\")\n",
        "IS_USER_MANAGED_WORKBENCH_NOTEBOOK = os.path.exists(\n",
        "    \"/opt/deeplearning/metadata/env_version\"\n",
        ")\n",
        "\n",
        "# Vertex AI Notebook requires dependencies to be installed with '--user'\n",
        "USER_FLAG = \"\"\n",
        "if IS_WORKBENCH_NOTEBOOK:\n",
        "    USER_FLAG = \"--user\"\n",
        "\n",
        "\n",
        "! pip3 install --upgrade google-cloud-aiplatform \\\n",
        "                            kfp \\\n",
        "                            google-cloud-pipeline-components \\\n",
        "                            google-cloud-storage {USER_FLAG} -q"
      ]
    },
    {
      "cell_type": "markdown",
      "metadata": {
        "id": "restart"
      },
      "source": [
        "### Restart the kernel\n",
        "\n",
        "Once you've installed the additional packages, you need to restart the notebook kernel so it can find the packages."
      ]
    },
    {
      "cell_type": "code",
      "execution_count": null,
      "metadata": {
        "id": "restart"
      },
      "outputs": [],
      "source": [
        "import os\n",
        "\n",
        "if not os.getenv(\"IS_TESTING\"):\n",
        "    # Automatically restart kernel after installs\n",
        "    import IPython\n",
        "\n",
        "    app = IPython.Application.instance()\n",
        "    app.kernel.do_shutdown(True)"
      ]
    },
    {
      "cell_type": "markdown",
      "metadata": {
        "id": "before_you_begin:nogpu"
      },
      "source": [
        "## Before you begin\n",
        "\n",
        "### GPU runtime\n",
        "\n",
        "This tutorial does not require a GPU runtime.\n",
        "\n",
        "### Set up your Google Cloud project\n",
        "\n",
        "**The following steps are required, regardless of your notebook environment.**\n",
        "\n",
        "1. [Select or create a Google Cloud project](https://console.cloud.google.com/cloud-resource-manager). When you first create an account, you get a $300 free credit towards your compute/storage costs.\n",
        "\n",
        "2. [Make sure that billing is enabled for your project.](https://cloud.google.com/billing/docs/how-to/modify-project)\n",
        "\n",
        "3. [Enable the following APIs: Vertex AI APIs, Compute Engine APIs, and Cloud Storage.](https://console.cloud.google.com/flows/enableapi?apiid=ml.googleapis.com,compute_component,storage-component.googleapis.com)\n",
        "\n",
        "4. If you are running this notebook locally, you need to install the [Cloud SDK]((https://cloud.google.com/sdk)).\n",
        "\n",
        "5. Enter your project ID in the cell below. Then run the  cell to make sure the\n",
        "Cloud SDK uses the right project for all the commands in this notebook.\n",
        "\n",
        "**Note**: Jupyter runs lines prefixed with `!` as shell commands, and it interpolates Python variables prefixed with `$` into these conmmands."
      ]
    },
    {
      "cell_type": "markdown",
      "metadata": {
        "id": "1460fd744366"
      },
      "source": [
        "#### Set your project ID\n",
        "\n",
        "**If you don't know your project ID**, you may be able to get your project ID using `gcloud`."
      ]
    },
    {
      "cell_type": "code",
      "execution_count": null,
      "metadata": {
        "id": "cd85f5c794e5"
      },
      "outputs": [],
      "source": [
        "PROJECT_ID = \"[your-project-id]\"  # @param {type:\"string\"}"
      ]
    },
    {
      "cell_type": "code",
      "execution_count": null,
      "metadata": {
        "id": "set_project_id"
      },
      "outputs": [],
      "source": [
        "if PROJECT_ID == \"\" or PROJECT_ID is None or PROJECT_ID == \"[your-project-id]\":\n",
        "    # Get your GCP project id from gcloud\n",
        "    shell_output = ! gcloud config list --format 'value(core.project)' 2>/dev/null\n",
        "    PROJECT_ID = shell_output[0]\n",
        "    print(\"Project ID:\", PROJECT_ID)"
      ]
    },
    {
      "cell_type": "code",
      "execution_count": null,
      "metadata": {
        "id": "set_gcloud_project_id"
      },
      "outputs": [],
      "source": [
        "! gcloud config set project $PROJECT_ID"
      ]
    },
    {
      "cell_type": "markdown",
      "metadata": {
        "id": "region"
      },
      "source": [
        "#### Region\n",
        "\n",
        "You can also change the `REGION` variable, which is used for operations\n",
        "throughout the rest of this notebook.  Below are regions supported for Vertex AI. We recommend that you choose the region closest to you.\n",
        "\n",
        "- Americas: `us-central1`\n",
        "- Europe: `europe-west4`\n",
        "- Asia Pacific: `asia-east1`\n",
        "\n",
        "You may not use a multi-regional bucket for training with Vertex AI. Not all regions provide support for all Vertex AI services.\n",
        "\n",
        "Learn more about [Vertex AI regions](https://cloud.google.com/vertex-ai/docs/general/locations)"
      ]
    },
    {
      "cell_type": "code",
      "execution_count": null,
      "metadata": {
        "id": "region"
      },
      "outputs": [],
      "source": [
        "REGION = \"[your-region]\"  # @param {type: \"string\"}\n",
        "\n",
        "if REGION == \"[your-region]\":\n",
        "    REGION = \"us-central1\""
      ]
    },
    {
      "cell_type": "markdown",
      "metadata": {
        "id": "timestamp"
      },
      "source": [
        "#### UUID\n",
        "\n",
        "If you are in a live tutorial session, you might be using a shared test account or project. To avoid name collisions between users on resources created, you create a uuid for each instance session, and append it onto the name of resources you create in this tutorial."
      ]
    },
    {
      "cell_type": "code",
      "execution_count": null,
      "metadata": {
        "id": "timestamp"
      },
      "outputs": [],
      "source": [
        "import random\n",
        "import string\n",
        "\n",
        "\n",
        "# Generate a uuid of a specifed length(default=8)\n",
        "def generate_uuid(length: int = 8) -> str:\n",
        "    return \"\".join(random.choices(string.ascii_lowercase + string.digits, k=length))\n",
        "\n",
        "\n",
        "UUID = generate_uuid()"
      ]
    },
    {
      "cell_type": "markdown",
      "metadata": {
        "id": "gcp_authenticate"
      },
      "source": [
        "### Authenticate your Google Cloud account\n",
        "\n",
        "**If you are using Vertex AI Workbench Notebooks**, your environment is already\n",
        "authenticated.\n",
        "\n",
        "**If you are using Colab**, run the cell below and follow the instructions\n",
        "when prompted to authenticate your account via oAuth.\n",
        "\n",
        "**Otherwise**, follow these steps:\n",
        "\n",
        "1. In the Cloud Console, go to the [**Create service account key**\n",
        "   page](https://console.cloud.google.com/apis/credentials/serviceaccountkey).\n",
        "\n",
        "2. Click **Create service account**.\n",
        "\n",
        "3. In the **Service account name** field, enter a name, and\n",
        "   click **Create**.\n",
        "\n",
        "4. In the **Grant this service account access to project** section, click the **Role** drop-down list. Type \"Vertex AI\"\n",
        "into the filter box, and select\n",
        "   **Vertex AI Administrator**. Type \"Storage Object Admin\" into the filter box, and select **Storage Object Admin**.\n",
        "\n",
        "5. Click *Create*. A JSON file that contains your key downloads to your\n",
        "local environment.\n",
        "\n",
        "6. Enter the path to your service account key as the\n",
        "`GOOGLE_APPLICATION_CREDENTIALS` variable in the cell below and run the cell."
      ]
    },
    {
      "cell_type": "code",
      "execution_count": null,
      "metadata": {
        "id": "gcp_authenticate"
      },
      "outputs": [],
      "source": [
        "# If you are running this notebook in Colab, run this cell and follow the\n",
        "# instructions to authenticate your GCP account. This provides access to your\n",
        "# Cloud Storage bucket and lets you submit training jobs and prediction\n",
        "# requests.\n",
        "\n",
        "import os\n",
        "import sys\n",
        "\n",
        "# If on Vertex AI Workbench, then don't execute this code\n",
        "IS_COLAB = \"google.colab\" in sys.modules\n",
        "if not os.path.exists(\"/opt/deeplearning/metadata/env_version\") and not os.getenv(\n",
        "    \"DL_ANACONDA_HOME\"\n",
        "):\n",
        "    if \"google.colab\" in sys.modules:\n",
        "        from google.colab import auth as google_auth\n",
        "\n",
        "        google_auth.authenticate_user()\n",
        "\n",
        "    # If you are running this notebook locally, replace the string below with the\n",
        "    # path to your service account key and run this cell to authenticate your GCP\n",
        "    # account.\n",
        "    elif not os.getenv(\"IS_TESTING\"):\n",
        "        %env GOOGLE_APPLICATION_CREDENTIALS ''"
      ]
    },
    {
      "cell_type": "markdown",
      "metadata": {
        "id": "bucket:mbsdk"
      },
      "source": [
        "### Create a Cloud Storage bucket\n",
        "\n",
        "**The following steps are required, regardless of your notebook environment.**\n",
        "\n",
        "When you run a Vertex AI pipeline job using the Cloud SDK, your job stores the pipeline artifacts to a Cloud Storage bucket. In this tutorial, you create a Vertex AI Pipeline job that saves the artifacts like evaluation metrics and feature attributes to a Cloud Storage bucket.\n",
        "\n",
        "Set the name of your Cloud Storage bucket below. It must be unique across all\n",
        "Cloud Storage buckets."
      ]
    },
    {
      "cell_type": "code",
      "execution_count": null,
      "metadata": {
        "id": "bucket"
      },
      "outputs": [],
      "source": [
        "BUCKET_NAME = \"[your-bucket-name]\"  # @param {type:\"string\"}\n",
        "BUCKET_URI = f\"gs://{BUCKET_NAME}\""
      ]
    },
    {
      "cell_type": "code",
      "execution_count": null,
      "metadata": {
        "id": "autoset_bucket"
      },
      "outputs": [],
      "source": [
        "if BUCKET_NAME == \"\" or BUCKET_NAME is None or BUCKET_NAME == \"[your-bucket-name]\":\n",
        "    BUCKET_NAME = PROJECT_ID + \"aip-\" + UUID\n",
        "    BUCKET_URI = f\"gs://{BUCKET_NAME}\""
      ]
    },
    {
      "cell_type": "markdown",
      "metadata": {
        "id": "create_bucket"
      },
      "source": [
        "**Only if your bucket doesn't already exist**: Run the following cell to create your Cloud Storage bucket."
      ]
    },
    {
      "cell_type": "code",
      "execution_count": null,
      "metadata": {
        "id": "create_bucket"
      },
      "outputs": [],
      "source": [
        "! gsutil mb -l $REGION -p $PROJECT_ID $BUCKET_URI"
      ]
    },
    {
      "cell_type": "markdown",
      "metadata": {
        "id": "validate_bucket"
      },
      "source": [
        "Finally, validate access to your Cloud Storage bucket by examining its contents:"
      ]
    },
    {
      "cell_type": "code",
      "execution_count": null,
      "metadata": {
        "id": "validate_bucket"
      },
      "outputs": [],
      "source": [
        "! gsutil ls -al $BUCKET_URI"
      ]
    },
    {
      "cell_type": "markdown",
      "metadata": {
        "id": "8debaa04cb14"
      },
      "source": [
        "#### Service Account\n",
        "\n",
        "You use a service account to create Vertex AI Pipeline jobs. If you do not want to use your project's Compute Engine service account, set `SERVICE_ACCOUNT` to another service account ID."
      ]
    },
    {
      "cell_type": "code",
      "execution_count": null,
      "metadata": {
        "id": "77b01a1fdbb4"
      },
      "outputs": [],
      "source": [
        "SERVICE_ACCOUNT = \"[your-service-account]\"  # @param {type:\"string\"}"
      ]
    },
    {
      "cell_type": "code",
      "execution_count": null,
      "metadata": {
        "id": "f936bebda2d4"
      },
      "outputs": [],
      "source": [
        "if (\n",
        "    SERVICE_ACCOUNT == \"\"\n",
        "    or SERVICE_ACCOUNT is None\n",
        "    or SERVICE_ACCOUNT == \"[your-service-account]\"\n",
        "):\n",
        "    # Get your service account from gcloud\n",
        "    if not IS_COLAB:\n",
        "        shell_output = !gcloud auth list 2>/dev/null\n",
        "        SERVICE_ACCOUNT = shell_output[2].replace(\"*\", \"\").strip()\n",
        "\n",
        "    else:  # IS_COLAB:\n",
        "        shell_output = ! gcloud projects describe  $PROJECT_ID\n",
        "        project_number = shell_output[-1].split(\":\")[1].strip().replace(\"'\", \"\")\n",
        "        SERVICE_ACCOUNT = f\"{project_number}-compute@developer.gserviceaccount.com\"\n",
        "\n",
        "    print(\"Service Account:\", SERVICE_ACCOUNT)"
      ]
    },
    {
      "cell_type": "markdown",
      "metadata": {
        "id": "b70f72422518"
      },
      "source": [
        "#### Set service account access for Vertex AI Pipelines\n",
        "Run the following commands to grant your service account access to read and write pipeline artifacts in the bucket that you created in the previous step. You only need to run this step once per service account."
      ]
    },
    {
      "cell_type": "code",
      "execution_count": null,
      "metadata": {
        "id": "a533af977189"
      },
      "outputs": [],
      "source": [
        "! gsutil iam ch serviceAccount:{SERVICE_ACCOUNT}:roles/storage.objectCreator $BUCKET_URI\n",
        "\n",
        "! gsutil iam ch serviceAccount:{SERVICE_ACCOUNT}:roles/storage.objectViewer $BUCKET_URI"
      ]
    },
    {
      "cell_type": "markdown",
      "metadata": {
        "id": "setup_vars"
      },
      "source": [
        "### Import libraries"
      ]
    },
    {
      "cell_type": "code",
      "execution_count": null,
      "metadata": {
        "id": "import_aip:mbsdk"
      },
      "outputs": [],
      "source": [
        "import json\n",
        "\n",
        "import google.cloud.aiplatform as aiplatform\n",
        "import kfp\n",
        "import matplotlib.pyplot as plt\n",
        "from google.cloud import aiplatform_v1, storage\n",
        "from kfp.v2 import compiler"
      ]
    },
    {
      "cell_type": "markdown",
      "metadata": {
        "id": "init_aip:mbsdk"
      },
      "source": [
        "### Initialize Vertex AI SDK for Python\n",
        "\n",
        "Initialize the Vertex AI SDK for Python for your project and corresponding bucket."
      ]
    },
    {
      "cell_type": "code",
      "execution_count": null,
      "metadata": {
        "id": "init_aip:mbsdk"
      },
      "outputs": [],
      "source": [
        "aiplatform.init(project=PROJECT_ID, staging_bucket=BUCKET_URI)"
      ]
    },
    {
      "cell_type": "markdown",
      "metadata": {
        "id": "import_file:u_dataset,csv"
      },
      "source": [
        "### Location of training data\n",
        "\n",
        "Now set the variable `IMPORT_FILE` to the location of the CSV index file in Cloud Storage."
      ]
    },
    {
      "cell_type": "code",
      "execution_count": null,
      "metadata": {
        "id": "import_file:hmdb,csv,vcn"
      },
      "outputs": [],
      "source": [
        "IMPORT_FILE = (\n",
        "    \"gs://cloud-samples-data/video/automl_classification/hmdb_split_40_mp4_step2.csv\"\n",
        ")"
      ]
    },
    {
      "cell_type": "markdown",
      "metadata": {
        "id": "quick_peek:csv"
      },
      "source": [
        "### Quick peek at your data\n",
        "\n",
        "This tutorial uses a version of the MIT Human Motion dataset that is stored in a public Cloud Storage bucket, using a CSV index file.\n",
        "\n",
        "Start by doing a quick peek at the data. You count the number of examples by counting the number of rows in the CSV index file  (`wc -l`) and then peek at the first few rows."
      ]
    },
    {
      "cell_type": "code",
      "execution_count": null,
      "metadata": {
        "id": "quick_peek:csv"
      },
      "outputs": [],
      "source": [
        "count = ! gsutil cat $IMPORT_FILE | wc -l\n",
        "print(\"Number of Examples\", int(count[0]))\n",
        "\n",
        "print(\"First 10 rows\")\n",
        "! gsutil cat $IMPORT_FILE | head"
      ]
    },
    {
      "cell_type": "markdown",
      "metadata": {
        "id": "create_dataset:video,vcn"
      },
      "source": [
        "### Create the Dataset\n",
        "\n",
        "Next, create the `Vertex AI Dataset` resource using the `create` method for the `VideoDataset` class, which takes the following parameters:\n",
        "\n",
        "- `display_name`: The human readable name for the `Vertex AI Dataset` resource.\n",
        "- `gcs_source`: A list of one or more dataset index files to import the data items into the `Vertex AI Dataset` resource.\n",
        "\n",
        "This operation may take several minutes."
      ]
    },
    {
      "cell_type": "code",
      "execution_count": null,
      "metadata": {
        "id": "create_dataset:video,vcn"
      },
      "outputs": [],
      "source": [
        "dataset = aiplatform.VideoDataset.create(\n",
        "    display_name=\"MIT Human Motion\" + \"_\" + UUID,\n",
        "    gcs_source=[IMPORT_FILE],\n",
        "    import_schema_uri=aiplatform.schema.dataset.ioformat.video.classification,\n",
        ")\n",
<<<<<<< HEAD
=======
        "\n",
>>>>>>> f4f0112a
        "print(dataset.resource_name)"
      ]
    },
    {
      "cell_type": "markdown",
      "metadata": {
        "id": "create_automl_pipeline:video,vcn"
      },
      "source": [
        "### Create and run training pipeline\n",
        "\n",
        "To train an AutoML model, you perform two steps:\n",
        "\n",
        "1. Create a training pipeline.\n",
        "2. Run the pipeline.\n",
        "\n",
        "\n",
        "\n",
        "#### Create the training pipeline\n",
        "\n",
        "An AutoML training pipeline is created with the `AutoMLVideoTrainingJob` class, with the following parameters:\n",
        "\n",
        "- `display_name`: The human readable name for the `TrainingJob` resource.\n",
        "- `prediction_type`: The type task to train the model for.\n",
        "- `classification`: A video classification model.\n",
        "- `object_tracking`: A video object tracking model.\n",
        "- `action_recognition`: A video action recognition model.\n"
      ]
    },
    {
      "cell_type": "code",
      "execution_count": null,
      "metadata": {
        "id": "create_automl_pipeline:video,vcn"
      },
      "outputs": [],
      "source": [
        "training_job = aiplatform.AutoMLVideoTrainingJob(\n",
        "    display_name=\"hmdb_\" + UUID,\n",
        "    prediction_type=\"classification\",\n",
        ")\n",
<<<<<<< HEAD
=======
        "\n",
>>>>>>> f4f0112a
        "print(training_job)"
      ]
    },
    {
      "cell_type": "markdown",
      "metadata": {
        "id": "run_automl_pipeline:video"
      },
      "source": [
        "#### Run the training pipeline\n",
        "\n",
        "Next, you run the job to start the training job by invoking the method `run`, with the following parameters:\n",
        "\n",
        "- `dataset`: The `Vertex AI Dataset` resource to train the model.\n",
        "- `model_display_name`: The human readable name for the trained model.\n",
        "- `training_fraction_split`: The percentage of the dataset to use for training.\n",
        "- `test_fraction_split`: The percentage of the dataset to use for test (holdout data).\n",
        "\n",
        "The `run` method when completed returns the `Model` resource.\n",
        "\n",
        "The execution of the training pipeline can take over 3 hours to complete."
      ]
    },
    {
      "cell_type": "code",
      "execution_count": null,
      "metadata": {
        "id": "run_automl_pipeline:video"
      },
      "outputs": [],
      "source": [
        "model = training_job.run(\n",
        "    dataset=dataset,\n",
        "    model_display_name=\"hmdb_\" + UUID,\n",
        "    training_fraction_split=0.8,\n",
        "    test_fraction_split=0.2,\n",
        ")\n",
        "print(model)"
      ]
    },
    {
      "cell_type": "markdown",
      "metadata": {
        "id": "evaluate_the_model:mbsdk"
      },
      "source": [
        "## List model evaluations from training \n",
        "After your model has finished training, you can review the evaluation scores for it.\n",
        "\n",
        "You can check the model's evaluation results using the `get_model_evaluation` method of the Vertex AI Model resource.\n",
        "\n",
        "Just like Vertex AI datasets, you can either use the reference to the model variable you created when you trained the model or you can filter from the list of all of the models in your project using the model's display name as given below."
      ]
    },
    {
      "cell_type": "code",
      "execution_count": null,
      "metadata": {
        "id": "evaluate_the_model:mbsdk"
      },
      "outputs": [],
      "source": [
        "# Get Vertex AI Model resource ID using the display_name\n",
        "models = aiplatform.Model.list(filter=\"display_name=hmdb_\" + UUID)\n",
        "\n",
        "if len(models) != 0:\n",
<<<<<<< HEAD
=======
        "\n",
>>>>>>> f4f0112a
        "    # Get the model object\n",
        "    MODEL_RSC_NAME = models[0].resource_name\n",
        "    print(\"Vertex AI Model resource name:\", MODEL_RSC_NAME)\n",
        "    model = aiplatform.Model(MODEL_RSC_NAME)\n",
        "\n",
        "    # Print the evaluation metrics\n",
        "    model_eval = model.get_model_evaluation()\n",
        "    evaluation = model_eval.to_dict()\n",
        "    print(\"Model's evaluation metrics from Training:\\n\")\n",
        "    metrics = evaluation[\"metrics\"]\n",
        "    for metric in metrics.keys():\n",
        "        print(f\"metric: {metric}, value: {metrics[metric]}\\n\")"
      ]
    },
    {
      "cell_type": "markdown",
      "metadata": {
        "id": "get_test_items:batch_prediction"
      },
      "source": [
        "### Get test item(s)\n",
        "\n",
        "Inside the pipeline, you need some data samples for creating a batch prediction job. So, you use some arbitrary examples from the dataset as test items."
      ]
    },
    {
      "cell_type": "code",
      "execution_count": null,
      "metadata": {
        "id": "get_test_items:automl,vcn,csv"
      },
      "outputs": [],
      "source": [
        "test_items = ! gsutil cat $IMPORT_FILE | head -n2\n",
        "\n",
        "if len(test_items[0]) == 5:\n",
        "    _, test_item_1, test_label_1, _, _ = str(test_items[0]).split(\",\")\n",
        "    _, test_item_2, test_label_2, _, _ = str(test_items[1]).split(\",\")\n",
        "else:\n",
        "    test_item_1, test_label_1, _, _ = str(test_items[0]).split(\",\")\n",
        "    test_item_2, test_label_2, _, _ = str(test_items[1]).split(\",\")\n",
        "\n",
<<<<<<< HEAD
=======
        "\n",
>>>>>>> f4f0112a
        "print(test_item_1, test_label_1)\n",
        "print(test_item_2, test_label_2)"
      ]
    },
    {
      "cell_type": "markdown",
      "metadata": {
        "id": "dcb49010e512"
      },
      "source": [
        "### Copy test item(s)\n",
        "For the batch prediction, copy the test items over to your Cloud Storage bucket."
      ]
    },
    {
      "cell_type": "code",
      "execution_count": null,
      "metadata": {
        "id": "874f9ab72908"
      },
      "outputs": [],
      "source": [
        "file_1 = test_item_1.split(\"/\")[-1]\n",
        "file_2 = test_item_2.split(\"/\")[-1]\n",
        "\n",
        "! gsutil cp $test_item_1 $BUCKET_URI/$file_1\n",
        "! gsutil cp $test_item_2 $BUCKET_URI/$file_2\n",
        "\n",
        "test_item_1 = BUCKET_URI + \"/\" + file_1\n",
        "test_item_2 = BUCKET_URI + \"/\" + file_2"
      ]
    },
    {
      "cell_type": "markdown",
      "metadata": {
        "id": "make_batch_file:automl,video"
      },
      "source": [
        "### Make a Pipeline input file\n",
        "\n",
        "Now, make an input file for your evaluation pipeline and store it in the Cloud Storage bucket. The input file is stored in JSONL format for this tutorial. In the JSONL file, you make one dictionary entry per line for each video file. The dictionary contains the following key-value pairs:\n",
        "\n",
        "- `content`: The Cloud Storage path to the video.\n",
        "- `mimeType`: The content type. In our example, it is a `avi` file.\n",
        "- `timeSegmentStart`: The start timestamp in the video to do prediction on. *Note*, the timestamp must be specified as a string and followed by s (second), m (minute) or h (hour).\n",
        "- `timeSegmentEnd`: The end timestamp in the video to do prediction on.\n",
        "- `outputLabel`: The batch prediction labels."
      ]
    },
    {
      "cell_type": "code",
      "execution_count": null,
      "metadata": {
        "id": "116377999a9f"
      },
      "outputs": [],
      "source": [
        "test_filename = \"ground_truth.jsonl\"\n",
        "gcs_ground_truth_uri = BUCKET_URI + \"/\" + test_filename\n",
        "\n",
        "data_1 = {\n",
        "    \"content\": test_item_1,\n",
        "    \"mimeType\": \"video/mp4\",\n",
        "    \"timeSegmentStart\": \"0.0s\",\n",
        "    \"timeSegmentEnd\": \"5.0s\",\n",
        "    \"outputLabel\": test_label_1,\n",
        "}\n",
        "data_2 = {\n",
        "    \"content\": test_item_2,\n",
        "    \"mimeType\": \"video/mp4\",\n",
        "    \"timeSegmentStart\": \"0.0s\",\n",
        "    \"timeSegmentEnd\": \"5.0s\",\n",
        "    \"outputLabel\": test_label_2,\n",
        "}\n",
        "\n",
<<<<<<< HEAD
=======
        "\n",
>>>>>>> f4f0112a
        "bucket = storage.Client(project=PROJECT_ID).bucket(BUCKET_NAME)\n",
        "blob = bucket.blob(blob_name=test_filename)\n",
        "data = json.dumps(data_1) + \"\\n\" + json.dumps(data_2) + \"\\n\"\n",
        "blob.upload_from_string(data)\n",
        "print(gcs_ground_truth_uri)"
      ]
    },
    {
      "cell_type": "markdown",
      "metadata": {
        "id": "d56366168ec5"
      },
      "source": [
        "### Check input content\n",
        "Check the contents of the `ground_truth.jsonl`."
      ]
    },
    {
      "cell_type": "code",
      "execution_count": null,
      "metadata": {
        "id": "378131e21a7e"
      },
      "outputs": [],
      "source": [
        "! gsutil cat $gcs_ground_truth_uri"
      ]
    },
    {
      "cell_type": "markdown",
      "metadata": {
        "id": "f55310caafeb"
      },
      "source": [
        "## Create Pipeline for evaluation\n",
        "\n",
        "Next, you create a Vertex AI Pipeline using the components available from the `google-cloud-pipeline-components`\n",
        "Python package. Inside the pipeline, you run a batch-prediction job and generate evaluations on the results.\n",
        "\n",
        "Learn more about [google-cloud-pipeline-components](https://google-cloud-pipeline-components.readthedocs.io/en/google-cloud-pipeline-components-1.0.17/index.html)."
      ]
    },
    {
      "cell_type": "markdown",
      "metadata": {
        "id": "e1192ee8279a"
      },
      "source": [
        "### Define the Pipeline\n",
        "\n",
        "While defining the flow of the pipeline, you get the Vertex AI Model resource first. Then, you sample the provided source dataset for batch predictions and create a batch prediction. \n",
        "\n",
        "The pipeline uses the following components:\n",
        "\n",
        "- `GetVertexModelOp`: Gets a Vertex AI Model Artifact. \n",
        "- `EvaluationDataSamplerOp`: Randomly downsamples an input dataset to a specified size for generating predictions from AutoML and custom models. Creates a Dataflow job with Apache Beam to downsample the dataset. \n",
        "- `ModelBatchPredictOp`: Creates a Google Cloud Vertex BatchPredictionJob and waits for it to complete. \n",
        "- `ModelEvaluationClassificationOp`: Compute evaluation metrics on a trained model’s batch prediction results. Creates a Dataflow job with Apache Beam and TFMA to compute evaluation metrics. Supports mutliclass classification evaluation for image, video, and text data. \n",
        "\n",
        "- `ModelImportEvaluationOp`: Imports a model evaluation artifact to an existing Vertex model with ModelService.ImportModelEvaluation. \n",
        "\n",
        "Learn more about [Google Cloud Pipeline Model Evaluation components](https://google-cloud-pipeline-components.readthedocs.io/en/google-cloud-pipeline-components-1.0.20/google_cloud_pipeline_components.experimental.evaluation.html)."
      ]
    },
    {
      "cell_type": "code",
      "execution_count": null,
      "metadata": {
        "id": "d70d9353fd27"
      },
      "outputs": [],
      "source": [
        "@kfp.dsl.pipeline(name=\"vertex-evaluation-automl-video-classification-pipeline\")\n",
        "def evaluation_automl_video_feature_attribution_pipeline(\n",
        "    project: str,\n",
        "    location: str,\n",
        "    root_dir: str,\n",
        "    prediction_type: str,\n",
        "    model_name: str,\n",
        "    target_column_name: str,\n",
        "    ground_truth_gcs_uri: list,\n",
<<<<<<< HEAD
=======
        "    key_columns: list,\n",
>>>>>>> f4f0112a
        "    batch_predict_instances_format: str = \"jsonl\",\n",
        "    batch_predict_predictions_format: str = \"jsonl\",\n",
        "    batch_predict_machine_type: str = \"n1-standard-16\",\n",
        "    batch_predict_starting_replica_count: int = 7,\n",
        "    batch_predict_max_replica_count: int = 10,\n",
        "    batch_predict_sample_size: int = 10000,\n",
        "):\n",
        "    from google_cloud_pipeline_components.aiplatform import ModelBatchPredictOp\n",
        "    from google_cloud_pipeline_components.experimental import evaluation\n",
        "    from google_cloud_pipeline_components.experimental.evaluation import (\n",
<<<<<<< HEAD
        "        EvaluationDataSamplerOp, ModelEvaluationClassificationOp,\n",
        "        ModelImportEvaluationOp, TargetFieldDataRemoverOp)\n",
=======
        "        EvaluationDataSamplerOp, EvaluationDataSplitterOp,\n",
        "        ModelEvaluationClassificationOp, ModelImportEvaluationOp)\n",
>>>>>>> f4f0112a
        "\n",
        "    get_model_task = evaluation.GetVertexModelOp(model_resource_name=model_name)\n",
        "\n",
        "    data_sampler_task = EvaluationDataSamplerOp(\n",
        "        project=project,\n",
        "        location=location,\n",
        "        root_dir=root_dir,\n",
        "        gcs_source_uris=ground_truth_gcs_uri,\n",
        "        instances_format=batch_predict_instances_format,\n",
        "        sample_size=batch_predict_sample_size,\n",
        "    )\n",
        "\n",
        "    # Run Data-splitter task\n",
<<<<<<< HEAD
        "    data_splitter_task = TargetFieldDataRemoverOp(\n",
=======
        "    data_splitter_task = EvaluationDataSplitterOp(\n",
>>>>>>> f4f0112a
        "        project=project,\n",
        "        location=location,\n",
        "        root_dir=root_dir,\n",
        "        gcs_source_uris=data_sampler_task.outputs[\"gcs_output_directory\"],\n",
        "        instances_format=batch_predict_instances_format,\n",
<<<<<<< HEAD
        "        target_field_name=target_column_name,\n",
=======
        "        ground_truth_column=target_column_name,\n",
>>>>>>> f4f0112a
        "    )\n",
        "\n",
        "    # Run Batch Prediction.\n",
        "    batch_predict_task = ModelBatchPredictOp(\n",
        "        project=project,\n",
        "        location=location,\n",
        "        model=get_model_task.outputs[\"model\"],\n",
        "        job_display_name=\"model-batch-predict-evaluation\",\n",
        "        gcs_source_uris=data_splitter_task.outputs[\"gcs_output_directory\"],\n",
        "        instances_format=batch_predict_instances_format,\n",
        "        predictions_format=batch_predict_predictions_format,\n",
        "        gcs_destination_output_uri_prefix=root_dir,\n",
        "        machine_type=batch_predict_machine_type,\n",
        "        starting_replica_count=batch_predict_starting_replica_count,\n",
        "        max_replica_count=batch_predict_max_replica_count,\n",
        "    )\n",
        "\n",
        "    # Run evaluation based on prediction type and feature attribution component.\n",
        "    # After, import the model evaluations to the Vertex model.\n",
        "    eval_task = ModelEvaluationClassificationOp(\n",
        "        project=project,\n",
        "        location=location,\n",
        "        root_dir=root_dir,\n",
<<<<<<< HEAD
        "        ground_truth_gcs_source=data_sampler_task.outputs[\"gcs_output_directory\"],\n",
        "        target_field_name=target_column_name,\n",
=======
        "        key_columns=key_columns,\n",
        "        ground_truth_gcs_source=data_sampler_task.outputs[\"gcs_output_directory\"],\n",
        "        ground_truth_column=target_column_name,\n",
>>>>>>> f4f0112a
        "        predictions_format=batch_predict_predictions_format,\n",
        "        predictions_gcs_source=batch_predict_task.outputs[\"gcs_output_directory\"],\n",
        "    )\n",
        "\n",
        "    ModelImportEvaluationOp(\n",
        "        classification_metrics=eval_task.outputs[\"evaluation_metrics\"],\n",
        "        model=get_model_task.outputs[\"model\"],\n",
        "        dataset_type=batch_predict_instances_format,\n",
        "    )"
      ]
    },
    {
      "cell_type": "markdown",
      "metadata": {
        "id": "309364fa7fe8"
      },
      "source": [
        "### Compile the pipeline\n",
        "\n",
        "Next, compile the pipline to the `video_classification_pipeline.json` file."
      ]
    },
    {
      "cell_type": "code",
      "execution_count": null,
      "metadata": {
        "id": "be4e993dd50a"
      },
      "outputs": [],
      "source": [
        "compiler.Compiler().compile(\n",
        "    pipeline_func=evaluation_automl_video_feature_attribution_pipeline,\n",
        "    package_path=\"video_classification_pipeline.json\",\n",
        ")"
      ]
    },
    {
      "cell_type": "markdown",
      "metadata": {
        "id": "269a8f6f50ed"
      },
      "source": [
        "### Define the parameters to run the pipeline\n",
        "\n",
        "Specify the required parameters to run the pipeline.\n",
        "\n",
        "To pass the required arguments to the pipeline, you define the following paramters below:\n",
        "\n",
        "- `project`: Project ID.\n",
        "- `location`: Region where the pipeline is run.\n",
        "- `root_dir`: The GCS directory for keeping staging files and artifacts. A random subdirectory is created under the directory to keep job info for resuming the job in case of failure.\n",
        "- `model_name`: Resource name of the trained AutoML Video Classification model.\n",
        "- `target_column_name`: Name of the column to be used as the target for classification.\n",
        "- `batch_predict_instances_format`: Format of the input instances for batch prediction. Can be '**jsonl**' or '**bigquery**' or '**csv**'.\n",
        "- `batch_predict_sample_size`: Size of the samples to be considered for batch prediction and evaluation."
      ]
    },
    {
      "cell_type": "code",
      "execution_count": null,
      "metadata": {
        "id": "0f0c336f2244"
      },
      "outputs": [],
      "source": [
        "LABEL_COLUMN = \"outputLabel\"\n",
        "PIPELINE_ROOT = f\"{BUCKET_URI}/pipeline_root/pen{UUID}\"\n",
        "SAMPLE_SIZE = 2\n",
        "parameters = {\n",
        "    \"project\": PROJECT_ID,\n",
        "    \"location\": REGION,\n",
        "    \"root_dir\": PIPELINE_ROOT,\n",
        "    \"prediction_type\": \"segment-classification\",\n",
        "    \"model_name\": MODEL_RSC_NAME,\n",
        "    \"target_column_name\": LABEL_COLUMN,\n",
        "    \"ground_truth_gcs_uri\": [gcs_ground_truth_uri],\n",
        "    \"key_columns\": [\"content\", \"mimeType\", \"timeSegmentStart\", \"timeSegmentEnd\"],\n",
        "    \"batch_predict_instances_format\": \"jsonl\",\n",
        "    \"batch_predict_sample_size\": SAMPLE_SIZE,\n",
        "}"
      ]
    },
    {
      "cell_type": "markdown",
      "metadata": {
        "id": "b2068a3e2f93"
      },
      "source": [
        "Create a Vertex AI pipeline job using the following parameters:\n",
        "\n",
        "- `display_name`: The name of the pipeline, this show up in the Google Cloud console.\n",
        "- `template_path`: The path of PipelineJob or PipelineSpec JSON or YAML file. It can be a local path, a Google Cloud Storage URI or an Artifact Registry URI.\n",
        "- `parameter_values`: The mapping from runtime parameter names to its values that\n",
        "        control the pipeline run.\n",
        "- `enable_caching`: Whether to turn on caching for the run.\n",
        "\n",
        "Learn more about [Class PipelineJob](https://cloud.google.com/python/docs/reference/aiplatform/latest/google.cloud.aiplatform.PipelineJob).\n",
        "\n",
        "After creating, run the pipeline job using the configured `SERVICE_ACCOUNT`."
      ]
    },
    {
      "cell_type": "code",
      "execution_count": null,
      "metadata": {
        "id": "59be2edbff8b"
      },
      "outputs": [],
      "source": [
        "import google.cloud.aiplatform as aip\n",
        "\n",
        "DISPLAY_NAME = \"video_classification\" + UUID\n",
        "job = aip.PipelineJob(\n",
        "    display_name=DISPLAY_NAME,\n",
        "    template_path=\"video_classification_pipeline.json\",\n",
        "    parameter_values=parameters,\n",
        "    enable_caching=False,\n",
        ")\n",
        "\n",
        "job.run(service_account=SERVICE_ACCOUNT)"
      ]
    },
    {
      "cell_type": "markdown",
      "metadata": {
        "id": "batch_request:mbsdk"
      },
      "source": [
        "### Get the Model Evaluation Results\n",
        "After the evalution pipeline is finished, run the below cell to print the evaluation metrics."
      ]
    },
    {
      "cell_type": "code",
      "execution_count": null,
      "metadata": {
        "id": "batch_request:mbsdk"
      },
      "outputs": [],
      "source": [
        "# Iterate over the pipeline tasks\n",
        "for task in job._gca_resource.job_detail.task_details:\n",
        "    # Obtain the artifacts from the evaluation task\n",
        "    if (\n",
        "        (\"model-evaluation\" in task.task_name)\n",
        "        and (\"model-evaluation-import\" not in task.task_name)\n",
        "        and (\n",
        "            task.state == aiplatform_v1.types.PipelineTaskDetail.State.SUCCEEDED\n",
        "            or task.state == aiplatform_v1.types.PipelineTaskDetail.State.SKIPPED\n",
        "        )\n",
        "    ):\n",
        "        evaluation_metrics = task.outputs.get(\"evaluation_metrics\").artifacts[0]\n",
        "        evaluation_metrics_gcs_uri = evaluation_metrics.uri\n",
        "\n",
        "print(evaluation_metrics)\n",
        "print(evaluation_metrics_gcs_uri)"
      ]
    },
    {
      "cell_type": "markdown",
      "metadata": {
        "id": "16d4bdbd9f4a"
      },
      "source": [
        "## Visualize the metrics\n",
        "Visualize the available metrics like auRoc and logLoss using a bar-chart."
      ]
    },
    {
      "cell_type": "code",
      "execution_count": null,
      "metadata": {
        "id": "batch_request_wait:mbsdk"
      },
      "outputs": [],
      "source": [
        "metrics = []\n",
        "values = []\n",
        "for i in evaluation_metrics.metadata.items():\n",
        "    metrics.append(i[0])\n",
        "    values.append(i[1])\n",
        "plt.figure(figsize=(5, 3))\n",
        "plt.bar(x=metrics, height=values)\n",
        "plt.title(\"Evaluation Metrics\")\n",
        "plt.ylabel(\"Value\")\n",
        "plt.show()"
      ]
    },
    {
      "cell_type": "markdown",
      "metadata": {
        "id": "cleanup:mbsdk"
      },
      "source": [
        "## Clean up\n",
        "\n",
        "To clean up all Google Cloud resources used in this project, you can [delete the Google Cloud\n",
        "project](https://cloud.google.com/resource-manager/docs/creating-managing-projects#shutting_down_projects) you used for the tutorial.\n",
        "\n",
        "Otherwise, you can delete the individual resources you created in this tutorial:\n",
        "\n",
        "- Dataset\n",
        "- Model\n",
        "- AutoML Training Job\n",
        "- Cloud Storage Bucket\n"
      ]
    },
    {
      "cell_type": "code",
      "execution_count": null,
      "metadata": {
        "id": "cleanup:mbsdk"
      },
      "outputs": [],
      "source": [
        "# If the bucket needs to be deleted too, please set \"delete_bucket\" to True\n",
        "delete_bucket = False\n",
        "\n",
        "# Delete the dataset using the Vertex dataset object\n",
        "dataset.delete()\n",
        "\n",
        "# Delete the model using the Vertex model object\n",
        "model.delete()\n",
        "\n",
        "# Delete the training job\n",
        "training_job.delete()\n",
        "\n",
        "# Delete the evaluation pipeline\n",
        "job.delete()\n",
        "\n",
        "# Delete the Cloud storage bucket\n",
        "if delete_bucket or os.getenv(\"IS_TESTING\"):\n",
        "    ! gsutil rm -r $BUCKET_URI"
      ]
    }
  ],
  "metadata": {
    "colab": {
      "name": "automl_video_classification_model_evaluation.ipynb",
      "toc_visible": true
    },
    "kernelspec": {
      "display_name": "Python 3",
      "name": "python3"
    }
  },
  "nbformat": 4,
  "nbformat_minor": 0
}<|MERGE_RESOLUTION|>--- conflicted
+++ resolved
@@ -1,1383 +1,1356 @@
 {
-  "cells": [
-    {
-      "cell_type": "code",
-      "execution_count": null,
-      "metadata": {
-        "id": "copyright"
-      },
-      "outputs": [],
-      "source": [
-        "# Copyright 2022 Google LLC\n",
-        "#\n",
-        "# Licensed under the Apache License, Version 2.0 (the \"License\");\n",
-        "# you may not use this file except in compliance with the License.\n",
-        "# You may obtain a copy of the License at\n",
-        "#\n",
-        "#     https://www.apache.org/licenses/LICENSE-2.0\n",
-        "#\n",
-        "# Unless required by applicable law or agreed to in writing, software\n",
-        "# distributed under the License is distributed on an \"AS IS\" BASIS,\n",
-        "# WITHOUT WARRANTIES OR CONDITIONS OF ANY KIND, either express or implied.\n",
-        "# See the License for the specific language governing permissions and\n",
-        "# limitations under the License."
-      ]
-    },
-    {
-      "cell_type": "markdown",
-      "metadata": {
-        "id": "title"
-      },
-      "source": [
-        "# Vertex AI Pipelines: Evaluating batch prediction results from AutoML Video classification model\n",
-        "\n",
-        "<table align=\"left\">\n",
-        "\n",
-        "  <td>\n",
-        "    <a href=\"https://colab.research.google.com/github/GoogleCloudPlatform/vertex-ai-samples/blob/main/notebooks/official/model_evaluation/automl_video_classification_model_evaluation.ipynb\">\n",
-        "      <img src=\"https://cloud.google.com/ml-engine/images/colab-logo-32px.png\" alt=\"Colab logo\"> Run in Colab\n",
-        "    </a>\n",
-        "  </td>\n",
-        "  <td>\n",
-        "    <a href=\"https://github.com/GoogleCloudPlatform/vertex-ai-samples/blob/main/notebooks/official/model_evaluation/automl_video_classification_model_evaluation.ipynb\">\n",
-        "      <img src=\"https://cloud.google.com/ml-engine/images/github-logo-32px.png\" alt=\"GitHub logo\">\n",
-        "      View on GitHub\n",
-        "    </a>\n",
-        "  </td>\n",
-        "  <td>\n",
-        "    <a href=\"https://console.cloud.google.com/vertex-ai/workbench/deploy-notebook?download_url=https://raw.githubusercontent.com/GoogleCloudPlatform/vertex-ai-samples/main/notebooks/official/model_evaluation/automl_video_classification_model_evaluation.ipynb\">\n",
-        "      <img src=\"https://lh3.googleusercontent.com/UiNooY4LUgW_oTvpsNhPpQzsstV5W8F7rYgxgGBD85cWJoLmrOzhVs_ksK_vgx40SHs7jCqkTkCk=e14-rj-sc0xffffff-h130-w32\" alt=\"Vertex AI logo\">\n",
-        "      Open in Vertex AI Workbench\n",
-        "    </a>\n",
-        "  </td>                                                                                               \n",
-        "</table>"
-      ]
-    },
-    {
-      "cell_type": "markdown",
-      "metadata": {
-        "id": "098dd9090e65"
-      },
-      "source": [
-        "## Overview\n",
-        "\n",
-        "This notebook demonstrates how to use the Vertex AI classification model evaluation component to evaluate an AutoML video classification model. Model evaluation helps you determine your model performance based on the evaluation metrics and improve the model if necessary. "
-      ]
-    },
-    {
-      "cell_type": "markdown",
-      "metadata": {
-        "id": "objective:automl,training,batch_prediction"
-      },
-      "source": [
-        "### Objective\n",
-        "\n",
-        "In this tutorial, you learn how to train a Vertex AI AutoML Video classification model and learn how to evaluate it through a Vertex AI pipeline job using `google_cloud_pipeline_components`:\n",
-        "\n",
-        "This tutorial uses the following Google Cloud ML services and resources:\n",
-        "\n",
-        "- Vertex AI `Datasets`\n",
-        "- Vertex AI `Training`(AutoML Video Classification) \n",
-        "- Vertex AI `Model Registry`\n",
-        "- Vertex AI `Pipelines`\n",
-        "- Vertex AI `Batch Predictions`\n",
-        "\n",
-        "\n",
-        "\n",
-        "The steps performed include:\n",
-        "\n",
-        "- Create a `Vertex AI Dataset`.\n",
-        "- Train a Automl Video Classification model on the `Vertex AI Dataset` resource.\n",
-        "- Import the trained `AutoML Vertex AI Model resource` into the pipeline.\n",
-        "- Run a batch prediction job inside the pipeline.\n",
-        "- Evaulate the AutoML model using the classification evaluation component.\n",
-        "- Import the classification metrics to the AutoML Vertex AI Model resource."
-      ]
-    },
-    {
-      "cell_type": "markdown",
-      "metadata": {
-        "id": "dataset:hmdb,vcn"
-      },
-      "source": [
-        "### Dataset\n",
-        "\n",
-        "The dataset used for this tutorial is the golf swing recognition portion of the [Human Motion dataset from MIT](http://cbcl.mit.edu/publications/ps/Kuehne_etal_iccv11.pdf). The version of the dataset you use in this tutorial is stored in a public Cloud Storage bucket. The trained model predicts the start frame where a golf swing begins.\n"
-      ]
-    },
-    {
-      "cell_type": "markdown",
-      "metadata": {
-        "id": "costs"
-      },
-      "source": [
-        "### Costs\n",
-        "\n",
-        "This tutorial uses billable components of Google Cloud:\n",
-        "\n",
-        "* Vertex AI\n",
-        "* Cloud Storage\n",
-        "\n",
-        "Learn about [Vertex AI\n",
-        "pricing](https://cloud.google.com/vertex-ai/pricing) and [Cloud Storage\n",
-        "pricing](https://cloud.google.com/storage/pricing), and use the [Pricing\n",
-        "Calculator](https://cloud.google.com/products/calculator/)\n",
-        "to generate a cost estimate based on your projected usage."
-      ]
-    },
-    {
-      "cell_type": "markdown",
-      "metadata": {
-        "id": "setup_local"
-      },
-      "source": [
-        "### Set up your local development environment\n",
-        "\n",
-        "**If you are using Colab or Vertex AI Workbench Notebooks**, your environment already meets\n",
-        "all the requirements to run this notebook. You can skip this step.\n",
-        "\n",
-        "**Otherwise**, make sure your environment meets this notebook's requirements.\n",
-        "You need the following:\n",
-        "\n",
-        "* The Google Cloud SDK\n",
-        "* Git\n",
-        "* Python 3\n",
-        "* virtualenv\n",
-        "* Jupyter notebook running in a virtual environment with Python 3\n",
-        "\n",
-        "The Google Cloud guide to [Setting up a Python development\n",
-        "environment](https://cloud.google.com/python/setup) and the [Jupyter\n",
-        "installation guide](https://jupyter.org/install) provide detailed instructions\n",
-        "for meeting these requirements. The following steps provide a condensed set of\n",
-        "instructions:\n",
-        "\n",
-        "1. [Install and initialize the Cloud SDK.](https://cloud.google.com/sdk/docs/)\n",
-        "\n",
-        "1. [Install Python 3.](https://cloud.google.com/python/setup#installing_python)\n",
-        "\n",
-        "1. [Install\n",
-        "   virtualenv](https://cloud.google.com/python/setup#installing_and_using_virtualenv)\n",
-        "   and create a virtual environment that uses Python 3. Activate the virtual environment.\n",
-        "\n",
-        "1. To install Jupyter, run `pip3 install jupyter` on the\n",
-        "command-line in a terminal shell.\n",
-        "\n",
-        "1. To launch Jupyter, run `jupyter notebook` on the command-line in a terminal shell.\n",
-        "\n",
-        "1. Open this notebook in the Jupyter Notebook Dashboard.\n"
-      ]
-    },
-    {
-      "cell_type": "markdown",
-      "metadata": {
-        "id": "install_aip:mbsdk"
-      },
-      "source": [
-        "## Installation\n",
-        "\n",
-        "Install the packages required for executing this notebook."
-      ]
-    },
-    {
-      "cell_type": "code",
-      "execution_count": null,
-      "metadata": {
-        "id": "2abdd254e90f"
-      },
-      "outputs": [],
-      "source": [
-        "import os\n",
-        "\n",
-        "# The Vertex AI Workbench Notebook product has specific requirements\n",
-        "IS_WORKBENCH_NOTEBOOK = os.getenv(\"DL_ANACONDA_HOME\")\n",
-        "IS_USER_MANAGED_WORKBENCH_NOTEBOOK = os.path.exists(\n",
-        "    \"/opt/deeplearning/metadata/env_version\"\n",
-        ")\n",
-        "\n",
-        "# Vertex AI Notebook requires dependencies to be installed with '--user'\n",
-        "USER_FLAG = \"\"\n",
-        "if IS_WORKBENCH_NOTEBOOK:\n",
-        "    USER_FLAG = \"--user\"\n",
-        "\n",
-        "\n",
-        "! pip3 install --upgrade google-cloud-aiplatform \\\n",
-        "                            kfp \\\n",
-        "                            google-cloud-pipeline-components \\\n",
-        "                            google-cloud-storage {USER_FLAG} -q"
-      ]
-    },
-    {
-      "cell_type": "markdown",
-      "metadata": {
-        "id": "restart"
-      },
-      "source": [
-        "### Restart the kernel\n",
-        "\n",
-        "Once you've installed the additional packages, you need to restart the notebook kernel so it can find the packages."
-      ]
-    },
-    {
-      "cell_type": "code",
-      "execution_count": null,
-      "metadata": {
-        "id": "restart"
-      },
-      "outputs": [],
-      "source": [
-        "import os\n",
-        "\n",
-        "if not os.getenv(\"IS_TESTING\"):\n",
-        "    # Automatically restart kernel after installs\n",
-        "    import IPython\n",
-        "\n",
-        "    app = IPython.Application.instance()\n",
-        "    app.kernel.do_shutdown(True)"
-      ]
-    },
-    {
-      "cell_type": "markdown",
-      "metadata": {
-        "id": "before_you_begin:nogpu"
-      },
-      "source": [
-        "## Before you begin\n",
-        "\n",
-        "### GPU runtime\n",
-        "\n",
-        "This tutorial does not require a GPU runtime.\n",
-        "\n",
-        "### Set up your Google Cloud project\n",
-        "\n",
-        "**The following steps are required, regardless of your notebook environment.**\n",
-        "\n",
-        "1. [Select or create a Google Cloud project](https://console.cloud.google.com/cloud-resource-manager). When you first create an account, you get a $300 free credit towards your compute/storage costs.\n",
-        "\n",
-        "2. [Make sure that billing is enabled for your project.](https://cloud.google.com/billing/docs/how-to/modify-project)\n",
-        "\n",
-        "3. [Enable the following APIs: Vertex AI APIs, Compute Engine APIs, and Cloud Storage.](https://console.cloud.google.com/flows/enableapi?apiid=ml.googleapis.com,compute_component,storage-component.googleapis.com)\n",
-        "\n",
-        "4. If you are running this notebook locally, you need to install the [Cloud SDK]((https://cloud.google.com/sdk)).\n",
-        "\n",
-        "5. Enter your project ID in the cell below. Then run the  cell to make sure the\n",
-        "Cloud SDK uses the right project for all the commands in this notebook.\n",
-        "\n",
-        "**Note**: Jupyter runs lines prefixed with `!` as shell commands, and it interpolates Python variables prefixed with `$` into these conmmands."
-      ]
-    },
-    {
-      "cell_type": "markdown",
-      "metadata": {
-        "id": "1460fd744366"
-      },
-      "source": [
-        "#### Set your project ID\n",
-        "\n",
-        "**If you don't know your project ID**, you may be able to get your project ID using `gcloud`."
-      ]
-    },
-    {
-      "cell_type": "code",
-      "execution_count": null,
-      "metadata": {
-        "id": "cd85f5c794e5"
-      },
-      "outputs": [],
-      "source": [
-        "PROJECT_ID = \"[your-project-id]\"  # @param {type:\"string\"}"
-      ]
-    },
-    {
-      "cell_type": "code",
-      "execution_count": null,
-      "metadata": {
-        "id": "set_project_id"
-      },
-      "outputs": [],
-      "source": [
-        "if PROJECT_ID == \"\" or PROJECT_ID is None or PROJECT_ID == \"[your-project-id]\":\n",
-        "    # Get your GCP project id from gcloud\n",
-        "    shell_output = ! gcloud config list --format 'value(core.project)' 2>/dev/null\n",
-        "    PROJECT_ID = shell_output[0]\n",
-        "    print(\"Project ID:\", PROJECT_ID)"
-      ]
-    },
-    {
-      "cell_type": "code",
-      "execution_count": null,
-      "metadata": {
-        "id": "set_gcloud_project_id"
-      },
-      "outputs": [],
-      "source": [
-        "! gcloud config set project $PROJECT_ID"
-      ]
-    },
-    {
-      "cell_type": "markdown",
-      "metadata": {
-        "id": "region"
-      },
-      "source": [
-        "#### Region\n",
-        "\n",
-        "You can also change the `REGION` variable, which is used for operations\n",
-        "throughout the rest of this notebook.  Below are regions supported for Vertex AI. We recommend that you choose the region closest to you.\n",
-        "\n",
-        "- Americas: `us-central1`\n",
-        "- Europe: `europe-west4`\n",
-        "- Asia Pacific: `asia-east1`\n",
-        "\n",
-        "You may not use a multi-regional bucket for training with Vertex AI. Not all regions provide support for all Vertex AI services.\n",
-        "\n",
-        "Learn more about [Vertex AI regions](https://cloud.google.com/vertex-ai/docs/general/locations)"
-      ]
-    },
-    {
-      "cell_type": "code",
-      "execution_count": null,
-      "metadata": {
-        "id": "region"
-      },
-      "outputs": [],
-      "source": [
-        "REGION = \"[your-region]\"  # @param {type: \"string\"}\n",
-        "\n",
-        "if REGION == \"[your-region]\":\n",
-        "    REGION = \"us-central1\""
-      ]
-    },
-    {
-      "cell_type": "markdown",
-      "metadata": {
-        "id": "timestamp"
-      },
-      "source": [
-        "#### UUID\n",
-        "\n",
-        "If you are in a live tutorial session, you might be using a shared test account or project. To avoid name collisions between users on resources created, you create a uuid for each instance session, and append it onto the name of resources you create in this tutorial."
-      ]
-    },
-    {
-      "cell_type": "code",
-      "execution_count": null,
-      "metadata": {
-        "id": "timestamp"
-      },
-      "outputs": [],
-      "source": [
-        "import random\n",
-        "import string\n",
-        "\n",
-        "\n",
-        "# Generate a uuid of a specifed length(default=8)\n",
-        "def generate_uuid(length: int = 8) -> str:\n",
-        "    return \"\".join(random.choices(string.ascii_lowercase + string.digits, k=length))\n",
-        "\n",
-        "\n",
-        "UUID = generate_uuid()"
-      ]
-    },
-    {
-      "cell_type": "markdown",
-      "metadata": {
-        "id": "gcp_authenticate"
-      },
-      "source": [
-        "### Authenticate your Google Cloud account\n",
-        "\n",
-        "**If you are using Vertex AI Workbench Notebooks**, your environment is already\n",
-        "authenticated.\n",
-        "\n",
-        "**If you are using Colab**, run the cell below and follow the instructions\n",
-        "when prompted to authenticate your account via oAuth.\n",
-        "\n",
-        "**Otherwise**, follow these steps:\n",
-        "\n",
-        "1. In the Cloud Console, go to the [**Create service account key**\n",
-        "   page](https://console.cloud.google.com/apis/credentials/serviceaccountkey).\n",
-        "\n",
-        "2. Click **Create service account**.\n",
-        "\n",
-        "3. In the **Service account name** field, enter a name, and\n",
-        "   click **Create**.\n",
-        "\n",
-        "4. In the **Grant this service account access to project** section, click the **Role** drop-down list. Type \"Vertex AI\"\n",
-        "into the filter box, and select\n",
-        "   **Vertex AI Administrator**. Type \"Storage Object Admin\" into the filter box, and select **Storage Object Admin**.\n",
-        "\n",
-        "5. Click *Create*. A JSON file that contains your key downloads to your\n",
-        "local environment.\n",
-        "\n",
-        "6. Enter the path to your service account key as the\n",
-        "`GOOGLE_APPLICATION_CREDENTIALS` variable in the cell below and run the cell."
-      ]
-    },
-    {
-      "cell_type": "code",
-      "execution_count": null,
-      "metadata": {
-        "id": "gcp_authenticate"
-      },
-      "outputs": [],
-      "source": [
-        "# If you are running this notebook in Colab, run this cell and follow the\n",
-        "# instructions to authenticate your GCP account. This provides access to your\n",
-        "# Cloud Storage bucket and lets you submit training jobs and prediction\n",
-        "# requests.\n",
-        "\n",
-        "import os\n",
-        "import sys\n",
-        "\n",
-        "# If on Vertex AI Workbench, then don't execute this code\n",
-        "IS_COLAB = \"google.colab\" in sys.modules\n",
-        "if not os.path.exists(\"/opt/deeplearning/metadata/env_version\") and not os.getenv(\n",
-        "    \"DL_ANACONDA_HOME\"\n",
-        "):\n",
-        "    if \"google.colab\" in sys.modules:\n",
-        "        from google.colab import auth as google_auth\n",
-        "\n",
-        "        google_auth.authenticate_user()\n",
-        "\n",
-        "    # If you are running this notebook locally, replace the string below with the\n",
-        "    # path to your service account key and run this cell to authenticate your GCP\n",
-        "    # account.\n",
-        "    elif not os.getenv(\"IS_TESTING\"):\n",
-        "        %env GOOGLE_APPLICATION_CREDENTIALS ''"
-      ]
-    },
-    {
-      "cell_type": "markdown",
-      "metadata": {
-        "id": "bucket:mbsdk"
-      },
-      "source": [
-        "### Create a Cloud Storage bucket\n",
-        "\n",
-        "**The following steps are required, regardless of your notebook environment.**\n",
-        "\n",
-        "When you run a Vertex AI pipeline job using the Cloud SDK, your job stores the pipeline artifacts to a Cloud Storage bucket. In this tutorial, you create a Vertex AI Pipeline job that saves the artifacts like evaluation metrics and feature attributes to a Cloud Storage bucket.\n",
-        "\n",
-        "Set the name of your Cloud Storage bucket below. It must be unique across all\n",
-        "Cloud Storage buckets."
-      ]
-    },
-    {
-      "cell_type": "code",
-      "execution_count": null,
-      "metadata": {
-        "id": "bucket"
-      },
-      "outputs": [],
-      "source": [
-        "BUCKET_NAME = \"[your-bucket-name]\"  # @param {type:\"string\"}\n",
-        "BUCKET_URI = f\"gs://{BUCKET_NAME}\""
-      ]
-    },
-    {
-      "cell_type": "code",
-      "execution_count": null,
-      "metadata": {
-        "id": "autoset_bucket"
-      },
-      "outputs": [],
-      "source": [
-        "if BUCKET_NAME == \"\" or BUCKET_NAME is None or BUCKET_NAME == \"[your-bucket-name]\":\n",
-        "    BUCKET_NAME = PROJECT_ID + \"aip-\" + UUID\n",
-        "    BUCKET_URI = f\"gs://{BUCKET_NAME}\""
-      ]
-    },
-    {
-      "cell_type": "markdown",
-      "metadata": {
-        "id": "create_bucket"
-      },
-      "source": [
-        "**Only if your bucket doesn't already exist**: Run the following cell to create your Cloud Storage bucket."
-      ]
-    },
-    {
-      "cell_type": "code",
-      "execution_count": null,
-      "metadata": {
-        "id": "create_bucket"
-      },
-      "outputs": [],
-      "source": [
-        "! gsutil mb -l $REGION -p $PROJECT_ID $BUCKET_URI"
-      ]
-    },
-    {
-      "cell_type": "markdown",
-      "metadata": {
-        "id": "validate_bucket"
-      },
-      "source": [
-        "Finally, validate access to your Cloud Storage bucket by examining its contents:"
-      ]
-    },
-    {
-      "cell_type": "code",
-      "execution_count": null,
-      "metadata": {
-        "id": "validate_bucket"
-      },
-      "outputs": [],
-      "source": [
-        "! gsutil ls -al $BUCKET_URI"
-      ]
-    },
-    {
-      "cell_type": "markdown",
-      "metadata": {
-        "id": "8debaa04cb14"
-      },
-      "source": [
-        "#### Service Account\n",
-        "\n",
-        "You use a service account to create Vertex AI Pipeline jobs. If you do not want to use your project's Compute Engine service account, set `SERVICE_ACCOUNT` to another service account ID."
-      ]
-    },
-    {
-      "cell_type": "code",
-      "execution_count": null,
-      "metadata": {
-        "id": "77b01a1fdbb4"
-      },
-      "outputs": [],
-      "source": [
-        "SERVICE_ACCOUNT = \"[your-service-account]\"  # @param {type:\"string\"}"
-      ]
-    },
-    {
-      "cell_type": "code",
-      "execution_count": null,
-      "metadata": {
-        "id": "f936bebda2d4"
-      },
-      "outputs": [],
-      "source": [
-        "if (\n",
-        "    SERVICE_ACCOUNT == \"\"\n",
-        "    or SERVICE_ACCOUNT is None\n",
-        "    or SERVICE_ACCOUNT == \"[your-service-account]\"\n",
-        "):\n",
-        "    # Get your service account from gcloud\n",
-        "    if not IS_COLAB:\n",
-        "        shell_output = !gcloud auth list 2>/dev/null\n",
-        "        SERVICE_ACCOUNT = shell_output[2].replace(\"*\", \"\").strip()\n",
-        "\n",
-        "    else:  # IS_COLAB:\n",
-        "        shell_output = ! gcloud projects describe  $PROJECT_ID\n",
-        "        project_number = shell_output[-1].split(\":\")[1].strip().replace(\"'\", \"\")\n",
-        "        SERVICE_ACCOUNT = f\"{project_number}-compute@developer.gserviceaccount.com\"\n",
-        "\n",
-        "    print(\"Service Account:\", SERVICE_ACCOUNT)"
-      ]
-    },
-    {
-      "cell_type": "markdown",
-      "metadata": {
-        "id": "b70f72422518"
-      },
-      "source": [
-        "#### Set service account access for Vertex AI Pipelines\n",
-        "Run the following commands to grant your service account access to read and write pipeline artifacts in the bucket that you created in the previous step. You only need to run this step once per service account."
-      ]
-    },
-    {
-      "cell_type": "code",
-      "execution_count": null,
-      "metadata": {
-        "id": "a533af977189"
-      },
-      "outputs": [],
-      "source": [
-        "! gsutil iam ch serviceAccount:{SERVICE_ACCOUNT}:roles/storage.objectCreator $BUCKET_URI\n",
-        "\n",
-        "! gsutil iam ch serviceAccount:{SERVICE_ACCOUNT}:roles/storage.objectViewer $BUCKET_URI"
-      ]
-    },
-    {
-      "cell_type": "markdown",
-      "metadata": {
-        "id": "setup_vars"
-      },
-      "source": [
-        "### Import libraries"
-      ]
-    },
-    {
-      "cell_type": "code",
-      "execution_count": null,
-      "metadata": {
-        "id": "import_aip:mbsdk"
-      },
-      "outputs": [],
-      "source": [
-        "import json\n",
-        "\n",
-        "import google.cloud.aiplatform as aiplatform\n",
-        "import kfp\n",
-        "import matplotlib.pyplot as plt\n",
-        "from google.cloud import aiplatform_v1, storage\n",
-        "from kfp.v2 import compiler"
-      ]
-    },
-    {
-      "cell_type": "markdown",
-      "metadata": {
-        "id": "init_aip:mbsdk"
-      },
-      "source": [
-        "### Initialize Vertex AI SDK for Python\n",
-        "\n",
-        "Initialize the Vertex AI SDK for Python for your project and corresponding bucket."
-      ]
-    },
-    {
-      "cell_type": "code",
-      "execution_count": null,
-      "metadata": {
-        "id": "init_aip:mbsdk"
-      },
-      "outputs": [],
-      "source": [
-        "aiplatform.init(project=PROJECT_ID, staging_bucket=BUCKET_URI)"
-      ]
-    },
-    {
-      "cell_type": "markdown",
-      "metadata": {
-        "id": "import_file:u_dataset,csv"
-      },
-      "source": [
-        "### Location of training data\n",
-        "\n",
-        "Now set the variable `IMPORT_FILE` to the location of the CSV index file in Cloud Storage."
-      ]
-    },
-    {
-      "cell_type": "code",
-      "execution_count": null,
-      "metadata": {
-        "id": "import_file:hmdb,csv,vcn"
-      },
-      "outputs": [],
-      "source": [
-        "IMPORT_FILE = (\n",
-        "    \"gs://cloud-samples-data/video/automl_classification/hmdb_split_40_mp4_step2.csv\"\n",
-        ")"
-      ]
-    },
-    {
-      "cell_type": "markdown",
-      "metadata": {
-        "id": "quick_peek:csv"
-      },
-      "source": [
-        "### Quick peek at your data\n",
-        "\n",
-        "This tutorial uses a version of the MIT Human Motion dataset that is stored in a public Cloud Storage bucket, using a CSV index file.\n",
-        "\n",
-        "Start by doing a quick peek at the data. You count the number of examples by counting the number of rows in the CSV index file  (`wc -l`) and then peek at the first few rows."
-      ]
-    },
-    {
-      "cell_type": "code",
-      "execution_count": null,
-      "metadata": {
-        "id": "quick_peek:csv"
-      },
-      "outputs": [],
-      "source": [
-        "count = ! gsutil cat $IMPORT_FILE | wc -l\n",
-        "print(\"Number of Examples\", int(count[0]))\n",
-        "\n",
-        "print(\"First 10 rows\")\n",
-        "! gsutil cat $IMPORT_FILE | head"
-      ]
-    },
-    {
-      "cell_type": "markdown",
-      "metadata": {
-        "id": "create_dataset:video,vcn"
-      },
-      "source": [
-        "### Create the Dataset\n",
-        "\n",
-        "Next, create the `Vertex AI Dataset` resource using the `create` method for the `VideoDataset` class, which takes the following parameters:\n",
-        "\n",
-        "- `display_name`: The human readable name for the `Vertex AI Dataset` resource.\n",
-        "- `gcs_source`: A list of one or more dataset index files to import the data items into the `Vertex AI Dataset` resource.\n",
-        "\n",
-        "This operation may take several minutes."
-      ]
-    },
-    {
-      "cell_type": "code",
-      "execution_count": null,
-      "metadata": {
-        "id": "create_dataset:video,vcn"
-      },
-      "outputs": [],
-      "source": [
-        "dataset = aiplatform.VideoDataset.create(\n",
-        "    display_name=\"MIT Human Motion\" + \"_\" + UUID,\n",
-        "    gcs_source=[IMPORT_FILE],\n",
-        "    import_schema_uri=aiplatform.schema.dataset.ioformat.video.classification,\n",
-        ")\n",
-<<<<<<< HEAD
-=======
-        "\n",
->>>>>>> f4f0112a
-        "print(dataset.resource_name)"
-      ]
-    },
-    {
-      "cell_type": "markdown",
-      "metadata": {
-        "id": "create_automl_pipeline:video,vcn"
-      },
-      "source": [
-        "### Create and run training pipeline\n",
-        "\n",
-        "To train an AutoML model, you perform two steps:\n",
-        "\n",
-        "1. Create a training pipeline.\n",
-        "2. Run the pipeline.\n",
-        "\n",
-        "\n",
-        "\n",
-        "#### Create the training pipeline\n",
-        "\n",
-        "An AutoML training pipeline is created with the `AutoMLVideoTrainingJob` class, with the following parameters:\n",
-        "\n",
-        "- `display_name`: The human readable name for the `TrainingJob` resource.\n",
-        "- `prediction_type`: The type task to train the model for.\n",
-        "- `classification`: A video classification model.\n",
-        "- `object_tracking`: A video object tracking model.\n",
-        "- `action_recognition`: A video action recognition model.\n"
-      ]
-    },
-    {
-      "cell_type": "code",
-      "execution_count": null,
-      "metadata": {
-        "id": "create_automl_pipeline:video,vcn"
-      },
-      "outputs": [],
-      "source": [
-        "training_job = aiplatform.AutoMLVideoTrainingJob(\n",
-        "    display_name=\"hmdb_\" + UUID,\n",
-        "    prediction_type=\"classification\",\n",
-        ")\n",
-<<<<<<< HEAD
-=======
-        "\n",
->>>>>>> f4f0112a
-        "print(training_job)"
-      ]
-    },
-    {
-      "cell_type": "markdown",
-      "metadata": {
-        "id": "run_automl_pipeline:video"
-      },
-      "source": [
-        "#### Run the training pipeline\n",
-        "\n",
-        "Next, you run the job to start the training job by invoking the method `run`, with the following parameters:\n",
-        "\n",
-        "- `dataset`: The `Vertex AI Dataset` resource to train the model.\n",
-        "- `model_display_name`: The human readable name for the trained model.\n",
-        "- `training_fraction_split`: The percentage of the dataset to use for training.\n",
-        "- `test_fraction_split`: The percentage of the dataset to use for test (holdout data).\n",
-        "\n",
-        "The `run` method when completed returns the `Model` resource.\n",
-        "\n",
-        "The execution of the training pipeline can take over 3 hours to complete."
-      ]
-    },
-    {
-      "cell_type": "code",
-      "execution_count": null,
-      "metadata": {
-        "id": "run_automl_pipeline:video"
-      },
-      "outputs": [],
-      "source": [
-        "model = training_job.run(\n",
-        "    dataset=dataset,\n",
-        "    model_display_name=\"hmdb_\" + UUID,\n",
-        "    training_fraction_split=0.8,\n",
-        "    test_fraction_split=0.2,\n",
-        ")\n",
-        "print(model)"
-      ]
-    },
-    {
-      "cell_type": "markdown",
-      "metadata": {
-        "id": "evaluate_the_model:mbsdk"
-      },
-      "source": [
-        "## List model evaluations from training \n",
-        "After your model has finished training, you can review the evaluation scores for it.\n",
-        "\n",
-        "You can check the model's evaluation results using the `get_model_evaluation` method of the Vertex AI Model resource.\n",
-        "\n",
-        "Just like Vertex AI datasets, you can either use the reference to the model variable you created when you trained the model or you can filter from the list of all of the models in your project using the model's display name as given below."
-      ]
-    },
-    {
-      "cell_type": "code",
-      "execution_count": null,
-      "metadata": {
-        "id": "evaluate_the_model:mbsdk"
-      },
-      "outputs": [],
-      "source": [
-        "# Get Vertex AI Model resource ID using the display_name\n",
-        "models = aiplatform.Model.list(filter=\"display_name=hmdb_\" + UUID)\n",
-        "\n",
-        "if len(models) != 0:\n",
-<<<<<<< HEAD
-=======
-        "\n",
->>>>>>> f4f0112a
-        "    # Get the model object\n",
-        "    MODEL_RSC_NAME = models[0].resource_name\n",
-        "    print(\"Vertex AI Model resource name:\", MODEL_RSC_NAME)\n",
-        "    model = aiplatform.Model(MODEL_RSC_NAME)\n",
-        "\n",
-        "    # Print the evaluation metrics\n",
-        "    model_eval = model.get_model_evaluation()\n",
-        "    evaluation = model_eval.to_dict()\n",
-        "    print(\"Model's evaluation metrics from Training:\\n\")\n",
-        "    metrics = evaluation[\"metrics\"]\n",
-        "    for metric in metrics.keys():\n",
-        "        print(f\"metric: {metric}, value: {metrics[metric]}\\n\")"
-      ]
-    },
-    {
-      "cell_type": "markdown",
-      "metadata": {
-        "id": "get_test_items:batch_prediction"
-      },
-      "source": [
-        "### Get test item(s)\n",
-        "\n",
-        "Inside the pipeline, you need some data samples for creating a batch prediction job. So, you use some arbitrary examples from the dataset as test items."
-      ]
-    },
-    {
-      "cell_type": "code",
-      "execution_count": null,
-      "metadata": {
-        "id": "get_test_items:automl,vcn,csv"
-      },
-      "outputs": [],
-      "source": [
-        "test_items = ! gsutil cat $IMPORT_FILE | head -n2\n",
-        "\n",
-        "if len(test_items[0]) == 5:\n",
-        "    _, test_item_1, test_label_1, _, _ = str(test_items[0]).split(\",\")\n",
-        "    _, test_item_2, test_label_2, _, _ = str(test_items[1]).split(\",\")\n",
-        "else:\n",
-        "    test_item_1, test_label_1, _, _ = str(test_items[0]).split(\",\")\n",
-        "    test_item_2, test_label_2, _, _ = str(test_items[1]).split(\",\")\n",
-        "\n",
-<<<<<<< HEAD
-=======
-        "\n",
->>>>>>> f4f0112a
-        "print(test_item_1, test_label_1)\n",
-        "print(test_item_2, test_label_2)"
-      ]
-    },
-    {
-      "cell_type": "markdown",
-      "metadata": {
-        "id": "dcb49010e512"
-      },
-      "source": [
-        "### Copy test item(s)\n",
-        "For the batch prediction, copy the test items over to your Cloud Storage bucket."
-      ]
-    },
-    {
-      "cell_type": "code",
-      "execution_count": null,
-      "metadata": {
-        "id": "874f9ab72908"
-      },
-      "outputs": [],
-      "source": [
-        "file_1 = test_item_1.split(\"/\")[-1]\n",
-        "file_2 = test_item_2.split(\"/\")[-1]\n",
-        "\n",
-        "! gsutil cp $test_item_1 $BUCKET_URI/$file_1\n",
-        "! gsutil cp $test_item_2 $BUCKET_URI/$file_2\n",
-        "\n",
-        "test_item_1 = BUCKET_URI + \"/\" + file_1\n",
-        "test_item_2 = BUCKET_URI + \"/\" + file_2"
-      ]
-    },
-    {
-      "cell_type": "markdown",
-      "metadata": {
-        "id": "make_batch_file:automl,video"
-      },
-      "source": [
-        "### Make a Pipeline input file\n",
-        "\n",
-        "Now, make an input file for your evaluation pipeline and store it in the Cloud Storage bucket. The input file is stored in JSONL format for this tutorial. In the JSONL file, you make one dictionary entry per line for each video file. The dictionary contains the following key-value pairs:\n",
-        "\n",
-        "- `content`: The Cloud Storage path to the video.\n",
-        "- `mimeType`: The content type. In our example, it is a `avi` file.\n",
-        "- `timeSegmentStart`: The start timestamp in the video to do prediction on. *Note*, the timestamp must be specified as a string and followed by s (second), m (minute) or h (hour).\n",
-        "- `timeSegmentEnd`: The end timestamp in the video to do prediction on.\n",
-        "- `outputLabel`: The batch prediction labels."
-      ]
-    },
-    {
-      "cell_type": "code",
-      "execution_count": null,
-      "metadata": {
-        "id": "116377999a9f"
-      },
-      "outputs": [],
-      "source": [
-        "test_filename = \"ground_truth.jsonl\"\n",
-        "gcs_ground_truth_uri = BUCKET_URI + \"/\" + test_filename\n",
-        "\n",
-        "data_1 = {\n",
-        "    \"content\": test_item_1,\n",
-        "    \"mimeType\": \"video/mp4\",\n",
-        "    \"timeSegmentStart\": \"0.0s\",\n",
-        "    \"timeSegmentEnd\": \"5.0s\",\n",
-        "    \"outputLabel\": test_label_1,\n",
-        "}\n",
-        "data_2 = {\n",
-        "    \"content\": test_item_2,\n",
-        "    \"mimeType\": \"video/mp4\",\n",
-        "    \"timeSegmentStart\": \"0.0s\",\n",
-        "    \"timeSegmentEnd\": \"5.0s\",\n",
-        "    \"outputLabel\": test_label_2,\n",
-        "}\n",
-        "\n",
-<<<<<<< HEAD
-=======
-        "\n",
->>>>>>> f4f0112a
-        "bucket = storage.Client(project=PROJECT_ID).bucket(BUCKET_NAME)\n",
-        "blob = bucket.blob(blob_name=test_filename)\n",
-        "data = json.dumps(data_1) + \"\\n\" + json.dumps(data_2) + \"\\n\"\n",
-        "blob.upload_from_string(data)\n",
-        "print(gcs_ground_truth_uri)"
-      ]
-    },
-    {
-      "cell_type": "markdown",
-      "metadata": {
-        "id": "d56366168ec5"
-      },
-      "source": [
-        "### Check input content\n",
-        "Check the contents of the `ground_truth.jsonl`."
-      ]
-    },
-    {
-      "cell_type": "code",
-      "execution_count": null,
-      "metadata": {
-        "id": "378131e21a7e"
-      },
-      "outputs": [],
-      "source": [
-        "! gsutil cat $gcs_ground_truth_uri"
-      ]
-    },
-    {
-      "cell_type": "markdown",
-      "metadata": {
-        "id": "f55310caafeb"
-      },
-      "source": [
-        "## Create Pipeline for evaluation\n",
-        "\n",
-        "Next, you create a Vertex AI Pipeline using the components available from the `google-cloud-pipeline-components`\n",
-        "Python package. Inside the pipeline, you run a batch-prediction job and generate evaluations on the results.\n",
-        "\n",
-        "Learn more about [google-cloud-pipeline-components](https://google-cloud-pipeline-components.readthedocs.io/en/google-cloud-pipeline-components-1.0.17/index.html)."
-      ]
-    },
-    {
-      "cell_type": "markdown",
-      "metadata": {
-        "id": "e1192ee8279a"
-      },
-      "source": [
-        "### Define the Pipeline\n",
-        "\n",
-        "While defining the flow of the pipeline, you get the Vertex AI Model resource first. Then, you sample the provided source dataset for batch predictions and create a batch prediction. \n",
-        "\n",
-        "The pipeline uses the following components:\n",
-        "\n",
-        "- `GetVertexModelOp`: Gets a Vertex AI Model Artifact. \n",
-        "- `EvaluationDataSamplerOp`: Randomly downsamples an input dataset to a specified size for generating predictions from AutoML and custom models. Creates a Dataflow job with Apache Beam to downsample the dataset. \n",
-        "- `ModelBatchPredictOp`: Creates a Google Cloud Vertex BatchPredictionJob and waits for it to complete. \n",
-        "- `ModelEvaluationClassificationOp`: Compute evaluation metrics on a trained model’s batch prediction results. Creates a Dataflow job with Apache Beam and TFMA to compute evaluation metrics. Supports mutliclass classification evaluation for image, video, and text data. \n",
-        "\n",
-        "- `ModelImportEvaluationOp`: Imports a model evaluation artifact to an existing Vertex model with ModelService.ImportModelEvaluation. \n",
-        "\n",
-        "Learn more about [Google Cloud Pipeline Model Evaluation components](https://google-cloud-pipeline-components.readthedocs.io/en/google-cloud-pipeline-components-1.0.20/google_cloud_pipeline_components.experimental.evaluation.html)."
-      ]
-    },
-    {
-      "cell_type": "code",
-      "execution_count": null,
-      "metadata": {
-        "id": "d70d9353fd27"
-      },
-      "outputs": [],
-      "source": [
-        "@kfp.dsl.pipeline(name=\"vertex-evaluation-automl-video-classification-pipeline\")\n",
-        "def evaluation_automl_video_feature_attribution_pipeline(\n",
-        "    project: str,\n",
-        "    location: str,\n",
-        "    root_dir: str,\n",
-        "    prediction_type: str,\n",
-        "    model_name: str,\n",
-        "    target_column_name: str,\n",
-        "    ground_truth_gcs_uri: list,\n",
-<<<<<<< HEAD
-=======
-        "    key_columns: list,\n",
->>>>>>> f4f0112a
-        "    batch_predict_instances_format: str = \"jsonl\",\n",
-        "    batch_predict_predictions_format: str = \"jsonl\",\n",
-        "    batch_predict_machine_type: str = \"n1-standard-16\",\n",
-        "    batch_predict_starting_replica_count: int = 7,\n",
-        "    batch_predict_max_replica_count: int = 10,\n",
-        "    batch_predict_sample_size: int = 10000,\n",
-        "):\n",
-        "    from google_cloud_pipeline_components.aiplatform import ModelBatchPredictOp\n",
-        "    from google_cloud_pipeline_components.experimental import evaluation\n",
-        "    from google_cloud_pipeline_components.experimental.evaluation import (\n",
-<<<<<<< HEAD
-        "        EvaluationDataSamplerOp, ModelEvaluationClassificationOp,\n",
-        "        ModelImportEvaluationOp, TargetFieldDataRemoverOp)\n",
-=======
-        "        EvaluationDataSamplerOp, EvaluationDataSplitterOp,\n",
-        "        ModelEvaluationClassificationOp, ModelImportEvaluationOp)\n",
->>>>>>> f4f0112a
-        "\n",
-        "    get_model_task = evaluation.GetVertexModelOp(model_resource_name=model_name)\n",
-        "\n",
-        "    data_sampler_task = EvaluationDataSamplerOp(\n",
-        "        project=project,\n",
-        "        location=location,\n",
-        "        root_dir=root_dir,\n",
-        "        gcs_source_uris=ground_truth_gcs_uri,\n",
-        "        instances_format=batch_predict_instances_format,\n",
-        "        sample_size=batch_predict_sample_size,\n",
-        "    )\n",
-        "\n",
-        "    # Run Data-splitter task\n",
-<<<<<<< HEAD
-        "    data_splitter_task = TargetFieldDataRemoverOp(\n",
-=======
-        "    data_splitter_task = EvaluationDataSplitterOp(\n",
->>>>>>> f4f0112a
-        "        project=project,\n",
-        "        location=location,\n",
-        "        root_dir=root_dir,\n",
-        "        gcs_source_uris=data_sampler_task.outputs[\"gcs_output_directory\"],\n",
-        "        instances_format=batch_predict_instances_format,\n",
-<<<<<<< HEAD
-        "        target_field_name=target_column_name,\n",
-=======
-        "        ground_truth_column=target_column_name,\n",
->>>>>>> f4f0112a
-        "    )\n",
-        "\n",
-        "    # Run Batch Prediction.\n",
-        "    batch_predict_task = ModelBatchPredictOp(\n",
-        "        project=project,\n",
-        "        location=location,\n",
-        "        model=get_model_task.outputs[\"model\"],\n",
-        "        job_display_name=\"model-batch-predict-evaluation\",\n",
-        "        gcs_source_uris=data_splitter_task.outputs[\"gcs_output_directory\"],\n",
-        "        instances_format=batch_predict_instances_format,\n",
-        "        predictions_format=batch_predict_predictions_format,\n",
-        "        gcs_destination_output_uri_prefix=root_dir,\n",
-        "        machine_type=batch_predict_machine_type,\n",
-        "        starting_replica_count=batch_predict_starting_replica_count,\n",
-        "        max_replica_count=batch_predict_max_replica_count,\n",
-        "    )\n",
-        "\n",
-        "    # Run evaluation based on prediction type and feature attribution component.\n",
-        "    # After, import the model evaluations to the Vertex model.\n",
-        "    eval_task = ModelEvaluationClassificationOp(\n",
-        "        project=project,\n",
-        "        location=location,\n",
-        "        root_dir=root_dir,\n",
-<<<<<<< HEAD
-        "        ground_truth_gcs_source=data_sampler_task.outputs[\"gcs_output_directory\"],\n",
-        "        target_field_name=target_column_name,\n",
-=======
-        "        key_columns=key_columns,\n",
-        "        ground_truth_gcs_source=data_sampler_task.outputs[\"gcs_output_directory\"],\n",
-        "        ground_truth_column=target_column_name,\n",
->>>>>>> f4f0112a
-        "        predictions_format=batch_predict_predictions_format,\n",
-        "        predictions_gcs_source=batch_predict_task.outputs[\"gcs_output_directory\"],\n",
-        "    )\n",
-        "\n",
-        "    ModelImportEvaluationOp(\n",
-        "        classification_metrics=eval_task.outputs[\"evaluation_metrics\"],\n",
-        "        model=get_model_task.outputs[\"model\"],\n",
-        "        dataset_type=batch_predict_instances_format,\n",
-        "    )"
-      ]
-    },
-    {
-      "cell_type": "markdown",
-      "metadata": {
-        "id": "309364fa7fe8"
-      },
-      "source": [
-        "### Compile the pipeline\n",
-        "\n",
-        "Next, compile the pipline to the `video_classification_pipeline.json` file."
-      ]
-    },
-    {
-      "cell_type": "code",
-      "execution_count": null,
-      "metadata": {
-        "id": "be4e993dd50a"
-      },
-      "outputs": [],
-      "source": [
-        "compiler.Compiler().compile(\n",
-        "    pipeline_func=evaluation_automl_video_feature_attribution_pipeline,\n",
-        "    package_path=\"video_classification_pipeline.json\",\n",
-        ")"
-      ]
-    },
-    {
-      "cell_type": "markdown",
-      "metadata": {
-        "id": "269a8f6f50ed"
-      },
-      "source": [
-        "### Define the parameters to run the pipeline\n",
-        "\n",
-        "Specify the required parameters to run the pipeline.\n",
-        "\n",
-        "To pass the required arguments to the pipeline, you define the following paramters below:\n",
-        "\n",
-        "- `project`: Project ID.\n",
-        "- `location`: Region where the pipeline is run.\n",
-        "- `root_dir`: The GCS directory for keeping staging files and artifacts. A random subdirectory is created under the directory to keep job info for resuming the job in case of failure.\n",
-        "- `model_name`: Resource name of the trained AutoML Video Classification model.\n",
-        "- `target_column_name`: Name of the column to be used as the target for classification.\n",
-        "- `batch_predict_instances_format`: Format of the input instances for batch prediction. Can be '**jsonl**' or '**bigquery**' or '**csv**'.\n",
-        "- `batch_predict_sample_size`: Size of the samples to be considered for batch prediction and evaluation."
-      ]
-    },
-    {
-      "cell_type": "code",
-      "execution_count": null,
-      "metadata": {
-        "id": "0f0c336f2244"
-      },
-      "outputs": [],
-      "source": [
-        "LABEL_COLUMN = \"outputLabel\"\n",
-        "PIPELINE_ROOT = f\"{BUCKET_URI}/pipeline_root/pen{UUID}\"\n",
-        "SAMPLE_SIZE = 2\n",
-        "parameters = {\n",
-        "    \"project\": PROJECT_ID,\n",
-        "    \"location\": REGION,\n",
-        "    \"root_dir\": PIPELINE_ROOT,\n",
-        "    \"prediction_type\": \"segment-classification\",\n",
-        "    \"model_name\": MODEL_RSC_NAME,\n",
-        "    \"target_column_name\": LABEL_COLUMN,\n",
-        "    \"ground_truth_gcs_uri\": [gcs_ground_truth_uri],\n",
-        "    \"key_columns\": [\"content\", \"mimeType\", \"timeSegmentStart\", \"timeSegmentEnd\"],\n",
-        "    \"batch_predict_instances_format\": \"jsonl\",\n",
-        "    \"batch_predict_sample_size\": SAMPLE_SIZE,\n",
-        "}"
-      ]
-    },
-    {
-      "cell_type": "markdown",
-      "metadata": {
-        "id": "b2068a3e2f93"
-      },
-      "source": [
-        "Create a Vertex AI pipeline job using the following parameters:\n",
-        "\n",
-        "- `display_name`: The name of the pipeline, this show up in the Google Cloud console.\n",
-        "- `template_path`: The path of PipelineJob or PipelineSpec JSON or YAML file. It can be a local path, a Google Cloud Storage URI or an Artifact Registry URI.\n",
-        "- `parameter_values`: The mapping from runtime parameter names to its values that\n",
-        "        control the pipeline run.\n",
-        "- `enable_caching`: Whether to turn on caching for the run.\n",
-        "\n",
-        "Learn more about [Class PipelineJob](https://cloud.google.com/python/docs/reference/aiplatform/latest/google.cloud.aiplatform.PipelineJob).\n",
-        "\n",
-        "After creating, run the pipeline job using the configured `SERVICE_ACCOUNT`."
-      ]
-    },
-    {
-      "cell_type": "code",
-      "execution_count": null,
-      "metadata": {
-        "id": "59be2edbff8b"
-      },
-      "outputs": [],
-      "source": [
-        "import google.cloud.aiplatform as aip\n",
-        "\n",
-        "DISPLAY_NAME = \"video_classification\" + UUID\n",
-        "job = aip.PipelineJob(\n",
-        "    display_name=DISPLAY_NAME,\n",
-        "    template_path=\"video_classification_pipeline.json\",\n",
-        "    parameter_values=parameters,\n",
-        "    enable_caching=False,\n",
-        ")\n",
-        "\n",
-        "job.run(service_account=SERVICE_ACCOUNT)"
-      ]
-    },
-    {
-      "cell_type": "markdown",
-      "metadata": {
-        "id": "batch_request:mbsdk"
-      },
-      "source": [
-        "### Get the Model Evaluation Results\n",
-        "After the evalution pipeline is finished, run the below cell to print the evaluation metrics."
-      ]
-    },
-    {
-      "cell_type": "code",
-      "execution_count": null,
-      "metadata": {
-        "id": "batch_request:mbsdk"
-      },
-      "outputs": [],
-      "source": [
-        "# Iterate over the pipeline tasks\n",
-        "for task in job._gca_resource.job_detail.task_details:\n",
-        "    # Obtain the artifacts from the evaluation task\n",
-        "    if (\n",
-        "        (\"model-evaluation\" in task.task_name)\n",
-        "        and (\"model-evaluation-import\" not in task.task_name)\n",
-        "        and (\n",
-        "            task.state == aiplatform_v1.types.PipelineTaskDetail.State.SUCCEEDED\n",
-        "            or task.state == aiplatform_v1.types.PipelineTaskDetail.State.SKIPPED\n",
-        "        )\n",
-        "    ):\n",
-        "        evaluation_metrics = task.outputs.get(\"evaluation_metrics\").artifacts[0]\n",
-        "        evaluation_metrics_gcs_uri = evaluation_metrics.uri\n",
-        "\n",
-        "print(evaluation_metrics)\n",
-        "print(evaluation_metrics_gcs_uri)"
-      ]
-    },
-    {
-      "cell_type": "markdown",
-      "metadata": {
-        "id": "16d4bdbd9f4a"
-      },
-      "source": [
-        "## Visualize the metrics\n",
-        "Visualize the available metrics like auRoc and logLoss using a bar-chart."
-      ]
-    },
-    {
-      "cell_type": "code",
-      "execution_count": null,
-      "metadata": {
-        "id": "batch_request_wait:mbsdk"
-      },
-      "outputs": [],
-      "source": [
-        "metrics = []\n",
-        "values = []\n",
-        "for i in evaluation_metrics.metadata.items():\n",
-        "    metrics.append(i[0])\n",
-        "    values.append(i[1])\n",
-        "plt.figure(figsize=(5, 3))\n",
-        "plt.bar(x=metrics, height=values)\n",
-        "plt.title(\"Evaluation Metrics\")\n",
-        "plt.ylabel(\"Value\")\n",
-        "plt.show()"
-      ]
-    },
-    {
-      "cell_type": "markdown",
-      "metadata": {
-        "id": "cleanup:mbsdk"
-      },
-      "source": [
-        "## Clean up\n",
-        "\n",
-        "To clean up all Google Cloud resources used in this project, you can [delete the Google Cloud\n",
-        "project](https://cloud.google.com/resource-manager/docs/creating-managing-projects#shutting_down_projects) you used for the tutorial.\n",
-        "\n",
-        "Otherwise, you can delete the individual resources you created in this tutorial:\n",
-        "\n",
-        "- Dataset\n",
-        "- Model\n",
-        "- AutoML Training Job\n",
-        "- Cloud Storage Bucket\n"
-      ]
-    },
-    {
-      "cell_type": "code",
-      "execution_count": null,
-      "metadata": {
-        "id": "cleanup:mbsdk"
-      },
-      "outputs": [],
-      "source": [
-        "# If the bucket needs to be deleted too, please set \"delete_bucket\" to True\n",
-        "delete_bucket = False\n",
-        "\n",
-        "# Delete the dataset using the Vertex dataset object\n",
-        "dataset.delete()\n",
-        "\n",
-        "# Delete the model using the Vertex model object\n",
-        "model.delete()\n",
-        "\n",
-        "# Delete the training job\n",
-        "training_job.delete()\n",
-        "\n",
-        "# Delete the evaluation pipeline\n",
-        "job.delete()\n",
-        "\n",
-        "# Delete the Cloud storage bucket\n",
-        "if delete_bucket or os.getenv(\"IS_TESTING\"):\n",
-        "    ! gsutil rm -r $BUCKET_URI"
-      ]
-    }
-  ],
-  "metadata": {
-    "colab": {
-      "name": "automl_video_classification_model_evaluation.ipynb",
-      "toc_visible": true
-    },
-    "kernelspec": {
-      "display_name": "Python 3",
-      "name": "python3"
-    }
-  },
-  "nbformat": 4,
-  "nbformat_minor": 0
+ "cells": [
+  {
+   "cell_type": "code",
+   "execution_count": null,
+   "metadata": {
+    "id": "copyright"
+   },
+   "outputs": [],
+   "source": [
+    "# Copyright 2022 Google LLC\n",
+    "#\n",
+    "# Licensed under the Apache License, Version 2.0 (the \"License\");\n",
+    "# you may not use this file except in compliance with the License.\n",
+    "# You may obtain a copy of the License at\n",
+    "#\n",
+    "#     https://www.apache.org/licenses/LICENSE-2.0\n",
+    "#\n",
+    "# Unless required by applicable law or agreed to in writing, software\n",
+    "# distributed under the License is distributed on an \"AS IS\" BASIS,\n",
+    "# WITHOUT WARRANTIES OR CONDITIONS OF ANY KIND, either express or implied.\n",
+    "# See the License for the specific language governing permissions and\n",
+    "# limitations under the License."
+   ]
+  },
+  {
+   "cell_type": "markdown",
+   "metadata": {
+    "id": "title"
+   },
+   "source": [
+    "# Vertex AI Pipelines: Evaluating batch prediction results from AutoML Video classification model\n",
+    "\n",
+    "<table align=\"left\">\n",
+    "\n",
+    "  <td>\n",
+    "    <a href=\"https://colab.research.google.com/github/GoogleCloudPlatform/vertex-ai-samples/blob/main/notebooks/official/model_evaluation/automl_video_classification_model_evaluation.ipynb\">\n",
+    "      <img src=\"https://cloud.google.com/ml-engine/images/colab-logo-32px.png\" alt=\"Colab logo\"> Run in Colab\n",
+    "    </a>\n",
+    "  </td>\n",
+    "  <td>\n",
+    "    <a href=\"https://github.com/GoogleCloudPlatform/vertex-ai-samples/blob/main/notebooks/official/model_evaluation/automl_video_classification_model_evaluation.ipynb\">\n",
+    "      <img src=\"https://cloud.google.com/ml-engine/images/github-logo-32px.png\" alt=\"GitHub logo\">\n",
+    "      View on GitHub\n",
+    "    </a>\n",
+    "  </td>\n",
+    "  <td>\n",
+    "    <a href=\"https://console.cloud.google.com/vertex-ai/workbench/deploy-notebook?download_url=https://raw.githubusercontent.com/GoogleCloudPlatform/vertex-ai-samples/main/notebooks/official/model_evaluation/automl_video_classification_model_evaluation.ipynb\">\n",
+    "      <img src=\"https://lh3.googleusercontent.com/UiNooY4LUgW_oTvpsNhPpQzsstV5W8F7rYgxgGBD85cWJoLmrOzhVs_ksK_vgx40SHs7jCqkTkCk=e14-rj-sc0xffffff-h130-w32\" alt=\"Vertex AI logo\">\n",
+    "      Open in Vertex AI Workbench\n",
+    "    </a>\n",
+    "  </td>                                                                                               \n",
+    "</table>"
+   ]
+  },
+  {
+   "cell_type": "markdown",
+   "metadata": {
+    "id": "098dd9090e65"
+   },
+   "source": [
+    "## Overview\n",
+    "\n",
+    "This notebook demonstrates how to use the Vertex AI classification model evaluation component to evaluate an AutoML video classification model. Model evaluation helps you determine your model performance based on the evaluation metrics and improve the model if necessary. "
+   ]
+  },
+  {
+   "cell_type": "markdown",
+   "metadata": {
+    "id": "objective:automl,training,batch_prediction"
+   },
+   "source": [
+    "### Objective\n",
+    "\n",
+    "In this tutorial, you learn how to train a Vertex AI AutoML Video classification model and learn how to evaluate it through a Vertex AI pipeline job using `google_cloud_pipeline_components`:\n",
+    "\n",
+    "This tutorial uses the following Google Cloud ML services and resources:\n",
+    "\n",
+    "- Vertex AI `Datasets`\n",
+    "- Vertex AI `Training`(AutoML Video Classification) \n",
+    "- Vertex AI `Model Registry`\n",
+    "- Vertex AI `Pipelines`\n",
+    "- Vertex AI `Batch Predictions`\n",
+    "\n",
+    "\n",
+    "\n",
+    "The steps performed include:\n",
+    "\n",
+    "- Create a `Vertex AI Dataset`.\n",
+    "- Train a Automl Video Classification model on the `Vertex AI Dataset` resource.\n",
+    "- Import the trained `AutoML Vertex AI Model resource` into the pipeline.\n",
+    "- Run a batch prediction job inside the pipeline.\n",
+    "- Evaulate the AutoML model using the classification evaluation component.\n",
+    "- Import the classification metrics to the AutoML Vertex AI Model resource."
+   ]
+  },
+  {
+   "cell_type": "markdown",
+   "metadata": {
+    "id": "dataset:hmdb,vcn"
+   },
+   "source": [
+    "### Dataset\n",
+    "\n",
+    "The dataset used for this tutorial is the golf swing recognition portion of the [Human Motion dataset from MIT](http://cbcl.mit.edu/publications/ps/Kuehne_etal_iccv11.pdf). The version of the dataset you use in this tutorial is stored in a public Cloud Storage bucket. The trained model predicts the start frame where a golf swing begins.\n"
+   ]
+  },
+  {
+   "cell_type": "markdown",
+   "metadata": {
+    "id": "costs"
+   },
+   "source": [
+    "### Costs\n",
+    "\n",
+    "This tutorial uses billable components of Google Cloud:\n",
+    "\n",
+    "* Vertex AI\n",
+    "* Cloud Storage\n",
+    "\n",
+    "Learn about [Vertex AI\n",
+    "pricing](https://cloud.google.com/vertex-ai/pricing) and [Cloud Storage\n",
+    "pricing](https://cloud.google.com/storage/pricing), and use the [Pricing\n",
+    "Calculator](https://cloud.google.com/products/calculator/)\n",
+    "to generate a cost estimate based on your projected usage."
+   ]
+  },
+  {
+   "cell_type": "markdown",
+   "metadata": {
+    "id": "setup_local"
+   },
+   "source": [
+    "### Set up your local development environment\n",
+    "\n",
+    "**If you are using Colab or Vertex AI Workbench Notebooks**, your environment already meets\n",
+    "all the requirements to run this notebook. You can skip this step.\n",
+    "\n",
+    "**Otherwise**, make sure your environment meets this notebook's requirements.\n",
+    "You need the following:\n",
+    "\n",
+    "* The Google Cloud SDK\n",
+    "* Git\n",
+    "* Python 3\n",
+    "* virtualenv\n",
+    "* Jupyter notebook running in a virtual environment with Python 3\n",
+    "\n",
+    "The Google Cloud guide to [Setting up a Python development\n",
+    "environment](https://cloud.google.com/python/setup) and the [Jupyter\n",
+    "installation guide](https://jupyter.org/install) provide detailed instructions\n",
+    "for meeting these requirements. The following steps provide a condensed set of\n",
+    "instructions:\n",
+    "\n",
+    "1. [Install and initialize the Cloud SDK.](https://cloud.google.com/sdk/docs/)\n",
+    "\n",
+    "1. [Install Python 3.](https://cloud.google.com/python/setup#installing_python)\n",
+    "\n",
+    "1. [Install\n",
+    "   virtualenv](https://cloud.google.com/python/setup#installing_and_using_virtualenv)\n",
+    "   and create a virtual environment that uses Python 3. Activate the virtual environment.\n",
+    "\n",
+    "1. To install Jupyter, run `pip3 install jupyter` on the\n",
+    "command-line in a terminal shell.\n",
+    "\n",
+    "1. To launch Jupyter, run `jupyter notebook` on the command-line in a terminal shell.\n",
+    "\n",
+    "1. Open this notebook in the Jupyter Notebook Dashboard.\n"
+   ]
+  },
+  {
+   "cell_type": "markdown",
+   "metadata": {
+    "id": "install_aip:mbsdk"
+   },
+   "source": [
+    "## Installation\n",
+    "\n",
+    "Install the packages required for executing this notebook."
+   ]
+  },
+  {
+   "cell_type": "code",
+   "execution_count": null,
+   "metadata": {
+    "id": "2abdd254e90f"
+   },
+   "outputs": [],
+   "source": [
+    "import os\n",
+    "\n",
+    "# The Vertex AI Workbench Notebook product has specific requirements\n",
+    "IS_WORKBENCH_NOTEBOOK = os.getenv(\"DL_ANACONDA_HOME\")\n",
+    "IS_USER_MANAGED_WORKBENCH_NOTEBOOK = os.path.exists(\n",
+    "    \"/opt/deeplearning/metadata/env_version\"\n",
+    ")\n",
+    "\n",
+    "# Vertex AI Notebook requires dependencies to be installed with '--user'\n",
+    "USER_FLAG = \"\"\n",
+    "if IS_WORKBENCH_NOTEBOOK:\n",
+    "    USER_FLAG = \"--user\"\n",
+    "\n",
+    "\n",
+    "! pip3 install --upgrade google-cloud-aiplatform \\\n",
+    "                            kfp \\\n",
+    "                            google-cloud-pipeline-components \\\n",
+    "                            google-cloud-storage {USER_FLAG} -q"
+   ]
+  },
+  {
+   "cell_type": "markdown",
+   "metadata": {
+    "id": "restart"
+   },
+   "source": [
+    "### Restart the kernel\n",
+    "\n",
+    "Once you've installed the additional packages, you need to restart the notebook kernel so it can find the packages."
+   ]
+  },
+  {
+   "cell_type": "code",
+   "execution_count": null,
+   "metadata": {
+    "id": "restart"
+   },
+   "outputs": [],
+   "source": [
+    "import os\n",
+    "\n",
+    "if not os.getenv(\"IS_TESTING\"):\n",
+    "    # Automatically restart kernel after installs\n",
+    "    import IPython\n",
+    "\n",
+    "    app = IPython.Application.instance()\n",
+    "    app.kernel.do_shutdown(True)"
+   ]
+  },
+  {
+   "cell_type": "markdown",
+   "metadata": {
+    "id": "before_you_begin:nogpu"
+   },
+   "source": [
+    "## Before you begin\n",
+    "\n",
+    "### GPU runtime\n",
+    "\n",
+    "This tutorial does not require a GPU runtime.\n",
+    "\n",
+    "### Set up your Google Cloud project\n",
+    "\n",
+    "**The following steps are required, regardless of your notebook environment.**\n",
+    "\n",
+    "1. [Select or create a Google Cloud project](https://console.cloud.google.com/cloud-resource-manager). When you first create an account, you get a $300 free credit towards your compute/storage costs.\n",
+    "\n",
+    "2. [Make sure that billing is enabled for your project.](https://cloud.google.com/billing/docs/how-to/modify-project)\n",
+    "\n",
+    "3. [Enable the following APIs: Vertex AI APIs, Compute Engine APIs, and Cloud Storage.](https://console.cloud.google.com/flows/enableapi?apiid=ml.googleapis.com,compute_component,storage-component.googleapis.com)\n",
+    "\n",
+    "4. If you are running this notebook locally, you need to install the [Cloud SDK]((https://cloud.google.com/sdk)).\n",
+    "\n",
+    "5. Enter your project ID in the cell below. Then run the  cell to make sure the\n",
+    "Cloud SDK uses the right project for all the commands in this notebook.\n",
+    "\n",
+    "**Note**: Jupyter runs lines prefixed with `!` as shell commands, and it interpolates Python variables prefixed with `$` into these conmmands."
+   ]
+  },
+  {
+   "cell_type": "markdown",
+   "metadata": {
+    "id": "1460fd744366"
+   },
+   "source": [
+    "#### Set your project ID\n",
+    "\n",
+    "**If you don't know your project ID**, you may be able to get your project ID using `gcloud`."
+   ]
+  },
+  {
+   "cell_type": "code",
+   "execution_count": null,
+   "metadata": {
+    "id": "cd85f5c794e5"
+   },
+   "outputs": [],
+   "source": [
+    "PROJECT_ID = \"[your-project-id]\"  # @param {type:\"string\"}"
+   ]
+  },
+  {
+   "cell_type": "code",
+   "execution_count": null,
+   "metadata": {
+    "id": "set_project_id"
+   },
+   "outputs": [],
+   "source": [
+    "if PROJECT_ID == \"\" or PROJECT_ID is None or PROJECT_ID == \"[your-project-id]\":\n",
+    "    # Get your GCP project id from gcloud\n",
+    "    shell_output = ! gcloud config list --format 'value(core.project)' 2>/dev/null\n",
+    "    PROJECT_ID = shell_output[0]\n",
+    "    print(\"Project ID:\", PROJECT_ID)"
+   ]
+  },
+  {
+   "cell_type": "code",
+   "execution_count": null,
+   "metadata": {
+    "id": "set_gcloud_project_id"
+   },
+   "outputs": [],
+   "source": [
+    "! gcloud config set project $PROJECT_ID"
+   ]
+  },
+  {
+   "cell_type": "markdown",
+   "metadata": {
+    "id": "region"
+   },
+   "source": [
+    "#### Region\n",
+    "\n",
+    "You can also change the `REGION` variable, which is used for operations\n",
+    "throughout the rest of this notebook.  Below are regions supported for Vertex AI. We recommend that you choose the region closest to you.\n",
+    "\n",
+    "- Americas: `us-central1`\n",
+    "- Europe: `europe-west4`\n",
+    "- Asia Pacific: `asia-east1`\n",
+    "\n",
+    "You may not use a multi-regional bucket for training with Vertex AI. Not all regions provide support for all Vertex AI services.\n",
+    "\n",
+    "Learn more about [Vertex AI regions](https://cloud.google.com/vertex-ai/docs/general/locations)"
+   ]
+  },
+  {
+   "cell_type": "code",
+   "execution_count": null,
+   "metadata": {
+    "id": "region"
+   },
+   "outputs": [],
+   "source": [
+    "REGION = \"[your-region]\"  # @param {type: \"string\"}\n",
+    "\n",
+    "if REGION == \"[your-region]\":\n",
+    "    REGION = \"us-central1\""
+   ]
+  },
+  {
+   "cell_type": "markdown",
+   "metadata": {
+    "id": "timestamp"
+   },
+   "source": [
+    "#### UUID\n",
+    "\n",
+    "If you are in a live tutorial session, you might be using a shared test account or project. To avoid name collisions between users on resources created, you create a uuid for each instance session, and append it onto the name of resources you create in this tutorial."
+   ]
+  },
+  {
+   "cell_type": "code",
+   "execution_count": null,
+   "metadata": {
+    "id": "timestamp"
+   },
+   "outputs": [],
+   "source": [
+    "import random\n",
+    "import string\n",
+    "\n",
+    "\n",
+    "# Generate a uuid of a specifed length(default=8)\n",
+    "def generate_uuid(length: int = 8) -> str:\n",
+    "    return \"\".join(random.choices(string.ascii_lowercase + string.digits, k=length))\n",
+    "\n",
+    "\n",
+    "UUID = generate_uuid()"
+   ]
+  },
+  {
+   "cell_type": "markdown",
+   "metadata": {
+    "id": "gcp_authenticate"
+   },
+   "source": [
+    "### Authenticate your Google Cloud account\n",
+    "\n",
+    "**If you are using Vertex AI Workbench Notebooks**, your environment is already\n",
+    "authenticated.\n",
+    "\n",
+    "**If you are using Colab**, run the cell below and follow the instructions\n",
+    "when prompted to authenticate your account via oAuth.\n",
+    "\n",
+    "**Otherwise**, follow these steps:\n",
+    "\n",
+    "1. In the Cloud Console, go to the [**Create service account key**\n",
+    "   page](https://console.cloud.google.com/apis/credentials/serviceaccountkey).\n",
+    "\n",
+    "2. Click **Create service account**.\n",
+    "\n",
+    "3. In the **Service account name** field, enter a name, and\n",
+    "   click **Create**.\n",
+    "\n",
+    "4. In the **Grant this service account access to project** section, click the **Role** drop-down list. Type \"Vertex AI\"\n",
+    "into the filter box, and select\n",
+    "   **Vertex AI Administrator**. Type \"Storage Object Admin\" into the filter box, and select **Storage Object Admin**.\n",
+    "\n",
+    "5. Click *Create*. A JSON file that contains your key downloads to your\n",
+    "local environment.\n",
+    "\n",
+    "6. Enter the path to your service account key as the\n",
+    "`GOOGLE_APPLICATION_CREDENTIALS` variable in the cell below and run the cell."
+   ]
+  },
+  {
+   "cell_type": "code",
+   "execution_count": null,
+   "metadata": {
+    "id": "gcp_authenticate"
+   },
+   "outputs": [],
+   "source": [
+    "# If you are running this notebook in Colab, run this cell and follow the\n",
+    "# instructions to authenticate your GCP account. This provides access to your\n",
+    "# Cloud Storage bucket and lets you submit training jobs and prediction\n",
+    "# requests.\n",
+    "\n",
+    "import os\n",
+    "import sys\n",
+    "\n",
+    "# If on Vertex AI Workbench, then don't execute this code\n",
+    "IS_COLAB = \"google.colab\" in sys.modules\n",
+    "if not os.path.exists(\"/opt/deeplearning/metadata/env_version\") and not os.getenv(\n",
+    "    \"DL_ANACONDA_HOME\"\n",
+    "):\n",
+    "    if \"google.colab\" in sys.modules:\n",
+    "        from google.colab import auth as google_auth\n",
+    "\n",
+    "        google_auth.authenticate_user()\n",
+    "\n",
+    "    # If you are running this notebook locally, replace the string below with the\n",
+    "    # path to your service account key and run this cell to authenticate your GCP\n",
+    "    # account.\n",
+    "    elif not os.getenv(\"IS_TESTING\"):\n",
+    "        %env GOOGLE_APPLICATION_CREDENTIALS ''"
+   ]
+  },
+  {
+   "cell_type": "markdown",
+   "metadata": {
+    "id": "bucket:mbsdk"
+   },
+   "source": [
+    "### Create a Cloud Storage bucket\n",
+    "\n",
+    "**The following steps are required, regardless of your notebook environment.**\n",
+    "\n",
+    "When you run a Vertex AI pipeline job using the Cloud SDK, your job stores the pipeline artifacts to a Cloud Storage bucket. In this tutorial, you create a Vertex AI Pipeline job that saves the artifacts like evaluation metrics and feature attributes to a Cloud Storage bucket.\n",
+    "\n",
+    "Set the name of your Cloud Storage bucket below. It must be unique across all\n",
+    "Cloud Storage buckets."
+   ]
+  },
+  {
+   "cell_type": "code",
+   "execution_count": null,
+   "metadata": {
+    "id": "bucket"
+   },
+   "outputs": [],
+   "source": [
+    "BUCKET_NAME = \"[your-bucket-name]\"  # @param {type:\"string\"}\n",
+    "BUCKET_URI = f\"gs://{BUCKET_NAME}\""
+   ]
+  },
+  {
+   "cell_type": "code",
+   "execution_count": null,
+   "metadata": {
+    "id": "autoset_bucket"
+   },
+   "outputs": [],
+   "source": [
+    "if BUCKET_NAME == \"\" or BUCKET_NAME is None or BUCKET_NAME == \"[your-bucket-name]\":\n",
+    "    BUCKET_NAME = PROJECT_ID + \"aip-\" + UUID\n",
+    "    BUCKET_URI = f\"gs://{BUCKET_NAME}\""
+   ]
+  },
+  {
+   "cell_type": "markdown",
+   "metadata": {
+    "id": "create_bucket"
+   },
+   "source": [
+    "**Only if your bucket doesn't already exist**: Run the following cell to create your Cloud Storage bucket."
+   ]
+  },
+  {
+   "cell_type": "code",
+   "execution_count": null,
+   "metadata": {
+    "id": "create_bucket"
+   },
+   "outputs": [],
+   "source": [
+    "! gsutil mb -l $REGION -p $PROJECT_ID $BUCKET_URI"
+   ]
+  },
+  {
+   "cell_type": "markdown",
+   "metadata": {
+    "id": "validate_bucket"
+   },
+   "source": [
+    "Finally, validate access to your Cloud Storage bucket by examining its contents:"
+   ]
+  },
+  {
+   "cell_type": "code",
+   "execution_count": null,
+   "metadata": {
+    "id": "validate_bucket"
+   },
+   "outputs": [],
+   "source": [
+    "! gsutil ls -al $BUCKET_URI"
+   ]
+  },
+  {
+   "cell_type": "markdown",
+   "metadata": {
+    "id": "8debaa04cb14"
+   },
+   "source": [
+    "#### Service Account\n",
+    "\n",
+    "You use a service account to create Vertex AI Pipeline jobs. If you do not want to use your project's Compute Engine service account, set `SERVICE_ACCOUNT` to another service account ID."
+   ]
+  },
+  {
+   "cell_type": "code",
+   "execution_count": null,
+   "metadata": {
+    "id": "77b01a1fdbb4"
+   },
+   "outputs": [],
+   "source": [
+    "SERVICE_ACCOUNT = \"[your-service-account]\"  # @param {type:\"string\"}"
+   ]
+  },
+  {
+   "cell_type": "code",
+   "execution_count": null,
+   "metadata": {
+    "id": "f936bebda2d4"
+   },
+   "outputs": [],
+   "source": [
+    "if (\n",
+    "    SERVICE_ACCOUNT == \"\"\n",
+    "    or SERVICE_ACCOUNT is None\n",
+    "    or SERVICE_ACCOUNT == \"[your-service-account]\"\n",
+    "):\n",
+    "    # Get your service account from gcloud\n",
+    "    if not IS_COLAB:\n",
+    "        shell_output = !gcloud auth list 2>/dev/null\n",
+    "        SERVICE_ACCOUNT = shell_output[2].replace(\"*\", \"\").strip()\n",
+    "\n",
+    "    else:  # IS_COLAB:\n",
+    "        shell_output = ! gcloud projects describe  $PROJECT_ID\n",
+    "        project_number = shell_output[-1].split(\":\")[1].strip().replace(\"'\", \"\")\n",
+    "        SERVICE_ACCOUNT = f\"{project_number}-compute@developer.gserviceaccount.com\"\n",
+    "\n",
+    "    print(\"Service Account:\", SERVICE_ACCOUNT)"
+   ]
+  },
+  {
+   "cell_type": "markdown",
+   "metadata": {
+    "id": "b70f72422518"
+   },
+   "source": [
+    "#### Set service account access for Vertex AI Pipelines\n",
+    "Run the following commands to grant your service account access to read and write pipeline artifacts in the bucket that you created in the previous step. You only need to run this step once per service account."
+   ]
+  },
+  {
+   "cell_type": "code",
+   "execution_count": null,
+   "metadata": {
+    "id": "a533af977189"
+   },
+   "outputs": [],
+   "source": [
+    "! gsutil iam ch serviceAccount:{SERVICE_ACCOUNT}:roles/storage.objectCreator $BUCKET_URI\n",
+    "\n",
+    "! gsutil iam ch serviceAccount:{SERVICE_ACCOUNT}:roles/storage.objectViewer $BUCKET_URI"
+   ]
+  },
+  {
+   "cell_type": "markdown",
+   "metadata": {
+    "id": "setup_vars"
+   },
+   "source": [
+    "### Import libraries"
+   ]
+  },
+  {
+   "cell_type": "code",
+   "execution_count": null,
+   "metadata": {
+    "id": "import_aip:mbsdk"
+   },
+   "outputs": [],
+   "source": [
+    "import json\n",
+    "import google.cloud.aiplatform as aiplatform\n",
+    "import kfp\n",
+    "import matplotlib.pyplot as plt\n",
+    "from google.cloud import aiplatform_v1, storage\n",
+    "from kfp.v2 import compiler"
+   ]
+  },
+  {
+   "cell_type": "markdown",
+   "metadata": {
+    "id": "init_aip:mbsdk"
+   },
+   "source": [
+    "### Initialize Vertex AI SDK for Python\n",
+    "\n",
+    "Initialize the Vertex AI SDK for Python for your project and corresponding bucket."
+   ]
+  },
+  {
+   "cell_type": "code",
+   "execution_count": null,
+   "metadata": {
+    "id": "init_aip:mbsdk"
+   },
+   "outputs": [],
+   "source": [
+    "aiplatform.init(project=PROJECT_ID, staging_bucket=BUCKET_URI)"
+   ]
+  },
+  {
+   "cell_type": "markdown",
+   "metadata": {
+    "id": "import_file:u_dataset,csv"
+   },
+   "source": [
+    "### Location of training data\n",
+    "\n",
+    "Now set the variable `IMPORT_FILE` to the location of the CSV index file in Cloud Storage."
+   ]
+  },
+  {
+   "cell_type": "code",
+   "execution_count": null,
+   "metadata": {
+    "id": "import_file:hmdb,csv,vcn"
+   },
+   "outputs": [],
+   "source": [
+    "IMPORT_FILE = (\n",
+    "    \"gs://cloud-samples-data/video/automl_classification/hmdb_split_40_mp4_step2.csv\"\n",
+    ")"
+   ]
+  },
+  {
+   "cell_type": "markdown",
+   "metadata": {
+    "id": "quick_peek:csv"
+   },
+   "source": [
+    "### Quick peek at your data\n",
+    "\n",
+    "This tutorial uses a version of the MIT Human Motion dataset that is stored in a public Cloud Storage bucket, using a CSV index file.\n",
+    "\n",
+    "Start by doing a quick peek at the data. You count the number of examples by counting the number of rows in the CSV index file  (`wc -l`) and then peek at the first few rows."
+   ]
+  },
+  {
+   "cell_type": "code",
+   "execution_count": null,
+   "metadata": {
+    "id": "quick_peek:csv"
+   },
+   "outputs": [],
+   "source": [
+    "count = ! gsutil cat $IMPORT_FILE | wc -l\n",
+    "print(\"Number of Examples\", int(count[0]))\n",
+    "\n",
+    "print(\"First 10 rows\")\n",
+    "! gsutil cat $IMPORT_FILE | head"
+   ]
+  },
+  {
+   "cell_type": "markdown",
+   "metadata": {
+    "id": "create_dataset:video,vcn"
+   },
+   "source": [
+    "### Create the Dataset\n",
+    "\n",
+    "Next, create the `Vertex AI Dataset` resource using the `create` method for the `VideoDataset` class, which takes the following parameters:\n",
+    "\n",
+    "- `display_name`: The human readable name for the `Vertex AI Dataset` resource.\n",
+    "- `gcs_source`: A list of one or more dataset index files to import the data items into the `Vertex AI Dataset` resource.\n",
+    "\n",
+    "This operation may take several minutes."
+   ]
+  },
+  {
+   "cell_type": "code",
+   "execution_count": null,
+   "metadata": {
+    "id": "create_dataset:video,vcn"
+   },
+   "outputs": [],
+   "source": [
+    "dataset = aiplatform.VideoDataset.create(\n",
+    "    display_name=\"MIT Human Motion\" + \"_\" + UUID,\n",
+    "    gcs_source=[IMPORT_FILE],\n",
+    "    import_schema_uri=aiplatform.schema.dataset.ioformat.video.classification,\n",
+    ")\n",
+    "\n",
+    "print(dataset.resource_name)"
+   ]
+  },
+  {
+   "cell_type": "markdown",
+   "metadata": {
+    "id": "create_automl_pipeline:video,vcn"
+   },
+   "source": [
+    "### Create and run training pipeline\n",
+    "\n",
+    "To train an AutoML model, you perform two steps:\n",
+    "\n",
+    "1. Create a training pipeline.\n",
+    "2. Run the pipeline.\n",
+    "\n",
+    "\n",
+    "\n",
+    "#### Create the training pipeline\n",
+    "\n",
+    "An AutoML training pipeline is created with the `AutoMLVideoTrainingJob` class, with the following parameters:\n",
+    "\n",
+    "- `display_name`: The human readable name for the `TrainingJob` resource.\n",
+    "- `prediction_type`: The type task to train the model for.\n",
+    "- `classification`: A video classification model.\n",
+    "- `object_tracking`: A video object tracking model.\n",
+    "- `action_recognition`: A video action recognition model.\n"
+   ]
+  },
+  {
+   "cell_type": "code",
+   "execution_count": null,
+   "metadata": {
+    "id": "create_automl_pipeline:video,vcn"
+   },
+   "outputs": [],
+   "source": [
+    "training_job = aiplatform.AutoMLVideoTrainingJob(\n",
+    "    display_name=\"hmdb_\" + UUID,\n",
+    "    prediction_type=\"classification\",\n",
+    ")\n",
+    "\n",
+    "print(training_job)"
+   ]
+  },
+  {
+   "cell_type": "markdown",
+   "metadata": {
+    "id": "run_automl_pipeline:video"
+   },
+   "source": [
+    "#### Run the training pipeline\n",
+    "\n",
+    "Next, you run the job to start the training job by invoking the method `run`, with the following parameters:\n",
+    "\n",
+    "- `dataset`: The `Vertex AI Dataset` resource to train the model.\n",
+    "- `model_display_name`: The human readable name for the trained model.\n",
+    "- `training_fraction_split`: The percentage of the dataset to use for training.\n",
+    "- `test_fraction_split`: The percentage of the dataset to use for test (holdout data).\n",
+    "\n",
+    "The `run` method when completed returns the `Model` resource.\n",
+    "\n",
+    "The execution of the training pipeline can take over 3 hours to complete."
+   ]
+  },
+  {
+   "cell_type": "code",
+   "execution_count": null,
+   "metadata": {
+    "id": "run_automl_pipeline:video"
+   },
+   "outputs": [],
+   "source": [
+    "model = training_job.run(\n",
+    "    dataset=dataset,\n",
+    "    model_display_name=\"hmdb_\" + UUID,\n",
+    "    training_fraction_split=0.8,\n",
+    "    test_fraction_split=0.2,\n",
+    ")\n",
+    "print(model)"
+   ]
+  },
+  {
+   "cell_type": "markdown",
+   "metadata": {
+    "id": "evaluate_the_model:mbsdk"
+   },
+   "source": [
+    "## List model evaluations from training \n",
+    "After your model has finished training, you can review the evaluation scores for it.\n",
+    "\n",
+    "You can check the model's evaluation results using the `get_model_evaluation` method of the Vertex AI Model resource.\n",
+    "\n",
+    "Just like Vertex AI datasets, you can either use the reference to the model variable you created when you trained the model or you can filter from the list of all of the models in your project using the model's display name as given below."
+   ]
+  },
+  {
+   "cell_type": "code",
+   "execution_count": null,
+   "metadata": {
+    "id": "evaluate_the_model:mbsdk"
+   },
+   "outputs": [],
+   "source": [
+    "# Get Vertex AI Model resource ID using the display_name\n",
+    "models = aiplatform.Model.list(filter=\"display_name=hmdb_\" + UUID)\n",
+    "\n",
+    "if len(models) != 0:\n",
+    "\n",
+    "    # Get the model object\n",
+    "    MODEL_RSC_NAME = models[0].resource_name\n",
+    "    print(\"Vertex AI Model resource name:\", MODEL_RSC_NAME)\n",
+    "    model = aiplatform.Model(MODEL_RSC_NAME)\n",
+    "\n",
+    "    # Print the evaluation metrics\n",
+    "    model_eval = model.get_model_evaluation()\n",
+    "    evaluation = model_eval.to_dict()\n",
+    "    print(\"Model's evaluation metrics from Training:\\n\")\n",
+    "    metrics = evaluation[\"metrics\"]\n",
+    "    for metric in metrics.keys():\n",
+    "        print(f\"metric: {metric}, value: {metrics[metric]}\\n\")"
+   ]
+  },
+  {
+   "cell_type": "markdown",
+   "metadata": {
+    "id": "get_test_items:batch_prediction"
+   },
+   "source": [
+    "### Get test item(s)\n",
+    "\n",
+    "Inside the pipeline, you need some data samples for creating a batch prediction job. So, you use some arbitrary examples from the dataset as test items."
+   ]
+  },
+  {
+   "cell_type": "code",
+   "execution_count": null,
+   "metadata": {
+    "id": "get_test_items:automl,vcn,csv"
+   },
+   "outputs": [],
+   "source": [
+    "test_items = ! gsutil cat $IMPORT_FILE | head -n2\n",
+    "\n",
+    "if len(test_items[0]) == 5:\n",
+    "    _, test_item_1, test_label_1, _, _ = str(test_items[0]).split(\",\")\n",
+    "    _, test_item_2, test_label_2, _, _ = str(test_items[1]).split(\",\")\n",
+    "else:\n",
+    "    test_item_1, test_label_1, _, _ = str(test_items[0]).split(\",\")\n",
+    "    test_item_2, test_label_2, _, _ = str(test_items[1]).split(\",\")\n",
+    "\n",
+    "\n",
+    "print(test_item_1, test_label_1)\n",
+    "print(test_item_2, test_label_2)"
+   ]
+  },
+  {
+   "cell_type": "markdown",
+   "metadata": {
+    "id": "dcb49010e512"
+   },
+   "source": [
+    "### Copy test item(s)\n",
+    "For the batch prediction, copy the test items over to your Cloud Storage bucket."
+   ]
+  },
+  {
+   "cell_type": "code",
+   "execution_count": null,
+   "metadata": {
+    "id": "874f9ab72908"
+   },
+   "outputs": [],
+   "source": [
+    "file_1 = test_item_1.split(\"/\")[-1]\n",
+    "file_2 = test_item_2.split(\"/\")[-1]\n",
+    "\n",
+    "! gsutil cp $test_item_1 $BUCKET_URI/$file_1\n",
+    "! gsutil cp $test_item_2 $BUCKET_URI/$file_2\n",
+    "\n",
+    "test_item_1 = BUCKET_URI + \"/\" + file_1\n",
+    "test_item_2 = BUCKET_URI + \"/\" + file_2"
+   ]
+  },
+  {
+   "cell_type": "markdown",
+   "metadata": {
+    "id": "make_batch_file:automl,video"
+   },
+   "source": [
+    "### Make a Pipeline input file\n",
+    "\n",
+    "Now, make an input file for your evaluation pipeline and store it in the Cloud Storage bucket. The input file is stored in JSONL format for this tutorial. In the JSONL file, you make one dictionary entry per line for each video file. The dictionary contains the following key-value pairs:\n",
+    "\n",
+    "- `content`: The Cloud Storage path to the video.\n",
+    "- `mimeType`: The content type. In our example, it is a `avi` file.\n",
+    "- `timeSegmentStart`: The start timestamp in the video to do prediction on. *Note*, the timestamp must be specified as a string and followed by s (second), m (minute) or h (hour).\n",
+    "- `timeSegmentEnd`: The end timestamp in the video to do prediction on.\n",
+    "- `outputLabel`: The batch prediction labels."
+   ]
+  },
+  {
+   "cell_type": "code",
+   "execution_count": null,
+   "metadata": {
+    "id": "116377999a9f"
+   },
+   "outputs": [],
+   "source": [
+    "test_filename = \"ground_truth.jsonl\"\n",
+    "gcs_ground_truth_uri = BUCKET_URI + \"/\" + test_filename\n",
+    "\n",
+    "data_1 = {\n",
+    "    \"content\": test_item_1,\n",
+    "    \"mimeType\": \"video/mp4\",\n",
+    "    \"timeSegmentStart\": \"0.0s\",\n",
+    "    \"timeSegmentEnd\": \"5.0s\",\n",
+    "    \"outputLabel\": test_label_1,\n",
+    "}\n",
+    "data_2 = {\n",
+    "    \"content\": test_item_2,\n",
+    "    \"mimeType\": \"video/mp4\",\n",
+    "    \"timeSegmentStart\": \"0.0s\",\n",
+    "    \"timeSegmentEnd\": \"5.0s\",\n",
+    "    \"outputLabel\": test_label_2,\n",
+    "}\n",
+    "\n",
+    "\n",
+    "bucket = storage.Client(project=PROJECT_ID).bucket(BUCKET_NAME)\n",
+    "blob = bucket.blob(blob_name=test_filename)\n",
+    "data = json.dumps(data_1) + \"\\n\" + json.dumps(data_2) + \"\\n\"\n",
+    "blob.upload_from_string(data)\n",
+    "print(gcs_ground_truth_uri)"
+   ]
+  },
+  {
+   "cell_type": "markdown",
+   "metadata": {
+    "id": "d56366168ec5"
+   },
+   "source": [
+    "### Check input content\n",
+    "Check the contents of the `ground_truth.jsonl`."
+   ]
+  },
+  {
+   "cell_type": "code",
+   "execution_count": null,
+   "metadata": {
+    "id": "378131e21a7e"
+   },
+   "outputs": [],
+   "source": [
+    "! gsutil cat $gcs_ground_truth_uri"
+   ]
+  },
+  {
+   "cell_type": "markdown",
+   "metadata": {
+    "id": "f55310caafeb"
+   },
+   "source": [
+    "## Create Pipeline for evaluation\n",
+    "\n",
+    "Next, you create a Vertex AI Pipeline using the components available from the `google-cloud-pipeline-components`\n",
+    "Python package. Inside the pipeline, you run a batch-prediction job and generate evaluations on the results.\n",
+    "\n",
+    "Learn more about [google-cloud-pipeline-components](https://google-cloud-pipeline-components.readthedocs.io/en/google-cloud-pipeline-components-1.0.17/index.html)."
+   ]
+  },
+  {
+   "cell_type": "markdown",
+   "metadata": {
+    "id": "e1192ee8279a"
+   },
+   "source": [
+    "### Define the Pipeline\n",
+    "\n",
+    "While defining the flow of the pipeline, you get the Vertex AI Model resource first. Then, you sample the provided source dataset for batch predictions and create a batch prediction. \n",
+    "\n",
+    "The pipeline uses the following components:\n",
+    "\n",
+    "- `GetVertexModelOp`: Gets a Vertex AI Model Artifact. \n",
+    "- `EvaluationDataSamplerOp`: Randomly downsamples an input dataset to a specified size for generating predictions from AutoML and custom models. Creates a Dataflow job with Apache Beam to downsample the dataset. \n",
+    "- `ModelBatchPredictOp`: Creates a Google Cloud Vertex BatchPredictionJob and waits for it to complete. \n",
+    "- `ModelEvaluationClassificationOp`: Compute evaluation metrics on a trained model’s batch prediction results. Creates a Dataflow job with Apache Beam and TFMA to compute evaluation metrics. Supports mutliclass classification evaluation for image, video, and text data. \n",
+    "\n",
+    "- `ModelImportEvaluationOp`: Imports a model evaluation artifact to an existing Vertex model with ModelService.ImportModelEvaluation. \n",
+    "\n",
+    "Learn more about [Google Cloud Pipeline Model Evaluation components](https://google-cloud-pipeline-components.readthedocs.io/en/google-cloud-pipeline-components-1.0.20/google_cloud_pipeline_components.experimental.evaluation.html)."
+   ]
+  },
+  {
+   "cell_type": "code",
+   "execution_count": null,
+   "metadata": {
+    "id": "d70d9353fd27"
+   },
+   "outputs": [],
+   "source": [
+    "@kfp.dsl.pipeline(name=\"vertex-evaluation-automl-video-classification-pipeline\")\n",
+    "def evaluation_automl_video_feature_attribution_pipeline(\n",
+    "    project: str,\n",
+    "    location: str,\n",
+    "    root_dir: str,\n",
+    "    prediction_type: str,\n",
+    "    model_name: str,\n",
+    "    target_column_name: str,\n",
+    "    ground_truth_gcs_uri: list,\n",
+    "    batch_predict_instances_format: str = \"jsonl\",\n",
+    "    batch_predict_predictions_format: str = \"jsonl\",\n",
+    "    batch_predict_machine_type: str = \"n1-standard-16\",\n",
+    "    batch_predict_starting_replica_count: int = 7,\n",
+    "    batch_predict_max_replica_count: int = 10,\n",
+    "    batch_predict_sample_size: int = 10000,\n",
+    "):\n",
+    "    from google_cloud_pipeline_components.aiplatform import ModelBatchPredictOp\n",
+    "    from google_cloud_pipeline_components.experimental import evaluation\n",
+    "    from google_cloud_pipeline_components.experimental.evaluation import (\n",
+    "        EvaluationDataSamplerOp, TargetFieldDataRemoverOp,\n",
+    "        ModelEvaluationClassificationOp, ModelImportEvaluationOp)\n",
+    "\n",
+    "    get_model_task = evaluation.GetVertexModelOp(model_resource_name=model_name)\n",
+    "\n",
+    "    data_sampler_task = EvaluationDataSamplerOp(\n",
+    "        project=project,\n",
+    "        location=location,\n",
+    "        root_dir=root_dir,\n",
+    "        gcs_source_uris=ground_truth_gcs_uri,\n",
+    "        instances_format=batch_predict_instances_format,\n",
+    "        sample_size=batch_predict_sample_size,\n",
+    "    )\n",
+    "\n",
+    "    # Run Data-splitter task\n",
+    "    data_splitter_task = TargetFieldDataRemoverOp(\n",
+    "        project=project,\n",
+    "        location=location,\n",
+    "        root_dir=root_dir,\n",
+    "        gcs_source_uris=data_sampler_task.outputs[\"gcs_output_directory\"],\n",
+    "        instances_format=batch_predict_instances_format,\n",
+    "        target_field_name=target_column_name,\n",
+    "    )\n",
+    "\n",
+    "    # Run Batch Prediction.\n",
+    "    batch_predict_task = ModelBatchPredictOp(\n",
+    "        project=project,\n",
+    "        location=location,\n",
+    "        model=get_model_task.outputs[\"model\"],\n",
+    "        job_display_name=\"model-batch-predict-evaluation\",\n",
+    "        gcs_source_uris=data_splitter_task.outputs[\"gcs_output_directory\"],\n",
+    "        instances_format=batch_predict_instances_format,\n",
+    "        predictions_format=batch_predict_predictions_format,\n",
+    "        gcs_destination_output_uri_prefix=root_dir,\n",
+    "        machine_type=batch_predict_machine_type,\n",
+    "        starting_replica_count=batch_predict_starting_replica_count,\n",
+    "        max_replica_count=batch_predict_max_replica_count,\n",
+    "    )\n",
+    "\n",
+    "    # Run evaluation based on prediction type and feature attribution component.\n",
+    "    # After, import the model evaluations to the Vertex model.\n",
+    "    eval_task = ModelEvaluationClassificationOp(\n",
+    "        project=project,\n",
+    "        location=location,\n",
+    "        root_dir=root_dir,\n",
+    "        ground_truth_gcs_source=data_sampler_task.outputs[\"gcs_output_directory\"],\n",
+    "        target_field_name=target_column_name,\n",
+    "        predictions_format=batch_predict_predictions_format,\n",
+    "        predictions_gcs_source=batch_predict_task.outputs[\"gcs_output_directory\"],\n",
+    "    )\n",
+    "\n",
+    "    ModelImportEvaluationOp(\n",
+    "        classification_metrics=eval_task.outputs[\"evaluation_metrics\"],\n",
+    "        model=get_model_task.outputs[\"model\"],\n",
+    "        dataset_type=batch_predict_instances_format,\n",
+    "    )"
+   ]
+  },
+  {
+   "cell_type": "markdown",
+   "metadata": {
+    "id": "309364fa7fe8"
+   },
+   "source": [
+    "### Compile the pipeline\n",
+    "\n",
+    "Next, compile the pipline to the `video_classification_pipeline.json` file."
+   ]
+  },
+  {
+   "cell_type": "code",
+   "execution_count": null,
+   "metadata": {
+    "id": "be4e993dd50a"
+   },
+   "outputs": [],
+   "source": [
+    "compiler.Compiler().compile(\n",
+    "    pipeline_func=evaluation_automl_video_feature_attribution_pipeline,\n",
+    "    package_path=\"video_classification_pipeline.json\",\n",
+    ")"
+   ]
+  },
+  {
+   "cell_type": "markdown",
+   "metadata": {
+    "id": "269a8f6f50ed"
+   },
+   "source": [
+    "### Define the parameters to run the pipeline\n",
+    "\n",
+    "Specify the required parameters to run the pipeline.\n",
+    "\n",
+    "To pass the required arguments to the pipeline, you define the following paramters below:\n",
+    "\n",
+    "- `project`: Project ID.\n",
+    "- `location`: Region where the pipeline is run.\n",
+    "- `root_dir`: The GCS directory for keeping staging files and artifacts. A random subdirectory is created under the directory to keep job info for resuming the job in case of failure.\n",
+    "- `model_name`: Resource name of the trained AutoML Video Classification model.\n",
+    "- `target_column_name`: Name of the column to be used as the target for classification.\n",
+    "- `batch_predict_instances_format`: Format of the input instances for batch prediction. Can be '**jsonl**' or '**bigquery**' or '**csv**'.\n",
+    "- `batch_predict_sample_size`: Size of the samples to be considered for batch prediction and evaluation."
+   ]
+  },
+  {
+   "cell_type": "code",
+   "execution_count": null,
+   "metadata": {
+    "id": "0f0c336f2244"
+   },
+   "outputs": [],
+   "source": [
+    "LABEL_COLUMN = \"outputLabel\"\n",
+    "PIPELINE_ROOT = f\"{BUCKET_URI}/pipeline_root/pen{UUID}\"\n",
+    "SAMPLE_SIZE = 2\n",
+    "parameters = {\n",
+    "    \"project\": PROJECT_ID,\n",
+    "    \"location\": REGION,\n",
+    "    \"root_dir\": PIPELINE_ROOT,\n",
+    "    \"prediction_type\": \"segment-classification\",\n",
+    "    \"model_name\": MODEL_RSC_NAME,\n",
+    "    \"target_column_name\": LABEL_COLUMN,\n",
+    "    \"ground_truth_gcs_uri\": [gcs_ground_truth_uri],\n",
+    "    \"batch_predict_instances_format\": \"jsonl\",\n",
+    "    \"batch_predict_sample_size\": SAMPLE_SIZE,\n",
+    "}"
+   ]
+  },
+  {
+   "cell_type": "markdown",
+   "metadata": {
+    "id": "b2068a3e2f93"
+   },
+   "source": [
+    "Create a Vertex AI pipeline job using the following parameters:\n",
+    "\n",
+    "- `display_name`: The name of the pipeline, this show up in the Google Cloud console.\n",
+    "- `template_path`: The path of PipelineJob or PipelineSpec JSON or YAML file. It can be a local path, a Google Cloud Storage URI or an Artifact Registry URI.\n",
+    "- `parameter_values`: The mapping from runtime parameter names to its values that\n",
+    "        control the pipeline run.\n",
+    "- `enable_caching`: Whether to turn on caching for the run.\n",
+    "\n",
+    "Learn more about [Class PipelineJob](https://cloud.google.com/python/docs/reference/aiplatform/latest/google.cloud.aiplatform.PipelineJob).\n",
+    "\n",
+    "After creating, run the pipeline job using the configured `SERVICE_ACCOUNT`."
+   ]
+  },
+  {
+   "cell_type": "code",
+   "execution_count": null,
+   "metadata": {
+    "id": "59be2edbff8b"
+   },
+   "outputs": [],
+   "source": [
+    "import google.cloud.aiplatform as aip\n",
+    "\n",
+    "DISPLAY_NAME = \"video_classification\" + UUID\n",
+    "job = aip.PipelineJob(\n",
+    "    display_name=DISPLAY_NAME,\n",
+    "    template_path=\"video_classification_pipeline.json\",\n",
+    "    parameter_values=parameters,\n",
+    "    enable_caching=False,\n",
+    ")\n",
+    "\n",
+    "job.run(service_account=SERVICE_ACCOUNT)"
+   ]
+  },
+  {
+   "cell_type": "markdown",
+   "metadata": {
+    "id": "batch_request:mbsdk"
+   },
+   "source": [
+    "### Get the Model Evaluation Results\n",
+    "After the evalution pipeline is finished, run the below cell to print the evaluation metrics."
+   ]
+  },
+  {
+   "cell_type": "code",
+   "execution_count": null,
+   "metadata": {
+    "id": "batch_request:mbsdk"
+   },
+   "outputs": [],
+   "source": [
+    "# Iterate over the pipeline tasks\n",
+    "for task in job._gca_resource.job_detail.task_details:\n",
+    "    # Obtain the artifacts from the evaluation task\n",
+    "    if (\n",
+    "        (\"model-evaluation\" in task.task_name)\n",
+    "        and (\"model-evaluation-import\" not in task.task_name)\n",
+    "        and (\n",
+    "            task.state == aiplatform_v1.types.PipelineTaskDetail.State.SUCCEEDED\n",
+    "            or task.state == aiplatform_v1.types.PipelineTaskDetail.State.SKIPPED\n",
+    "        )\n",
+    "    ):\n",
+    "        evaluation_metrics = task.outputs.get(\"evaluation_metrics\").artifacts[0]\n",
+    "        evaluation_metrics_gcs_uri = evaluation_metrics.uri\n",
+    "\n",
+    "print(evaluation_metrics)\n",
+    "print(evaluation_metrics_gcs_uri)"
+   ]
+  },
+  {
+   "cell_type": "markdown",
+   "metadata": {
+    "id": "16d4bdbd9f4a"
+   },
+   "source": [
+    "## Visualize the metrics\n",
+    "Visualize the available metrics like auRoc and logLoss using a bar-chart."
+   ]
+  },
+  {
+   "cell_type": "code",
+   "execution_count": null,
+   "metadata": {
+    "id": "batch_request_wait:mbsdk"
+   },
+   "outputs": [],
+   "source": [
+    "metrics = []\n",
+    "values = []\n",
+    "for i in evaluation_metrics.metadata.items():\n",
+    "    metrics.append(i[0])\n",
+    "    values.append(i[1])\n",
+    "plt.figure(figsize=(5, 3))\n",
+    "plt.bar(x=metrics, height=values)\n",
+    "plt.title(\"Evaluation Metrics\")\n",
+    "plt.ylabel(\"Value\")\n",
+    "plt.show()"
+   ]
+  },
+  {
+   "cell_type": "markdown",
+   "metadata": {
+    "id": "cleanup:mbsdk"
+   },
+   "source": [
+    "## Clean up\n",
+    "\n",
+    "To clean up all Google Cloud resources used in this project, you can [delete the Google Cloud\n",
+    "project](https://cloud.google.com/resource-manager/docs/creating-managing-projects#shutting_down_projects) you used for the tutorial.\n",
+    "\n",
+    "Otherwise, you can delete the individual resources you created in this tutorial:\n",
+    "\n",
+    "- Dataset\n",
+    "- Model\n",
+    "- AutoML Training Job\n",
+    "- Cloud Storage Bucket\n"
+   ]
+  },
+  {
+   "cell_type": "code",
+   "execution_count": null,
+   "metadata": {
+    "id": "cleanup:mbsdk"
+   },
+   "outputs": [],
+   "source": [
+    "# If the bucket needs to be deleted too, please set \"delete_bucket\" to True\n",
+    "delete_bucket = False\n",
+    "\n",
+    "# Delete the dataset using the Vertex dataset object\n",
+    "dataset.delete()\n",
+    "\n",
+    "# Delete the model using the Vertex model object\n",
+    "model.delete()\n",
+    "\n",
+    "# Delete the training job\n",
+    "training_job.delete()\n",
+    "\n",
+    "# Delete the evaluation pipeline\n",
+    "job.delete()\n",
+    "\n",
+    "# Delete the Cloud storage bucket\n",
+    "if delete_bucket or os.getenv(\"IS_TESTING\"):\n",
+    "    ! gsutil rm -r $BUCKET_URI"
+   ]
+  }
+ ],
+ "metadata": {
+  "colab": {
+   "name": "automl_video_classification_model_evaluation.ipynb",
+   "toc_visible": true
+  },
+  "kernelspec": {
+   "display_name": "Python 3 (ipykernel)",
+   "language": "python",
+   "name": "python3"
+  },
+  "language_info": {
+   "codemirror_mode": {
+    "name": "ipython",
+    "version": 3
+   },
+   "file_extension": ".py",
+   "mimetype": "text/x-python",
+   "name": "python",
+   "nbconvert_exporter": "python",
+   "pygments_lexer": "ipython3",
+   "version": "3.9.2"
+  }
+ },
+ "nbformat": 4,
+ "nbformat_minor": 4
 }