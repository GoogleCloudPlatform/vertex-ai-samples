--- conflicted
+++ resolved
@@ -38,11 +38,7 @@
         "    </a>\n",
         "  </td>\n",
         "  <td style=\"text-align: center\">\n",
-<<<<<<< HEAD
         "    <a href=\"https://console.cloud.google.com/vertex-ai/colab/import/https:%2F%2Fraw.githubusercontent.com%2FGoogleCloudPlatform%2Fvertex-ai-samples%2Fmain%2Fnotebooks%2Fofficial%2Fgenerative_ai%2Fanthropic_claude_3_intro.ipynb\">\n",
-=======
-        "    <a href=\"https://console.cloud.google.com/vertex-ai/colab/import/https:%2F%2Fraw.githubusercontent.com%2FGoogleCloudPlatform%2Fvertex-ai-samples%2Fblob%2Fmain%2Fnotebooks%2Fofficial%2Fgenerative_ai%2Fanthropic_claude_3_intro.ipynb\">\n",
->>>>>>> 462f0b62
         "      <img width=\"32px\" src=\"https://cloud.google.com/ml-engine/images/colab-enterprise-logo-32px.png\" alt=\"Google Cloud Colab Enterprise logo\"><br> Open in Colab Enterprise\n",
         "    </a>\n",
         "  </td> \n",
