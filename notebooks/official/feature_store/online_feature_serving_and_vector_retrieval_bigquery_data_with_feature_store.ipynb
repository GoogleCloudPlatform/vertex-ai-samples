--- conflicted
+++ resolved
@@ -41,11 +41,7 @@
         "    </a>\n",
         "  </td>\n",
         "  <td style=\"text-align: center\">\n",
-<<<<<<< HEAD
         "    <a href=\"https://console.cloud.google.com/vertex-ai/colab/import/https:%2F%2Fraw.githubusercontent.com%2FGoogleCloudPlatform%2Fvertex-ai-samples%2Fmain%2Fnotebooks%2Fofficial%2Ffeature_store%2Fonline_feature_serving_and_vector_retrieval_bigquery_data_with_feature_store.ipynb\">\n",
-=======
-        "    <a href=\"https://console.cloud.google.com/vertex-ai/colab/import/https:%2F%2Fgithub.com%2FGoogleCloudPlatform%2Fvertex-ai-samples%2Fblob%2Fmain%2Fnotebooks%2Fofficial%2Ffeature_store%2Fonline_feature_serving_and_vector_retrieval_bigquery_data_with_feature_store.ipynb\">\n",
->>>>>>> 81d90005
         "      <img width=\"32px\" src=\"https://cloud.google.com/ml-engine/images/colab-enterprise-logo-32px.png\" alt=\"Google Cloud Colab Enterprise logo\"><br> Open in Colab Enterprise\n",
         "    </a>\n",
         "  </td>  \n",
@@ -244,11 +240,7 @@
       "source": [
         "### Set Google Cloud project information and initialize Vertex AI SDK for Python\n",
         "\n",
-<<<<<<< HEAD
-        "To get started using Vertex AI, you must have an existing Google Cloud project and [enable the Vertex AI API](https://console.cloud.google.com/flows/enableapi?apiid=aiplatform.googleapis.com). Learn more about [setting up a project and a development environment](https://cloud.google.com/vertex-ai/docs/start/cloud-environment)."
-=======
         "To get started using Vertex AI, you must have an existing Google Cloud project and enable the [Vertex AI API](https://console.cloud.google.com/flows/enableapi?apiid=aiplatform.googleapis.com). Learn more about [setting up a project and a development environment](https://cloud.google.com/vertex-ai/docs/start/cloud-environment)."
->>>>>>> 81d90005
       ]
     },
     {
@@ -692,11 +684,7 @@
       "source": [
         "### Verify feature view instance creation\n",
         "\n",
-<<<<<<< HEAD
-        "Verify that the FeatureView instance is created by getting the feature view."
-=======
         "Verify that the `FeatureView` instance is created by getting the feature view."
->>>>>>> 81d90005
       ]
     },
     {
