--- conflicted
+++ resolved
@@ -1266,7 +1266,6 @@
       "outputs": [],
       "source": [
         "# data_client.fetch_feature_values(\n",
-<<<<<<< HEAD
         "#     request=feature_online_store_service_pb2.FetchFeatureValuesRequest(\n",
         "#         feature_view=f\"projects/{PROJECT_ID}/locations/{REGION}/featureOnlineStores/{FEATURE_ONLINE_STORE_ID}/featureViews/{FEATURE_VIEW_ID}\",\n",
         "#         id=\"16050\"))"
@@ -1276,11 +1275,6 @@
       },
       "execution_count": null,
       "outputs": []
-=======
-        "#     feature_view=f\"projects/{PROJECT_ID}/locations/{REGION}/featureOnlineStores/{FEATURE_ONLINE_STORE_ID}/featureViews/{FEATURE_VIEW_ID}\",\n",
-        "#     id=\"16050\")"
-      ]
->>>>>>> 6f48419a
     },
     {
       "cell_type": "markdown",
