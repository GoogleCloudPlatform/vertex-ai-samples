{
  "cells": [
    {
      "cell_type": "code",
      "execution_count": null,
      "metadata": {
        "id": "8EcdxqUnftBL"
      },
      "outputs": [],
      "source": [
        "# Copyright 2023 Google LLC\n",
        "#\n",
        "# Licensed under the Apache License, Version 2.0 (the \"License\");\n",
        "# you may not use this file except in compliance with the License.\n",
        "# You may obtain a copy of the License at\n",
        "#\n",
        "#     https://www.apache.org/licenses/LICENSE-2.0\n",
        "#\n",
        "# Unless required by applicable law or agreed to in writing, software\n",
        "# distributed under the License is distributed on an \"AS IS\" BASIS,\n",
        "# WITHOUT WARRANTIES OR CONDITIONS OF ANY KIND, either express or implied.\n",
        "# See the License for the specific language governing permissions and\n",
        "# limitations under the License."
      ]
    },
    {
      "cell_type": "markdown",
      "metadata": {
        "id": "rbTKH4_6f1ux"
      },
      "source": [
        "## Online feature serving and fetching of BigQuery data with Vertex AI Feature Store Optimized Serving\n",
        "\n",
        "\n",
        "<table align=\"left\">\n",
        "\n",
        "  <td>\n",
        "    <a href=\"https://colab.research.google.com/github/GoogleCloudPlatform/vertex-ai-samples/blob/main/notebooks/official/feature_store/online_feature_serving_and_fetching_bigquery_data_with_feature_store_optimized.ipynb\">\n",
        "      <img src=\"https://cloud.google.com/ml-engine/images/colab-logo-32px.png\" alt=\"Colab logo\"> Run in Colab\n",
        "    </a>\n",
        "  </td>\n",
        "  <td>\n",
        "    <a href=\"https://github.com/GoogleCloudPlatform/vertex-ai-samples/blob/main/notebooks/official/feature_store/online_feature_serving_and_fetching_bigquery_data_with_feature_store_optimized.ipynb\">\n",
        "      <img src=\"https://cloud.google.com/ml-engine/images/github-logo-32px.png\" alt=\"GitHub logo\">\n",
        "      View on GitHub\n",
        "    </a>\n",
        "  </td>\n",
        "  <td>\n",
        "    <a href=\"https://console.cloud.google.com/vertex-ai/workbench/deploy-notebook?download_url=https://raw.githubusercontent.com/GoogleCloudPlatform/vertex-ai-samples/main/notebooks/official/feature_store/online_feature_serving_and_fetching_bigquery_data_with_feature_store_optimized.ipynb\">\n",
        "      <img src=\"https://lh3.googleusercontent.com/UiNooY4LUgW_oTvpsNhPpQzsstV5W8F7rYgxgGBD85cWJoLmrOzhVs_ksK_vgx40SHs7jCqkTkCk=e14-rj-sc0xffffff-h130-w32\" alt=\"Vertex AI logo\">\n",
        "      Open in Vertex AI Workbench\n",
        "    </a>\n",
        "  </td>                                                                                               \n",
        "</table>"
      ]
    },
    {
      "cell_type": "markdown",
      "metadata": {
        "id": "WWNCLbZZ6MLi"
      },
      "source": [
        "## Overview\n",
        "\n",
        "This tutorial demonstrates how to use Optimized online serving in `Vertex AI Feature Store` for serving and fetching of feature values from `BigQuery`.\n",
        "\n",
        "Learn more about [Vertex AI Feature Store](https://cloud.google.com/vertex-ai/docs/featurestore/latest/overview)."
      ]
    },
    {
      "cell_type": "markdown",
      "metadata": {
        "id": "CBeo3dIqJVDd"
      },
      "source": [
        "### Objective\n",
        "\n",
        "In this tutorial, you learn how to create and use an online feature store instance to host and serve data in `BigQuery` with `Vertex AI Feature Store` in an end-to-end workflow of serving and fetching feature values.\n",
        "\n",
        "You'll serve features using Optimized online serving, which lets you serve features at ultra-low latencies. It's ideal for online serving scenarios where super-low latency is critical. Optimized online serving provides an online serving infrastructure that's faster, more scalable, and more responsive to increased data loads than Cloud Bigtable online serving.\n",
        "\n",
        "This tutorial uses the following Google Cloud ML services and resources:\n",
        "\n",
        "- `Vertex AI Feature Store`\n",
        "\n",
        "The steps performed include the following:\n",
        "\n",
        "- Provision an online feature store instance to host and serve data using Optimized online serving with Public or Private endpoint.\n",
        "- Register a `BigQuery` view with the online feature store instance and set up the sync job.\n",
        "- Use the online server to fetch feature values for online prediction."
      ]
    },
    {
      "cell_type": "markdown",
      "metadata": {
        "id": "XIMD3zCgDGop"
      },
      "source": [
        "### Known Issues\n",
        "This Preview release has the following known issues:\n",
        "\n",
        "- While running, the data sync pipeline creates temporary tables and datasets in your Google Cloud project. These tables and datasets can be viewed by all users who have `bigquery.tables.getData` permission for the project.\n",
        "\n",
        "The development team is actively working on resolutions for these issues. By using the feature, you acknowledge that you're aware of the open issues and that this preview is provided “as is” under the pre-GA terms of service."
      ]
    },
    {
      "cell_type": "markdown",
      "metadata": {
        "id": "SbCa7Pcpqgaz"
      },
      "source": [
        "### Dataset\n",
        "\n",
        "This tutorial uses the [theLook_eCommerce](https://pantheon.corp.google.com/marketplace/product/bigquery-public-data/thelook-ecommerce) dataset from the `BigQuery` public datasets.\n",
        "\n",
        "The Look eCommerce has developed a sales prediction model for their merchandise. The model uses the following data:\n",
        "\n",
        "* Product name\n",
        "* Category\n",
        "* Brand\n",
        "* Cost\n",
        "* Retail price\n",
        "* Number of orders over the past 30 days, classified as good or bad based on status\n"
      ]
    },
    {
      "cell_type": "markdown",
      "metadata": {
        "id": "nrggkyCUrhZM"
      },
      "source": [
        "### Costs\n",
        "\n",
        "This tutorial uses billable components of Google Cloud:\n",
        "\n",
        "* `Vertex AI`\n",
        "* `BigQuery`\n",
        "\n",
        "Learn about [Vertex AI pricing](https://cloud.google.com/vertex-ai/pricing) and\n",
        "[BigQuery pricing](https://cloud.google.com/bigquery/pricing)\n",
        "and use the [Pricing Calculator](https://cloud.google.com/products/calculator/)\n",
        "to generate a cost estimate based on your projected usage."
      ]
    },
    {
      "cell_type": "markdown",
      "metadata": {
        "id": "yTJiDCrYsOmT"
      },
      "source": [
        "## Installation\n",
        "\n",
        "Install the following packages required to execute this notebook."
      ]
    },
    {
      "cell_type": "code",
      "execution_count": null,
      "metadata": {
        "id": "GAqbE5Z2sTVM"
      },
      "outputs": [],
      "source": [
        "# Install the packages\n",
        "! pip3 install --upgrade --quiet google-cloud-aiplatform\\\n",
        "                                 google-cloud-bigquery\\\n",
        "                                 db-dtypes"
      ]
    },
    {
      "cell_type": "markdown",
      "metadata": {
        "id": "np60_uuCs7X5"
      },
      "source": [
        "### Colab only: Uncomment the following cell to restart the kernel."
      ]
    },
    {
      "cell_type": "code",
      "execution_count": null,
      "metadata": {
        "id": "_u0aEgaSs-3v"
      },
      "outputs": [],
      "source": [
        "# # Automatically restart kernel after installs so that your environment can access the new packages\n",
        "# import IPython\n",
        "\n",
        "# app = IPython.Application.instance()\n",
        "# app.kernel.do_shutdown(True)"
      ]
    },
    {
      "cell_type": "markdown",
      "metadata": {
        "id": "mdqw6ADTtJRI"
      },
      "source": [
        "## Before you begin\n",
        "\n",
        "### Set up your Google Cloud project\n",
        "\n",
        "**The following steps are required, regardless of your notebook environment.**\n",
        "\n",
        "1. [Select or create a Google Cloud project](https://console.cloud.google.com/cloud-resource-manager). When you first create an account, you get a $300 free credit towards your compute/storage costs.\n",
        "\n",
        "2. [Make sure that billing is enabled for your project](https://cloud.google.com/billing/docs/how-to/modify-project).\n",
        "\n",
        "3. [Enable the Vertex AI API](https://console.cloud.google.com/flows/enableapi?apiid=aiplatform.googleapis.com).\n",
        "\n",
        "4. If you are running this notebook locally, you need to install the [Cloud SDK](https://cloud.google.com/sdk)."
      ]
    },
    {
      "cell_type": "markdown",
      "metadata": {
        "id": "bFANidV0tPbo"
      },
      "source": [
        "#### Set your project ID\n",
        "\n",
        "**If you don't know your project ID**, try the following:\n",
        "* Run `gcloud config list`.\n",
        "* Run `gcloud projects list`.\n",
        "* See the support page: [Locate the project ID](https://support.google.com/googleapi/answer/7014113)"
      ]
    },
    {
      "cell_type": "code",
      "execution_count": null,
      "metadata": {
        "id": "t5cutPRQtQ7m"
      },
      "outputs": [],
      "source": [
        "PROJECT_ID = \"[your_project_id]\"  # @param {type:\"string\"}\n",
        "\n",
        "# Set the project id\n",
        "! gcloud config set project {PROJECT_ID}"
      ]
    },
    {
      "cell_type": "markdown",
      "metadata": {
        "id": "lfY8yWnbtZ0K"
      },
      "source": [
        "#### Region\n",
        "\n",
        "You can also change the `REGION` variable used by Vertex AI. Learn more about [Vertex AI regions](https://cloud.google.com/vertex-ai/docs/general/locations). Note that the new API is currently only available in the following regions:\n",
        "* `us-central1`\n",
        "* `asia-southeast1`\n",
        "* `europe-west1`\n",
        "* `europe-west2`\n",
        "* `europe-west3`\n",
        "* `europe-west4`\n",
        "* `us-east1`\n",
        "* `us-east4`\n",
        "* `us-west1`\n",
        "* `us-west2`\n",
        "* `us-west3`\n",
        "* `europe-west8`\n",
        "* `asia-northeast2`"
      ]
    },
    {
      "cell_type": "code",
      "execution_count": null,
      "metadata": {
        "id": "G6iMMALZthFM"
      },
      "outputs": [],
      "source": [
        "REGION = \"us-central1\"  # @param {type: \"string\"}"
      ]
    },
    {
      "cell_type": "markdown",
      "metadata": {
        "id": "Ni5jx6RGtzG3"
      },
      "source": [
        "### Authenticate your Google Cloud account\n",
        "\n",
        "Depending on your Jupyter environment, you might have to manually authenticate. Follow the relevant instructions below."
      ]
    },
    {
      "cell_type": "markdown",
      "metadata": {
        "id": "UzsMphY2t4-v"
      },
      "source": [
        "**1. Vertex AI Workbench**\n",
        "* Do nothing as you are already authenticated."
      ]
    },
    {
      "cell_type": "markdown",
      "metadata": {
        "id": "R_OnJm_Yt8bw"
      },
      "source": [
        "**2. Local JupyterLab instance, uncomment and run:**"
      ]
    },
    {
      "cell_type": "code",
      "execution_count": null,
      "metadata": {
        "id": "x4ybIfzhuAOc"
      },
      "outputs": [],
      "source": [
        "# ! gcloud auth login"
      ]
    },
    {
      "cell_type": "markdown",
      "metadata": {
        "id": "gmnRqX6BuBnx"
      },
      "source": [
        "**3. Colab, uncomment and run:**"
      ]
    },
    {
      "cell_type": "code",
      "execution_count": null,
      "metadata": {
        "id": "uN9JoC1buE9P"
      },
      "outputs": [],
      "source": [
        "# from google.colab import auth\n",
        "# auth.authenticate_user()"
      ]
    },
    {
      "cell_type": "markdown",
      "metadata": {
        "id": "YNAvMVJjuH5b"
      },
      "source": [
        "**4. Service account or other**\n",
        "* See how to grant Cloud Storage permissions to your service account at https://cloud.google.com/storage/docs/gsutil/commands/iam#ch-examples."
      ]
    },
    {
      "cell_type": "markdown",
      "metadata": {
        "id": "OMCl0avIusKl"
      },
      "source": [
        "### Import libraries"
      ]
    },
    {
      "cell_type": "code",
      "execution_count": null,
      "metadata": {
        "id": "ifbIQuN1uz2r"
      },
      "outputs": [],
      "source": [
        "from google.cloud import aiplatform, bigquery\n",
        "from google.cloud.aiplatform_v1beta1 import (\n",
        "    FeatureOnlineStoreAdminServiceClient, FeatureOnlineStoreServiceClient,\n",
        "    FeatureRegistryServiceClient)\n",
        "from google.cloud.aiplatform_v1beta1.types import feature as feature_pb2\n",
        "from google.cloud.aiplatform_v1beta1.types import \\\n",
        "    feature_group as feature_group_pb2\n",
        "from google.cloud.aiplatform_v1beta1.types import \\\n",
        "    feature_online_store as feature_online_store_pb2\n",
        "from google.cloud.aiplatform_v1beta1.types import \\\n",
        "    feature_online_store_admin_service as \\\n",
        "    feature_online_store_admin_service_pb2\n",
        "from google.cloud.aiplatform_v1beta1.types import \\\n",
        "    feature_online_store_service as feature_online_store_service_pb2\n",
        "from google.cloud.aiplatform_v1beta1.types import \\\n",
        "    feature_registry_service as feature_registry_service_pb2\n",
        "from google.cloud.aiplatform_v1beta1.types import \\\n",
        "    feature_view as feature_view_pb2\n",
        "from google.cloud.aiplatform_v1beta1.types import \\\n",
        "    featurestore_service as featurestore_service_pb2\n",
        "from google.cloud.aiplatform_v1beta1.types import io as io_pb2\n",
        "from google.cloud.aiplatform_v1beta1.types import \\\n",
        "    service_networking as service_networking_pb2"
      ]
    },
    {
      "cell_type": "markdown",
      "metadata": {
        "id": "6ooJNSOvu6Q5"
      },
      "source": [
        "### Initialize Vertex AI SDK for Python\n",
        "\n",
        "Initialize the Vertex AI SDK for Python for your project."
      ]
    },
    {
      "cell_type": "code",
      "execution_count": null,
      "metadata": {
        "id": "mLTm3pquu9ar"
      },
      "outputs": [],
      "source": [
        "aiplatform.init(project=PROJECT_ID, location=REGION)\n",
        "\n",
        "API_ENDPOINT = f\"{REGION}-aiplatform.googleapis.com\""
      ]
    },
    {
      "cell_type": "markdown",
      "metadata": {
        "id": "X-jc5QHxrV5G"
      },
      "source": [
        "## Set up feature data in BigQuery\n",
        "\n",
        "In this tutorial, you want to recompute and update this data on a daily basis to provide real-time predictions, so that the online prediction application always uses the latest data.\n",
        "\n",
        "Retrieve the number of orders as of the current time and join the retrieved data with the `bigquery-public-data.thelook_ecommerce.products` table:"
      ]
    },
    {
      "cell_type": "code",
      "execution_count": null,
      "metadata": {
        "id": "m7BP5Ft4rV5H"
      },
      "outputs": [],
      "source": [
        "feature_extract_query = \"\"\"\n",
        "WITH\n",
        " product_order_agg AS (\n",
        "   SELECT cast(product_id as string) as entity_id,\n",
        "     countif(status in (\"Shipped\", \"Complete\")) as good_order_count,\n",
        "     countif(status in (\"Returned\", \"Cancelled\")) as bad_order_count\n",
        "   FROM `bigquery-public-data.thelook_ecommerce.order_items`\n",
        "   WHERE\n",
        "     timestamp_trunc(created_at, day) >= timestamp_trunc(timestamp_sub(CURRENT_TIMESTAMP(), interval 30 day), day) and\n",
        "     timestamp_trunc(created_at, day) < timestamp_trunc(CURRENT_TIMESTAMP(), day)\n",
        "   group by 1\n",
        "   order by entity_id),\n",
        " product_basic AS (\n",
        "   SELECT cast(id as string) AS entity_id,\n",
        "     lower(name) as name,\n",
        "     lower(category) as category,\n",
        "     lower(brand) as brand,\n",
        "     cost,\n",
        "     retail_price\n",
        "   FROM   bigquery-public-data.thelook_ecommerce.products)\n",
        "SELECT *, current_timestamp() as feature_timestamp\n",
        "FROM product_basic\n",
        "LEFT OUTER JOIN product_order_agg\n",
        "USING (entity_id)\n",
        "\"\"\""
      ]
    },
    {
      "cell_type": "markdown",
      "metadata": {
        "id": "ATHTdLGIrV5H"
      },
      "source": [
        "#### View the retrieved data"
      ]
    },
    {
      "cell_type": "code",
      "execution_count": null,
      "metadata": {
        "id": "vX94txQNrV5H"
      },
      "outputs": [],
      "source": [
        "bq_client = bigquery.Client(project=PROJECT_ID)\n",
        "\n",
        "product_data = bq_client.query(feature_extract_query).result().to_dataframe()\n",
        "\n",
        "print(product_data.shape)\n",
        "product_data.head()"
      ]
    },
    {
      "cell_type": "markdown",
      "metadata": {
        "id": "7qAliA6jrV5I"
      },
      "source": [
        "Now that the data is joined with the BigQuery table, you're ready to set up online serving. You have two options:\n",
        "\n",
        "* Materialize the data into a dedicated table.\n",
        "* Create a BigQuery view that regenerates every time it's queried.\n",
        "\n",
        "This tutorial demonstrates the latter option, that is, how to create a BigQuery view that regenerates with each query.\n"
      ]
    },
    {
      "cell_type": "markdown",
      "metadata": {
        "id": "2PwjwWbxs7SR"
      },
      "source": [
        "## Create BigQuery dataset\n",
        "\n",
        "Create a BigQuery dataset to hold the BigQuery view for the demo. Since the source data for this demo is located in the `US` region, the dataset must also be located in the `US` region. If you use your own data and dataset, you can also use that dataset to create the BigQuery view.\n"
      ]
    },
    {
      "cell_type": "code",
      "execution_count": null,
      "metadata": {
        "id": "3IDir7vWrV5I"
      },
      "outputs": [],
      "source": [
        "# First, create a dataset if it does not already exist. The source data for this demo is located in the US region, so the dataset must also be located in the US region.\n",
        "\n",
        "BQ_DATASET_ID = \"featurestore_demo\"  # @param {type:\"string\"}\n",
        "dataset = bigquery.Dataset(f\"{PROJECT_ID}.{BQ_DATASET_ID}\")\n",
        "dataset.location = \"US\"\n",
        "dataset = bq_client.create_dataset(\n",
        "    dataset, exists_ok=True, timeout=30\n",
        ")  # Make an API request.\n",
        "# Confirm dataset created.\n",
        "print(f\"Created dataset {dataset}.{BQ_DATASET_ID}\")"
      ]
    },
    {
      "cell_type": "markdown",
      "metadata": {
        "id": "ZugQMKdLtYm7"
      },
      "source": [
        "#### Create a BigQuery view"
      ]
    },
    {
      "cell_type": "code",
      "execution_count": null,
      "metadata": {
        "id": "CN08i_7prV5J"
      },
      "outputs": [],
      "source": [
        "# Now, create the view\n",
        "\n",
        "BQ_VIEW_ID = \"product_features\"  # @param {type:\"string\"}\n",
        "BQ_VIEW_ID_FQN = f\"{PROJECT_ID}.{BQ_DATASET_ID}.{BQ_VIEW_ID}\"\n",
        "view = bigquery.Table(BQ_VIEW_ID_FQN)\n",
        "view.view_query = feature_extract_query\n",
        "view = bq_client.create_table(view, exists_ok=True)\n",
        "\n",
        "print(f\"Created {view.table_type}: {str(view.reference)}\")"
      ]
    },
    {
      "cell_type": "markdown",
      "metadata": {
        "id": "lpZjusr9rV5J"
      },
      "source": [
        "## Set up and start online serving\n",
        "\n",
        "Now for the exciting part! To serve data in a feature store, you need to do the following:\n",
        "\n",
        "1. Create an online store cluster to host the data.\n",
        "    * Create a `FeatureOnlineStore` instance with autoscaling.\n",
        "    * Choose Optimized as the storage type.\n",
        "1. Define the data (`FeatureView`) to be served by the newly-created instance. This can map to either of the following:\n",
        "    * The BigQuery view that you just created for serving data.\n",
        "    * The `FeatureGroup` and `Feature` we will create to host feature metadata.\n",
        "\n",
        "We recommend NOT sending loads larger than 7500 QPS to one FeatureOnlineStore.\n",
        "In general, we recommend creating multiple gRPC connections to one FeatureOnlineStore, and evenly distribute your loads across them. More connections and smaller per-connection QPS typically help with internal load balancing and scaling, reducing the chance of seeing higher tail-latencies. Specifically:\n",
        "1. If your FetchFeatureValues response payload size is small (e.g. less than 1 kB), you may create one connection for up to every 2000 QPS.\n",
        "2. If your FetchFeatureValues response payload size can be large (e.g. more than a few kB or 10s of kB), we recommend you to create one connection for up to every 250 QPS, and we also recommend avoiding sudden increases of loads.\n"
      ]
    },
    {
      "cell_type": "markdown",
      "metadata": {
        "id": "ZbAVOgZ5KVpi"
      },
      "source": [
        "### Initialize Admin Service Client\n"
      ]
    },
    {
      "cell_type": "code",
      "execution_count": null,
      "metadata": {
        "id": "1HGkUlrDrV5P"
      },
      "outputs": [],
      "source": [
        "admin_client = FeatureOnlineStoreAdminServiceClient(\n",
        "    client_options={\"api_endpoint\": API_ENDPOINT}\n",
        ")\n",
        "registry_client = FeatureRegistryServiceClient(\n",
        "    client_options={\"api_endpoint\": API_ENDPOINT}\n",
        ")"
      ]
    },
    {
      "cell_type": "markdown",
      "metadata": {
        "id": "GrPQH-KwrV5Q"
      },
      "source": [
        "### Create online store instance\n",
        "\n",
        "To create an online store instance, you can choose any one of the following options:\n",
        "\n",
        "* Option 1: Create a `FeatureOnlineStore` instance for Optimized online serving with a private endpoint.\n",
        "\n",
        "* Option 2: Create a `FeatureOnlineStore` instance for Optimized online serving with a public endpoint."
      ]
    },
    {
      "cell_type": "markdown",
      "metadata": {
        "id": "Vwe_bEgr_Wph"
      },
      "source": [
        "#### Option 1: Create an online store instance for Optimized online serving with private endpoint\n",
        "\n",
        "Create a `FeatureOnlineStore` instance for Optimized online serving."
      ]
    },
    {
      "cell_type": "code",
      "execution_count": null,
      "metadata": {
        "id": "gOjA9YhJ_jNM"
      },
      "outputs": [],
      "source": [
        "FEATURE_ONLINE_STORE_ID = \"the_look_demo_optimized_private\"  # @param {type:\"string\"}\n",
        "\n",
        "online_store_config = feature_online_store_pb2.FeatureOnlineStore(\n",
        "    optimized=feature_online_store_pb2.FeatureOnlineStore.Optimized(),\n",
        "    dedicated_serving_endpoint=feature_online_store_pb2.FeatureOnlineStore.DedicatedServingEndpoint(\n",
        "        private_service_connect_config=service_networking_pb2.PrivateServiceConnectConfig(\n",
        "            enable_private_service_connect=True,\n",
        "            project_allowlist=[\n",
        "                \"your_allow_listed_project1\",\n",
        "                \"your_allow_listed_project2\",\n",
        "            ],\n",
        "        )\n",
        "    ),\n",
        ")\n",
        "\n",
        "create_store_lro = admin_client.create_feature_online_store(\n",
        "    feature_online_store_admin_service_pb2.CreateFeatureOnlineStoreRequest(\n",
        "        parent=f\"projects/{PROJECT_ID}/locations/{REGION}\",\n",
        "        feature_online_store_id=FEATURE_ONLINE_STORE_ID,\n",
<<<<<<< HEAD
        "        feature_online_store=online_store_config,\n",
        "    )\n",
        ")"
=======
        "        feature_online_store=online_store_config))"
>>>>>>> 1d6ed8b2
      ]
    },
    {
      "cell_type": "markdown",
      "metadata": {
        "id": "60i5bYrgB0xE"
      },
      "source": [
        "#### Option 2: Create an online store instance for Optimized online serving with public endpoint\n",
        "\n",
        "> **Note:** If you've already created an online store instance for Optimized online serving with private endpoint, skip this section and go to [Verify online store instance creation](#scrollTo=igOmzHxx1C0X).\n",
        "\n",
        "Create a `FeatureOnlineStore` instance for Optimized online serving.\n",
        "\n",
        "> **Note:** When you create a `FeatureOnlineStore` for Optimized online serving with public endpoint in a project for the first time, Vertex AI Feature Store requires some additional time for certificate creation."
      ]
    },
    {
      "cell_type": "code",
      "execution_count": null,
      "metadata": {
        "id": "eOPc2LBmCRFF"
      },
      "outputs": [],
      "source": [
        "FEATURE_ONLINE_STORE_ID = \"the_look_demo_optimized_public\"  # @param {type:\"string\"}\n",
        "\n",
        "online_store_config = feature_online_store_pb2.FeatureOnlineStore(\n",
        "    optimized=feature_online_store_pb2.FeatureOnlineStore.Optimized()\n",
        ")\n",
        "\n",
        "\n",
        "create_store_lro = admin_client.create_feature_online_store(\n",
        "    feature_online_store_admin_service_pb2.CreateFeatureOnlineStoreRequest(\n",
        "        parent=f\"projects/{PROJECT_ID}/locations/{REGION}\",\n",
        "        feature_online_store_id=FEATURE_ONLINE_STORE_ID,\n",
<<<<<<< HEAD
        "        feature_online_store=online_store_config,\n",
        "    )\n",
        ")"
=======
        "        feature_online_store=online_store_config))"
>>>>>>> 1d6ed8b2
      ]
    },
    {
      "cell_type": "markdown",
      "metadata": {
        "id": "igOmzHxx1C0X"
      },
      "source": [
        "### Verify online store instance creation\n",
        "\n",
        "After the long-running operation (LRO) is complete, show the result.\n",
        "\n",
        "> **Note:** This operation might take up to 10 minutes to complete."
      ]
    },
    {
      "cell_type": "code",
      "execution_count": null,
      "metadata": {
        "id": "zDDZdSVzrV5Q"
      },
      "outputs": [],
      "source": [
        "# Wait for the LRO to finish and get the LRO result.\n",
        "print(create_store_lro.result())"
      ]
    },
    {
      "cell_type": "markdown",
      "metadata": {
        "id": "wlJ7gMSAH8lm"
      },
      "source": [
        "Verify that the `FeatureOnlineStore` instance is created by listing all online stores for the location."
      ]
    },
    {
      "cell_type": "code",
      "execution_count": null,
      "metadata": {
        "id": "iIa8IkE_rV5R"
      },
      "outputs": [],
      "source": [
        "# Use list to verify the store is created.\n",
        "admin_client.list_feature_online_stores(\n",
        "    parent=f\"projects/{PROJECT_ID}/locations/{REGION}\"\n",
        ")"
      ]
    },
    {
      "cell_type": "markdown",
      "metadata": {
        "id": "HQr7Q-E0rV5f"
      },
      "source": [
        "### Create feature view instance\n",
        "\n",
        "After creating a `FeatureOnlineStore` instance, you can define the features to serve with it. To do this, create a `FeatureView` instance, which specifies the following:\n",
        "\n",
        "* A data source (BigQuery table or view URI or FeatureGroup/features ) synced to the `FeatureOnlineStore` instance for serving.\n",
        "* The Cron schedule to run the sync pipeline.\n"
      ]
    },
    {
      "cell_type": "markdown",
      "metadata": {
        "id": "zWgUtTfcpwxC"
      },
      "source": [
        "#### Option 1: Create featureView directly with BQ source"
      ]
    },
    {
      "cell_type": "markdown",
      "metadata": {
        "id": "r1Uz157IBX__"
      },
      "source": [
        "##### Data source preparation guidelines for BigQuery data source\n",
        "\n",
        "If the feature data for online serving is not already available in a BigQuery table or view, you can create a BigQuery dataset and table, and then load the data into it.\n",
        "\n",
        "Note that if you choose to use BigQuery source, Feature Store only provides the option to snapshot and sync the entire BigQuery table or view for online serving. You need to construct this table or view to reflect the latest data to be served. Therefore, a timestamp column is not needed, since timestamps aren't used to differentiate the feature values.\n",
        "\n",
        "Use the following guidelines to understand the schema and constraints while creating the BigQuery source:\n",
        "\n",
        "* The BigQuery table or view *must* have a column with `string` values to use as the (entity) IDs. You'll need to specify that this column is the ID column during `FeatureView` creation. Note that the size of each value in this column must be less than 4 KB.\n",
        "* Feature Store ignores rows containing the duplicate values in the ID column and arbitrarily picks one to use for online serving. This might occur if the table or view has multiple feature values recorded at different timestamps. In this case, you need to sync the data in your table based on the latest timestamp before serving.\n",
        "* Feature Store considers each row as a complete record. For example, if a feature value is missing in one of the columns, then it's considered as a null value.\n",
        "* Provide values for each feature is a separate column. Supported data types are `bool`, `int`, `double`, `string`, timestamp, arrays of these data types, and bytes. Note that the timestamp data type is converted to `int64` during data sync.\n",
        "* Feature Store validates the schema during `FeatureView` creation. However, it doesn't revalidate the schema during each data sync. Columns with unsupported data types added after `FeatureView` creation time are ignored.\n",
        "* The BigQuery table or view must be in either the same region as the online store, or in a multiregion that overlaps with the online store. For example, if the online store is in `us-central`, the BigQuery source can be in `us-central` or in `US`.\n",
        "\n",
        "![5ZsYcXbUAVp92ad.png](data:image/png;base64,iVBORw0KGgoAAAANSUhEUgAAAjwAAAFECAYAAAAjluSrAAAAAXNSR0IArs4c6QAAIABJREFUeF7snQnYjdXX/5cMGZJMlUKGMqZBhvwQGUoZE0kqQzITmaOS2S8KGSIKRaYSaRDJTINQ0iDDG6VJRZEp/a/Pet/7/M9zPOfx3Mc5nvuce+3r6qJz7nsP3+/ea3/3Wmsf6Y4cOfKvWDEEDIEkCPzyyy+SN29eQ8UnCBjfPiH6/4ZpfPuT73QmePxFvI02dQiYQUwdTonylPGdKEymbhzGd+pwSpSnHL5N8CQKozaOqCJgBjGqcHq+MuPb8xRFtYPGd1Th9HxlJng8T5F1MC0RMIOYluif/7aN7/OPeVq2aHynJfrnv20TPOcfc2sxjhAwgxhHZEWhq8Z3FECMoyqM7zgiKwpdNcETBRCtisRFwAxi4nKb3MiMb+PbXwj4a7RRFzxdu3aVatWqSZMmTfyFpI02IRGIdAN85513ZOnSpXL11VdLjx49EhKbRByU8Z2IrIYfk/HtT75dJS3PmjVLjhw5Ih07djwDLRM8/ppAiT7aSAziwYMH5dFHH5WaNWtKlSpVpEiRIq5h2rNnj2zdulUaNWok6dKlc/2+2xdob/Xq1XLo0CF55JFH3L6eMM/7gW+4xobv27dPcuXKJY0bN5abb745YTh0MxA/8O0Gj0R/NiIPzyeffCInTpyQ//znPyZ4En2G+Hx8kRjEL7/8UkaOHCnDhw+XK6+8MiIEV65cKTNnzpQXX3xR0qdPn+o6/v33X9cCaeLEifLxxx9LpkyZpFChQvLYY4+lur1EezDR+cZu9+zZU/Lnzy933HGHrF27VjZv3ixjxoyRnDlzJhqdZx1PovN9VgB89kBEgue5556TP//8Uw3jX3/9JVOmTJFvvvlGypQpI1988YWebC2k5bOZlKDDdWsQWQfDhg0LoHHffffpepg9e7Zs2LBBLrroIj1RV65cWZ9hs5kzZ46up5IlS0q7du1kzZo1Mnfu3EAd//3vf2XSpEm6ST388MP6+UMPPaRr7LbbbpM2bdpI2bJldQ22bdtWrrrqKpk2bZrs3LlT8uXLp98jZMIV+lC0aFF5+eWXA+s6Qek867ASne+9e/fK5MmTpXPnzlKwYEH5/vvv1Y737dtXSpUqdVZ8Eu2BROcbvg4cOKB79P79++WKK65Q24GN8GM5Z8Ezffp0wePTokUL+eGHH+Stt96S+vXrp1rwcAoO3iCCSRgwYICvT5t+nJBeG7Nbg3jy5En56KOPZOrUqdK7d28VEm+++aa8//770qpVK10j/P+oUaPk1KlTwhwnbEWuD56WW265RRo2bCjLly+X119/XT1Fl156qQwePDhFwZM7d249sSN8JkyYIMePH5dmzZrJqlWr5LvvvhNE09k8RcEHGTc8JNIa9hPfcIy4xpM4btw4FeOpKcZ3/Kzv06dPaw5h4cKFdV/mUMNn2JPUFrzN2K/kCoe5GjVqpLaqNH/unAUPJ4WqVavKvffeq4OJJIcnuQVkYifN54Z1QETcboCAhpcTgYFYwcPSvXt3uemmm+SBBx5QTLt06SL16tXT/B4EEDk+GTJkkGeeeUb++ecfFUqhIa0nn3wyRcFD3bVq1ZKffvpJ+vTpo22UL18+cILHwJ3tVBep4GFMibKG/cT3zz//LIMGDVIvIaLbTTG+42N9Y0927dqldih79uzCZYoFCxZoqNxNSU70xJvYYbznJHj69++vp9aWLVsGVF4kgifUYJrYcTMV7dlYInCuG+Dll18urVu31ryaCy64QLuKZwdvDB6YRYsWyfr16zVZmM8JaxFecCt4nDX41VdfyYgRI9Sb4yQ7Uy9J1Ndff32KUJ2L4EmUNewXvgmhDhkyRHPMunXr5jrvy/j+X8ETD+sbj/OSJUsEgYsHmjy/GTNmuDabwaInHsXOOQseYr8IHAbvnBAiFTzOAuJPPydNup6F9kJMETjXDdDx8CA26tSpE+hrtmzZ5Ouvv9bw08CBAzWkNX78eDl27FiyggcPDaGtDh06aB2hOTyO4HE8POTtFCtWLNAeCamZM2eOqeBJhDXsB75JXEYUI8AR1ySrR1rw9MSzzU50vp1bl02bNlX7s2LFCnn11VcjEjzwjOihxFMYK3hun5OHB2GCUty2bZsmwXHNkXgw7npLWo7UhNh7XkIgGgYRFzKGggTmrFmzynvvvSfNmzfX9UJyMR4gPDIkLxN26tevn2zatEmTS/GgcmWY2Pv27dvVm8otMHJ8CCM7ScuO4OH0NnToUBVOrMHDhw/rTZxevXqdF8HjJe4i6Uui803+xtixYzXBvX379oLwpuTIkUMuu+yySCCL63cSnW/Gx9on3E1SOh5lkpcj8fDENdH/1/lzFjz8Hs/zzz+vp1VOlGSEV6pUyQRPIswOG0NUcngIKc2fP182btyoLmUEzP3336/ocnuCAwOhBTYfFiQJzUePHlWX+Y8//qgJhoSnCDnxfbly5WTLli2ahBgqeKjzjz/+0IPHjh07JEuWLFK3bl2pXbu25geFluBE5nMNaSXCdInGBuhlvjnxJ/dDmOSTOTcAE4HH1I4h0flmfXNJgtwdPLyEzNetW6feZESu30pEgsdvINl4/YtAJAbRi2iFXpd3+khytR9P9uE4Mr69OHtj1yfjO3bYerFmEzxeZMX65BkEEsUgEuLC+xpaChQooDfErPwvAsa3v2aC8e1Pvl390xL+gshG62cEEsUg+plDN2M3vt2gFf/PGt/xz6GbEZiHxw1a9qwvEOCmIfksiXTi9wVxEQ7S+I4QuDh9zfiOU+Ii7HZyfJuHJ0Iw7bXEQoDFQSIxV3dN8CQWt8mNxvhOfI6DR2h8G9958+YVEzz+mgc22mQQCDWGJngSe5oY34nNb+jojG/j20Ja/poDNtowCAQbQ3N5J/40Mb4Tn+Nwnh1b34nP/dnWt3l4En8O2AhTKXYspJXYUyXUGBrfxndiI+Cv0aVmfafbu3fvv/6CxUZrCBgChoAhYAgYAn5DIN2//Ca9FUPAEEiCwP/8z/+c9V8ZN8gSBwHjO3G4TM1IjO/UoJQ4zzh8m+BJHE5tJFFEwAxiFMGMg6qM7zggKYpdNL6jCGYcVGWCJw5Isi6mHQJmENMO+7Ro2fhOC9TTrk3jO+2wT4uWTfCkBerWZtwgYAYxbqiKSkeN76jAGDeVGN9xQ1VUOmqCJyowWiWJioAZxERlNvlxGd/Gt78Q8NdoTfD4i28brUsEbAN0CVicP258xzmBLrtvfLsELM4fN8ET5wRa92OLgBnE2OLrtdqNb68xEtv+GN+xxddrtZ83wfPNN9/IqlWrpF27dopB3759JVeuXPrne++9p5/ddtttrvHhNv2KFStk2rRpcu2118rjjz8eqGPt2rXSqVMn2b9/v1SsWFFeeuklyZcvn34/YcIEGT16tPz999/SpEkTGTt2rGTMmFH/DSV+uGjRokWSNWtW6devn3To0EHf+f7776VVq1by8ccf61XlyZMny3/+8x/9LqW2fvrpJ5kxY4ZMnz5dduzYIRkyZNB3Tp48qf2jrcyZM8uAAQOkY8eOrjGwF2KHQCQGMaU5FNrT7du369zds2ePLF68OPD1li1bdC58+eWXcs011+hcK1++vH4fbj79+uuvOldXrlwpOXLkkEGDBknLli2TNHnkyBEpWbKk3HfffTJy5Ej9bt68efLEE0/Ijz/+KDfddJP2p0iRIimuk5TaSmlNvvrqqzJw4ED57bffpGrVqtrWpZdeqm01a9ZM5s+fH+hv5cqVZd26dZKacUVrBqQV31u3bpXOnTvL559/LgUKFJBnn31W7SEYbN68OTA8sMVWHDp0KEVc9u3bJ23atJGPPvpIChYsKJMmTVK8KatXr5YuXbrId999JzfffLO8+OKLcuWVVwp19+/fX2bOnCmnT5/WOTJmzBi54IIL9L1wczVc34M5YT4zf5cuXSp16tTRr5gHzOts2bKpncUWUuAbLLDrjLVHjx7Sq1evaFGcpJ604tvWt+jcTqv1HfNr6Ux0DPAnn3yiE2737t2SKVMmyZ8/f2AyI0DclkaNGukGwGKtVauWDB06VKs4depUYKHfeeed0rNnTzWys2fPli+++EKqV68uGzZsUGOLYWnbtq08/PDDMnHiRJk7d668/fbbKpQgZdOmTVKsWDFp2rSpCp0RI0bI66+/Ln369NFx0LZjVELbQhzVrVtX/0P0IHIcwcO/yM1m47SFeEI4lSlTxi0M9nyMEIjEIKY0h4K7ichmDiDUDx48qIvfKYUKFZLBgwfLAw88IHPmzNG1s3PnThXb4eYT4oYNAjG/a9cuqVSpkmBYqcspHDDYZNhcEDwIqipVqujmwrxD7DNm5mRK6ySltsKtSfrPBsvBB9FFW6zTF154Qbt3yy236ObmbMwcQBBuqRlXtOhPC77BoGjRogGBiihkw+ff/QGD4AK3CAyEYkq43H333WqTsKnYs0cffVQOHDigVV1++eXy/PPPS4MGDVT4MPcWLFigB0Lm7rJlyyR9+vRSu3Zt6d69u7Ro0UIPhMnN1dT0HfuIbUMw0Q6C57XXXlNxhTj/66+/1B4vWbJEKlSooO1x2Ayex8uXL9fvol3Sgm/GYOtbdG6n1fp2JXj++ecf6d27t54MEAycRjDCTFBODyyC999/X70qTGxExmOPPaYTm5PE3r17daHlyZNHDTPigdKwYUO57rrrZM2aNWpwKXg9fvjhB12MyRXnHwNjYV500UUBwcOpCIGCIKFgbOkPoodTC8ac/lMwuO+88472o379+vregw8+qN+x+HivW7dukj17dn0PQ0JhLLyHiAnX1p9//qnEHjt2THLmzJlE8ODtKly4sC58So0aNVR4cbKy4g0EIjGIKc2h4FFxks2dO7d6dtiYHMGD13H8+PEqqNOlSydHjx7VUzB/srbCzSc8iGxSzvxkg3jqqafkjjvu0GbxLt511116MGAuI3jeeust+fDDD1VcURDcrVu3lm+//TbFdZJSW+HW5Ndff63eCmd+s8bpH+1T8GRxMCpevHgS8s82rmjOlLTgG88x3jw2fAreFYQrtosDoVMQDiVKlNBD0g033KAe43B8c0DDU4Po5T3mDB4dCjbn+PHj+ndsLTYHDzyiIkuWLCqAKc78GzVqlHpdkpurqek79pX9gDnFgRTB0759e930HduHt4f5/cwzz6gtpU3Hy1izZk2dk/fff380qda60oJvW99pv75dCR4mI8YKQ80JEQOPoEDY4JrkhFCqVCm5/fbbNQTEaTLUw+MIHk6ujrsSo089nDRZYAiYG2+8UZ588knh1JhSCRU8tDds2DDZuHGjvobYwsizqAh7YQDw1FB4loWIJ6dcuXL6Hn2n0Dc8MixI3ke4XHjhhfodz/Iem1C4tjAglD/++OMMwcPJHZFI+4g6PE1sOJz2rHgDgUgMYrg55ISQQkf2xhtvJBE8wd8jppkjHByCPUDJzafgjZFnCRFt27ZN8ubNq1/deuut6kFhk2NOJ9cf1gRrkMMAcz/cOjlbW3wfuiaDx3X48GENb1999dWBQwrrnZAaGyMbNZ4op++8y8ad3LiiOVPSmm/Ggs3CswcPCF6nYCewvdiI4JIcLggKPOhPP/20zh3sEx4WSunSpdWbxAETzw8CC49PcOFQyiEWzw6iyikpzdXk+o73iPUAb7TnCB5EFoKGgzAFUcS+sXDhwiT9IASLQEMU82e0S1rzbev7f23T+V7frgQPLnjEiROLZaPGBUvcmMXICYSCF4jFyLOpFTy8R/2c/HCDYhA5MeLiTKmEGlcWDovV2SQQKoiP33//XcXLJZdcEjC07777rgo1XMW0zXucgil8zru8g/ENDknhnud7BE+4tmiHktwGhaeMdnDxUzAGeLSseAeBSAxiuDnEHEmuhNtEWDfMLzYuPKdODk+4+cTn5GxwQmeeEoLgYEHhMILAxqPjiPhQwUP+CN4gNlzySHg33DpJqS1njOEED6EU7AFrm40MzydrAS8q3xFywbtA244tCTeuaM+UtOSbseARRuwNHz5csQgu2ArC7ghZp4TDhTA/85CDIzk42BgnVIi3BRGDbQZrhBDeG6cQZkCQ4mkJzqni+5QET3J9p7947JhzzgGRfYMwGwdPQlrMVT7Dux8qeAjbEQnAKx+LkpZ82/pOu/XtSvA4BspJZmPCYsxxkyIwmMzBYoHv3AgeEig5YRDXZYE5rl43gifYa8N7nBQ4QeLpwWMUfMJlE+DEQ35E8KLkPUQbhXfw8OCOxN1MYQPiPQyH4yEKbYtQRLgNChGFK5l4/M8//6wnqqlTp0q1atVisbatzggQiMQghptDnLaTKyltIohpktoRD3g+UvIYOnUzHx3x8uabb6rHkBAIeTr8PTnBQ34H+WrkcDghsNDngtdJuLbKli0bGGJKHh48rcx/krUZX2jBc8zGz0EhNW1FQG2yr6Ql33CNtxwM8cgEF0QJXmfsYmheTyjfvI/oJXyJaMWjh6edOmgDYUGeEAc2QkgIIP4LLsyH5s2bax2PPPJI4KtwczW5vuMxx5NDHhl9Dl4X9BnvEqkK5EUizhBaJFc7BZvKnCXUFjrmROCbMdj6Tpv17UrwEK4ifoxBCi643qMhePC0cJrhRIIB4LbB2UqocaUO3sXrRCF/AIHCyQUBRvL0K6+8ot9NmTJFBRmbA6GzevXq6UKlsOhZqCQ9c+LkPU6mlCuuuELfIcEvXFtOv5Pz8OC+5yTnhM8QV9QVLvRxNgzs++gjEMkGmNIcSq6HoZsIXkjCxWxSTiFXDi8Pyb6U5OYTORvMQ24/Uu655x4NYxEWIUGYueUYWf4kwZ7DBIcAEoYJPTvznu9TWifh2gq+ZRi6Jsl/I+fDuY1JThH9wxtBvgreinvvvVf7CO6EtlmvqWkrWsynBd9O3wnxcaCaNWtWklAW38MLuVkcBp0SDhdyXS6++OIk4Xds35AhQ9Sbgs1xQv3OQRABiu3mFivig4L4YM45XjY+Cyd4kus7tpNwmnMw5vYiB03aD711hceJvElCeRQ8kthBIgaOlzxaHAfXkxZ82/pO+/XtSvDg1Vi/fn3Ak8NpBLXOYggneD744AO9VfDZZ5/pBA7O4cF7gvFDgDj5MZxESbLDQDrXVlOa8KHGFRc5dZCTwLVzche4dovL1Elgpq8kHmOAWWj0CW+LE0/mlENYjRMSxhdDQt85FbGQGTOCig0lXFspCR42NDYhDAvXTFn03KKxpOVYmLbI6ozEIKY0h5hz5FDgJXVK6CbC5sO8fPnll9XrxwmXOcGtQce7mJzgYf4gztnYnBuGJOKTdB9cgj03rBNEEgnOrOvgktI6SU1boWsSm8FaZBMjH4OwNQcI8gFZm6wxfqKCDddZW2CTUlts3CTo4vni7yS40g7C0BF+bphPC77pHyKAsBNetFBvBmEp7AuHNkJQTkkJFxKCCRlxWPz0008VF/K5EDyIH0JJeP3wKBMuwtOMHcdOY9uwS9z04j3Ci+Hm6tn6Hox9qOcTLw/2nYMyt7fwQMEjODz00EMqtoKTtqkrEfi29Z3269uV4CF0xSJA+eOSY1GRTIc7PJzgIQ+GUA2uak5twYKHkx+iA4+HE77CKOMSDU7UdCN4nMXB75JgxDD6nIgcg8FCx8gw+YhVO7/Dg0FAHBG7Jm+IWwQkAFIwyogU+sVpC8+Q4+ViIYZri3eT26DITeIdjAxCDxxx4wYnKrox1vZs9BGIZANMaQ7htcSTF5yfkdypmQ2JTR/PB5sd8zM41JncfCLcwXxifhIeQDw7v20STvBwyxBPjxN6dZ7jYEBeRbh1kpq2kgtpsbkR2kPgs3aon3whCl4tsCG8y3cIR+dWZ7hx4QnGu8AGj0eBW5+EwskHaty4sesJkRZ8Y4MIt2MDHC8cHSeUhAjBJnAgJAcruKTEAbfhsLHYVmwedeDxo+A9Qdw6eT4kh19//fWakgBuiGRsEIJn3LhxmkMWTvCcre8pCR72DP5DuDEnnNuF2GrCYMHtEqbj4JkIfIOJre+0Xd+uBI9rKxLBC5z+MMKO65PENURTcEFghf6wWgRN2SuGQFgEItkADc74RcD4jl/uIum58R0JavH7znn7peXUQoSLnZMLrlRcmiS0WTEE0goBM4hphXzatGt8pw3uadWq8Z1WyKdNu54TPMTfSeLFw0OisBVDIC0RMIOYluif/7aN7/OPeVq2aHynJfrnv23PCZ7zD4G1aAiER8AMor9mh/FtfPsLAX+N1gSPv/i20bpEwDZAl4DF+ePGd5wT6LL7xrdLwOL8cRM8cU6gdT+2CJhBjC2+Xqvd+PYaI7Htj/EdW3y9VrsJHq8xYv3xFAJmED1FR8w7Y3zHHGJPNWB8e4qOmHfGBE/MIbYG4hkBM4jxzJ77vhvf7jGL5zeM73hmz33fA4Jn7969/7p/3d4wBBIbAX4Jlh+/s+IPBIxvf/DsjNL49h/f/OsJnvvhQX/RYKP1KgJ2AvQqM7Hpl/EdG1y9Wqvx7VVmYtMvC2nFBlerNUEQMIOYIESmchjGdyqBSpDHjO8EITKVwzDBk0qg7DF/ImAG0V+8G9/Gt78Q8NdoTfD4i28brUsEbAN0CVicP258xzmBLrtvfLsELM4fN8ET5wRa92OLgBnE2OLrtdqNb68xEtv+GN+xxddrtZvg8Roj1h9PIWAG0VN0xLwzxnfMIfZUA8a3p+iIeWdM8MQcYmsgnhEwgxjP7Lnvu/HtHrN4fsP4jmf23PfdBI97zOwNHyFgBtFHZIuI8W18nw2BEydOSNeuXWXRokWSNWtW6devn3To0CHZ17Zv3y7Tpk2TPXv2yOLFi/WZd955R+66664kz588eVJGjx4tPXr0kFOnTsnQoUNl5syZcu2118qbb76pz/7666/azsqVKyVHjhwyaNAgadmypX63detW6dy5s3z++edSoEABefbZZ+W2227T71avXi1dunSR7777Tm6++WZ58cUX9bfFKleuLJs3bw70499//5XMmTPLoUOHkvStcePG8sMPP8imTZv08y+//FJKlSqV5Jnly5dLrVq15NVXX5WBAwfKb7/9JlWrVtWxX3rppXL69Gn9nDEdP35c6tatK1OmTNH2gktoW2fjwu33JnjcImbP+woB2wB9RbcJHn/RHRHfEydOlLlz58rbb78t+/fvV+GAGChWrFgS9MaOHSvPPfecipaDBw/KunXrkkUXsVO0aFFZu3atXHXVVSqmEDATJkzQd9OnT6/vIW4QCHy+a9cuqVSpkmzZskXy58+v7zsCCNGB+Pnll1/03csvv1yef/55adCggQof+rJgwYIz+kK9tItIcQrirFmzZipwHMGD4BowYEBAiPEsAmzv3r0qqFatWiUlS5bUcSDeXnjhBf0PgQNmGTNmVDHWtGlT6dOnT4ptRXs6muCJNqJWX0IhYIInoeg862CM77NClFAPRMJ3/fr1dbN+8MEHFYsWLVpIxYoVpVu3bkmwwSOTO3du9ezgvQkneF555RVZuHChvPHGG/LTTz+puPj6668lT548SeqbPn261K5dWwoWLKifV6hQQZ566im57rrrpGPHjrJkyRL9HG8Kwmj37t1ywQUXSOHChdWrQlmzZo20bdtWvvnmmyR1490pUaKEzJs3T2644Qb97tixY3LjjTeq0KJvjuCZPXu2LF26VL05wYU+4zG677779GPEDf378MMPZdiwYSqC8OBQhgwZomLTEVfh2or2ZDPBE21Erb6EQiASg5hQAPhsMMa3vwiPhO9y5crpBn777bcrWL169ZIMGTLIyJEjkwUPsZCS4Clfvry+W7NmTfW8EM5C7OC9qVatmoagcubMGagbcYJ4wvOybds2yZs3b5J2N27cKA888IDs3LlTeLZ06dLq/WnYsKE8+uijKojw+AQXBMyoUaPUy+QU3jl8+LDUqFFD++QIHsaCUMEzdeGFF0r//v21veDCe+3atZOrr75a3w0tYIdQdERjuLaiPRtN8EQbUasvoRCIxCAmFAA+G4zx7S/CI+GbMBPhKnJWKOTw4KHgs+RKSoIH4YIw2LFjh75K7s3gwYPVW4N3BUFw2WWXyeTJk/X7jz76SKpUqaJig3AZIarg8ueff2qoa/jw4RrCorz//vvqGUL8EN4irwjPU3BhLA8//LCKKAohM95BUJEDFCx4li1bJhs2bNBn8ejQ/48//ljDbxTaRUAhdvDuBIs1vkfAIbgQZoTcUmor2rPRBE+0EbX6EgqBSAxiQgHgs8EY3/4iPBK+8fAgAOrUqaNg9e7dW/98+umnXQueJk2ayK233qo5N5QxY8Zo4vGMGTP0/xEWrVq1ShKCQrjwzB133KF5NGXLltVnyZch3Mb/44GikMdDyIvwE/k1zzzzjAog/nMKAgiPCzk45NdQ7rzzTvXA8B/iJVjwhA4S4YPI6t69e+Cro0ePapIyydokdzvlgw8+0PHgSXJCc27aOtfZaYLnXBG09xMagUgMYkIDkuCDM74TnOCQ4UXCd6NGjaRevXqaC0Np3ry5IIJ69uzpSvDQNl4c/syePbu+S0gLbw6JwRS8IG3atNGbUdxwQtDkypVLv7vnnntULJG/Q8HT8vfff8usWbMkXbp0+hmCCG8P9VCOHDkiF110kSBIsmTJop8xDsTHE088of9PW2XKlNEwHYUQGGLq4osvlj/++EPrJ8xFsjSldevW+jyiiX993rkdhteK/pGXROH/EYnkNDHu1LQV7dlogifaiFp9CYVAJAYxoQDw2WCMb38RHgnf5K9w64jQzoEDB+Q///mPJgOz6ROiImcmOIwTLqRF7g9X3MePHx8AndyXIkWKqIcHUYE3JF++fDJu3DgNMSGsSPh1boe9/vrrmjCNqOF21FtvvRXw0lDpt99+K+QIIaBIRp46dap6kZykZRKrueFFwjHhruRKqIcHTw5X17l1Rf1cP+daOmILjxXeGxKlSVj+5JNPNHn5xx9/1OfKq0rWAAAgAElEQVQmTZqk4whXQttCqHH7DXHG38lzWr9+vSZAO8LPzYw1weMGLXvWdwhEYhB9B1ICDdj4TiAyUzGUSPgmf4bfy5k/f77+Dg9Ju+3bt9fW2NQJcTn5M3yWnODB08Lv5bCJFy9ePElPEU14bfbt26dhK4QF3hVCTvwOD8nDXAPv27evdOrUSb01eG1IIHausFPhI488oqEtblWRFIynhTwbPEjXX3+9tkmoCs/LnDlzUi1CyBPCm4TgwzPF+J3fIeJqO6E9BBFhLgQW46SvJDs7XiWnMfqULVu2QNuhgofcItoqVKiQetLI96levbreiHNufKWC5sAjJnjcoGXP+g6BSAyi70BKoAEb3wlEZiqGYnynAqQEesQETwKRaUOJPgJmEKOPqZdrNL69zE70+2Z8Rx9TL9dogsfL7Fjf0hwBM4hpTsF57YDxfV7hTvPGjO80p+C8dsAEz3mF2xqLNwTMIMYbY+fWX+P73PCLt7eN73hj7Nz6a4Ln3PCztxMcATOICU5wyPCMb+PbXwj4a7QmePzFt43WJQK2AboELM4fN77jnECX3Te+XQIW54+b4IlzAq37sUXADGJs8fVa7ca31xiJbX+M79ji67XaTfB4jRHrj6cQMIPoKTpi3hnjO+YQe6oB49tTdMS8MyZ4Yg6xNRDPCJhBjGf23Pfd+HaPWTy/Ad9W/IMA//QFv4yd7l/+RTIrhoAhkAQB2wD9NSGMb+PbXwj4a7Tm4fEX3zZalwjYBugSsDh/3PiOcwJddt/4dglYnD9ugifOCbTuxxYBM4ixxddrtRvfXmMktv0xvmOLr9dqN8HjNUasP55CwAyip+iIeWeM75hD7KkGjG9P0RHzzpjgiTnE1kA8I2AGMZ7Zc99349s9ZvH8hvEdz+y577sJHveY2Rs+QsAMoo/IFhHj2/j2FwL+Gq0JHn/xbaN1iYBtgC4Bi/PHje84J9Bl941vl4DF+eMmeOKcQOt+bBEwgxhbfL1Wu/HtNUZi259I+D5x4oR07dpVFi1aJFmzZpV+/fpJhw4dzujor7/+Kp07d5YVK1ZI5syZpUePHtKrVy99bt++fdKmTRv56KOPpGDBgjJp0iSpWrWqfjdx4kQZMWKEHDt2TO6++279/wwZMuh3l112mfz888+BtgYMGCBDhw4N/P+RI0ekZMmSct9998nIkSOT9GnLli1Svnx5Wbp0qdSpU0e/GzhwoEyePFmyZcum4+jUqVPgne3bt8u0adNkz549snjx4jPGl1xbCxculN69e8vhw4flnnvukXHjxkmmTJmkcuXKsnnz5kAd/AoOmBw6dEhSwina7JvgiTaiVl9CIRCJQUwoAHw2GOPbX4RHwjcCZO7cufL222/L/v37dTPftGmTFCtWLAl4LVq0UEE0YcIE2bVrl1SqVEmWL18uFSpUUCGD0Bk9erTW9eijj8qBAwcEkVGjRg3ZuHGj5M2bV2rXri2tWrVS4XTq1CnJkiWLiiVHAFE//zmlb9++KmAQLsGCB4HBD+5R/4IFC1TwvPbaa9K/f39ZuXKl/PXXX1K9enVZsmSJ9m/s2LHy3HPPybXXXisHDx6UdevWnTExQtv64YcfpESJEooL7zVs2FDq1q0rffr0OeNdMNm6dasKqpRwivZsNMETbUStvoRCIBKDmFAA+Gwwxre/CI+E7/r160vTpk3lwQcfVLDYsCtWrCjdunVLAh7PjBo1SooUKaKf16xZU1q3bi3333+/iqOZM2eqCEKMZMyYUb777jtZtWqVfr5s2TJ9Z/DgwSqqpk6dKvxKcLly5VQYJVd27Nghd911l9SqVUuyZ8+eRPC88MIL8v7778u3336rHiEET/v27aVQoUIqeih4e44ePSrPPPOMel1y586tnh1EWajgSa6tV199VWbMmBHoO54txM6nn36apLuMF2E0b948ueGGGxTLcDhFezaa4Ik2olZfQiEQiUFMKAB8Nhjj21+ER8I3omPYsGFy++23K1iEqfC4hIaQgpEk/FO4cGH58MMP9U/EBqGep59+Wj0t1If3hfDRLbfcomGwSy+9VO68807p3r27NG/eXD755BNtE5GC14WQ0fDhwwPenltvvVXDZmvWrEnSH56lz4gWvC6O4Gnbtq2Ksccee0y7iihCaBGWcsobb7yRrOBJrq1XXnlFZs2aJe+9956+vnPnThV0iKfgQkgNgbN27dozJlsoTtGejSZ4oo2o1ZdQCERiEBMKAJ8Nxvj2F+GR8E24hpAPnhQKuS/k2/BZuNKyZUvJkyePjBkzRh/56aefNOyDGLjgggvUs+Pk8DzxxBMyZMgQfe62226Td999V9KlS6dhsfHjx8sDDzwgf/75p+YA4UHp2LGjzJ49W+bMmSNvvfXWGQLs4YcfluLFi+vnCB9H8BBKe/zxxzWkdfLkSfX6XHfddWcVPOHaItRG/hAhreuvv177t3r16jMED7jRp2bNmp0BVyhO0Z6NJniijajVl1AIRGIQEwoAnw3G+PYX4ZHwHSwaQIskXQremuQKAgOPDfk7hK4oVapU0fBTly5d1CNDng4eHrw4jzzyiAqXnDlz6uc33XSTCpPQQq4OHhlCYISGaKNo0aJJBA+5RXhySFim7eC+E1oid+ill16Sq666SgVYjhw5NIHaKaEeHpKMw7XFO3h4nBAZggaxRvjLKYwRL9XevXsDWDjfJYdTtGejCZ5oI2r1JRQCkRjEhALAZ4Mxvv1FeCR8N2rUSOrVq6dCgkK4CSHRs2fPM8DDG0Koi/DNJZdcot/jnbn44ovVK3ThhRfqZ9yewquDKCLUxS0tCsKHzxEueIH4juRjCkKHcBhhL26NpU+fXj8nuZnC59y+4hm8SBRumBF+IxTm3BhzOk2CNHlJeJDCCZ7nn38+bFskPAcXwnS7d++W6dOnBz4GM5K18WIFl+RwisVMNMETC1StzoRBIBKDmDCD9+FAjG9/kR4J39wscvJdSCBGgOClKVOmjObJlC5dWr0zCJSHHnpIwzr58+dPAix5OHhtCPuQ1EtC87Zt2+SDDz7QsBWeG0SRk+tD0jLelkGDBqkoQrQgaPCikOMTXFLKKQr1TuHlIRmaW1Pc3sIDw02wcIIndHYk19Zvv/2mV9/JJ2I8hMkohO/wQH399ddy+eWXB6pKCSduq5HgTZ/4OzitX79eQ2e5cuVyPVlN8LiGzF7wEwKRGEQ/4ZNoYzW+E43RlMcTCd/ku7CZz58/X6+EE8JBmFDIwyHE1aBBA725RSgJr4xTypYtq+KI36QhnPXFF1/o5k84hyTk06dPa07Qyy+/LMePH9c8IbwqzubOrS1CWf/88480adJE84aC66cdN4KH5GH+w7tDSA7vS3AJl7TsPBPaFp4oRAlhOMZEArZT+H/CW+QaBZeUcGL87dq100RtPGnkMXF9nhtxjRs3dj1ZTfC4hsxe8BMCkRhEP+GTaGM1vhON0egLHn8hlFijNcGTWHzaaKKMgG2AUQbU49UZ3x4nKMrdM76jDKjHqzPB43GCrHtpi4AZxLTF/3y3bnyfb8TTtj3jO23xP9+tm+A534hbe3GFgBnEuKLrnDtrfJ8zhHFVgfEdV3Sdc2dN8JwzhFZBIiNgBjGR2T1zbMa38e0vBPw1WhM8/uLbRusSAdsAXQIW548b33FOoMvuG98uAYvzx03wxDmB1v3YImAGMbb4eq1249trjMS2P8Z3bPH1Wu0meLzGiPXHUwiYQfQUHTHvjPEdc4g91YDx7Sk6Yt4ZEzwxh9gaiGcEzCDGM3vu+258u8csnt+Abyv+QYBfleaXsdP9y29MWzEEDIEkCNgG6K8JYXwb3/5CwF+jNQ+Pv/i20bpEwDZAl4DF+ePGd5wT6LL7xrdLwOL8cRM8cU6gdT+2CJhBjC2+Xqvd+PYaI7Htj/EdW3y9VrsJHq8xYv3xFAJmED1FR8w7Y3zHHGJPNWB8e4qOmHfGBE/MIbYG4hkBM4jxzJ77vhvf7jGL5zeM73hmz33fTfC4x8ze8BECZhB9RLaIGN/Gt78Q8NdoTfD4i28brUsEbAN0CVicP258xzmBLrtvfLsELM4fN8ET5wRa92OLgBnE2OLrtdqNb68xEtv+RML3iRMnpGvXrrJo0SLJmjWr9OvXTzp06JCko0eOHJHcuXMn+eyff/6RO++8UxYvXixbtmyRjh07ypdffinXXHONTJ48WcqXL6/PN2vWTObPnx94t3LlyrJs2bIU66OeUqVKJWlv+fLlUqtWrcBntEkbS5culTp16gi/RNO/f3+ZOXOmnD59Wu677z4ZM2aMXHDBBXLy5Enp1KmTjjFz5swyYMAA7S9l69at0rlzZ/n888+lQIEC8uyzz8ptt92m3y1cuFB69+4thw8flnvuuUfGjRsnmTJl0u8mTJggo0ePlr///luaNGkiY8eOlYwZM8qvv/6q9a1YsULb6tGjh/Tq1SsmxJvgiQmsVmmiIBCJQUyUsftxHMa3v1iPhO+JEyfK3Llz5e2335b9+/cLgmTTpk1SrFixFMFjk2/UqJHcf//9UqhQIRk8eLA88MADMmfOHBk0aJDs3LlT37/lllt0069atar+P6IgR44cZ9QdXN/KlStVlLz55puB53iHdymIG35wb/v27bJgwQIVPC+99JIwFsRU+vTppXbt2tK9e3dp0aKFPPfcczJv3rzAGHl37dq1UrJkSSlatKj2t2XLlvLqq6+qWPnll1/0vxIlSug71157rTRs2FDq1q0rffr0kS+++EKqV68uGzZskEsvvVQFUtu2beXhhx/W9hCOCKJdu3ZJpUqVBLFWoUKFqE9GEzxRh9QqTCQEIjGIiTR+v43F+PYX45HwXb9+fWnatKk8+OCDChYbdsWKFaVbt25hwaMdRMOePXsET8/48eNVCKRLl06OHj0q2bJl0z+zZMmiHh+8MMWLF09VfXhQZs+ere8gQJIrL7zwgrz//vvy7bffytChQ1XwICpor0qVKvqK059Ro0ZJu3btpHDhwuoBotSoUUMFSrVq1dTTs2TJEv0czxBemd27d6sgmjFjhgooCh4b6vz000/Vc4ToefHFF/U7+vPOO+/I66+/rljSZpEiRfS7mjVrSuvWrVUYRruY4Ik2olZfQiEQiUFMKAB8Nhjj21+ER8J3uXLlZNiwYXL77bcrWIRfMmTIICNHjgwLHs8gLoYMGZLkGUJHeDZee+01WbdunX530UUXyU033aTiBG8H4a68efMmeS+0PkJF06ZN01DUhRdeqEIF7xHl4MGDQp+pH6+LI3iCK9y7d696Ywgz4enB60S/EFE//PCDemQQNHh3gsvGjRu1HbxTiK5Zs2bJe++9p4/wGf0nZEV/8TaNGDFCv6Ne+oFnLLgQCkRoffjhh/pntIsJnmgjavUlFAKRGMSEAsBngzG+/UV4JHwTrkEYOPkx5PAcO3ZMP0uusIkTwiL35corrww8gkjhXTw0q1ev1vwavD94iho0aCCXX365ekguueQSDS85Jbn68KoQLiL/Z/Pmzeqh+fjjjzW0RNgIbxGiA+ETKngIfZFzg6fFyR2iH4xv1apV2izvEDILLn/++acKmuHDh2t/9+3bpyEvQlrXX3+9tGnTRseF4OnSpYuOg3oo7777ro4dTIILYbI8efKoRygWxQRPLFC1OhMGgUgMYsIM3ocDMb79RXokfIeKBpJ0KU8//XSy4OEpYeMndya0nDp1ShODyZ3Bo4MXKLiQjIyo+OOPPwIfp1Sf8xDCh/duvvlmDUWRsIyHJTnBwzsHDhyQ5s2by1133SWPPPKIDBw4UL755hv1Gv3888/q/Zk6daqGtCj0m9Be2bJl1dvlFDw8ThiMPiBsduzYcYYX7K233tI8IESZUxBDhMEItTm5R9GejSZ4oo2o1ZdQCERiEBMKAJ8Nxvj2F+GR8E3icb169VRIUBAKCImePXueAR7JwnhXEA4kI1N+//13vanVqlWrwPMk8iKKCEd99NFHcu+99+p39K9MmTLqgaEkVx+fIzTIs8mfP78+Rw4M7yEoCJdx84rCDTPCb3hl8MLky5dPvUCUSZMmaR/wJhFS4xknbIeoI7HZCdvhQeK2Fe2Sh5RcQQiR2zN9+nT1fn3yySfyyiuv6KNTpkzRsJaTZE04jLoJm+EJilUxwRMrZK3ehEAgEoOYEAP36SCMb38RHwnfiBeSbgkj4RkhGXnNmjUqMMiTKV26tOTMmVOBZFN/7LHH5LPPPgsAS3Iyoa2XX35ZPSd4NLgSzo0vPDnUQx4MQuTRRx/VUNEbb7wRtj6+wEN06NAhFRJ4irjhRb14YIJLsIcHQfLBBx+oIELM3H333ZowTBgNMcZniCDqJa+nb9++2k+EEKEuvDTJeWJ+++03HTc3zaj/uuuu03weErvBh7GTE0TuD6Eu6nrooYdUbDmCzekzOULcfsPzxd/p3/r16zV0litXLteT1QSPa8jsBT8hEIlB9BM+iTZW4zvRGE15PJHwTWIwmzn5LlynJoTTvn17bQihgTeEnBYKeTD8Hg0ekeDCNXLEDB4QEoHxgDjhIrw/1EEoibAUAsvJ/QlXH/k0tIEIy549u/Yp9LeBaD9Y8Bw/flzzhbgphZcGweP8bg5XzHkfwYLXiXwcQk54dUiq5jMEkVMIgyGgSEJGlOAh4nnHq8VzhMQQSwg+8oWc3+FBCBFyc36vh2cRaohIxsu4yIHCk8a1da630+/GjRu7nqwmeFxDZi/4CYFIDKKf8Em0sRrficZo9AWPvxBKrNGa4EksPm00UUbANsAoA+rx6oxvjxMU5e4Z31EG1OPVmeDxOEHWvbRFwAxi2uJ/vls3vs834mnbnvGdtvif79ZN8JxvxK29uELADGJc0XXOnTW+zxnCuKrA+I4rus65syZ4zhlCqyCRETCDmMjsnjk249v49hcC/hqtCR5/8W2jdYmAbYAuAYvzx43vOCfQZfeNb5eAxfnjJnjinEDrfmwRMIMYW3y9Vrvx7TVGYtsf4zu2+HqtdhM8XmPE+uMpBMwgeoqOmHfG+I45xJ5qwPj2FB0x70xA8Ozdu/ffmLdmDRgChoAhYAgYAoaAIZAGCHz//ff6y9jp/uUf6bBiCBgCSRCwE6C/JoTxbXz7CwF/jdZCWv7i20brEgHbAF0CFuePG99xTqDL7hvfLgGL88dN8MQ5gdb92CJgBjG2+HqtduPba4zEtj/Gd2zx9VrtJni8xoj1x1MImEH0FB0x74zxHXOIPdWA8e0pOmLeGRM8MYfYGohnBMwgxjN77vtufLvHLJ7fML7jmT33fTfB4x4ze8NHCJhB9BHZImJ8G9/+QsBfozXB4y++bbQuEbAN0CVgcf648R3nBLrsvvHtErA4f/y8CZ5vvvlGVq1aJe3atVPI+vbtK7ly5dI/33vvPf3stttucw0nt+lXrFgh06ZNk2uvvVYef/zxQB1r166VTp06yf79+6VixYry0ksvSb58+fT7CRMmyOjRo+Xvv/+WJk2ayNixYyVjxoxy4sQJ6dq1qyxatEiyZs0q/fr1kw4dOug73OFv1aqVfPzxx3LVVVfJ5MmT9U4/hXoWLFig/XjyySelZs2a+nnlypVl8+bNgT7R38yZM8uhQ4fk5MmT2j/a4rMBAwZIx44dXWNgL8QOgUgMYkpzyOnpkSNHJHfu3Ek6/s8//8idd94pixcvli+++ELn2ldffSWVKlWSGTNmyBVXXKHPDxw4UOdetmzZdH4yh5zy888/S58+feStt96S3r1769+DC+2WLFlS7rvvPhk5cqR+RV3BdfAZczNDhgwyceJEGTFihBw7dkzuvvtu/X8+T83cTa6tlNak08/x48fLI488omuKdZEaPKM1A2LFN/379ddfpXPnzmqvGFePHj2kV69e2vV9+/ZJmzZt5KOPPpKCBQvKpEmTpGrVqvpds2bNZP78+YEhYlPWrVunNuShhx6Sd999VwoXLizPP/+82puU+O7fv788++yzSZ45fvy4fPrpp9KlS5ewtiqltlKyi6+++qrO199++03Hg3289NJLtf1wc4vvLrvsMmEuOwXbOHTo0GjRHKgnVnzb+j5zz/XS+o757/AsXbpUBg0aJJ988omOe/fu3ZIpUybJnz9/YNEjQNyWRo0ayU8//SQIiVq1agUWxalTpwKGg02kZ8+euuhmz56tm0n16tVlw4YNuvgQWm3btpWHH35YF+HcuXPl7bffVqGEAdm0aZMUK1ZMmjZtqkKHDeD111/XzYRxpE+fXvLmzStVqlSRDz/8UGbNmqV9Sa4gtLZu3aoL/7nnnpN58+YF2kI8sSGUKVPGLQz2fIwQiMQgpjSHUuomwpv5fP/99+scQPCwQSLimbPMyddee03YtFauXCl//fWXzuMlS5ZIhQoVhDnPn+XLl9dNpkCBAmc0xwHDETiO4HniiSfk6NGjKp6ckidPHvnss8+kRo0asnHjRp3ftWvXDvQpNXM3tK2U1qTT7o8//qj9Z+05gidSPCOZErHku0WLFnqIwgbs2rVLhezy5cuVM8QkQgcbiP159NFH5cCBA3LBBRfILbfcouLIEUAczHLkyKEHM56ZOXOm1sNhcu/evdqGU5LjOxiX7du3S+PGjeXrr7+WdOnSJYEs2Fal1FY4u4htvPnmm/Wgi8imDubACy+8kOLc4pksWbKoCERcUxhT8Lgi4Ta5d2LJd2h7tr5FvLK+XQkeTqKcHl988UUVDJwY6tatqwt59erVOqnff/999apgoBEZjz32mBroK6+8UhclpwmMKgsf8UBp2LChXHfddbJmzRo17hSU/Q8//KDemeTKL7/8osa4e/fuctFFFwUED14VFiKLjrJz507tD6JnzJgxuoHQfwoL8J133tF+1K9fX9978MEH9TuMFO9169ZNsmfPru9hmCiMhffos9OPG264QY1WcoIHUVaiRAkVOTyHgeJkxgZGYXNBeHH6tuINBCIxiCnNoXCjoh0E7549e+TgwYNStGhRXS9seIiRnDlz6okXkV2oUKHAnEHY8P0zzzwjCxcu1LXI6T9086LdHTt2yF133aVzk7nsCB6Efrly5aR9+/ZJujdnzhzdTJctW6afDx48WIXI1KlTzzp3k2srpTXpNMx6u/HGG9W+OIInEjwjnT2x5Bu7MmrUKClSpIh2Dy9w69atVeByoAJrRBB2AlHz3XffqVfvmmuuEQ6MxYsXTzIs/h/PH+9QOHAxPxo0aKD/H47v4EqwN3jGsZ/BJdRWpdRWOLt44YUXqsfIsWfY9KeeekoPhSnNLTxGzEfEXKxLLPkO7rut7/9Fwyvr25XgYdEyeXG9f/nllyoSEBQIG06JGMhSpUrJ7bffridC3OWhHh5H8OD1cdy6CAXq4XSL+xcBg/EjRMTJN6USKnhob9iwYXo6pbB5sDDZHDgxY1Dw1FB4FncpnhwWGu/Rdwp945TBxsL7uPZZyBSe5b06deoEupaS4KEdsMOLQ2HRIxL5HFGHp4nv2OyseAOBSAxiuDnkCIzkRsY841Q7ZMgQFRVscsxZvIcUxDXritArGyYHCApinc8RO3iD6C8HCsQRmyltOuLn1ltvVU8BBwrmtNOfevXqqZeUDQYPJiGlm266SQ8jeBcIwXCwwVPKOmvevPlZ525ybaW0Jhk7ngCEDoclPBiO4IkEz0hnz/nim5AHhx02f/5EbOLxfvrpp/WQiA3C+4LgxQ7Cx7fffqviBg8dh7yrr75avclOWJ3NhO+xrZRwfDvYYGPxvFAveAeXUFsVri3se2rs4uHDh1UkUw82M6W5RRQA+4uwR/zfc889Mnz48IC3J1Juk3vvfPFt69tb69uV4OFEgDhxNno2aowtLkg2bDwYFIwXJwWeTa3g4T3q5yTAQmaB4D05mzszVPCwAbA5cNqlIFQwqr///ruKl0suuSTgDSIGjlAj1ETbvOd4aPicd3kHI+PkNlAn7lq+DxZjKQke6uQ0TUyegqeMzzD0FAwBHi0r3kEgEoMYbg4xr5IrbH4Yd+YfwoaCJ5D8DMIA48aN03n2+eef6yaIYCekxVxkDeJhZL7jIWUNkhOGyMGDwJxivnEYQWCT2+OIeEfwUD/ri/AtHgNCKhw8EPaEuxBhFNY5a4W6U5q74dpKaU2Sj8ThBq8rhyU2UUfwuMXzXGbP+eCb/rVs2VI93HibKQhOxokIQeRgEwhhgTPeZbw2l19+uXpwsF3YWHILsY14hjis8cx///tfFTwp8e3gw9zAm4KACi2htipcW/fee+9Z7SL9wv5jyxF4eCsp4eYWYgjR/cADD8iff/6puU2MOxb5jeeDb1vfv2u+oZfWtyvBw4RlIbIwKRhejDnJbwgMDCbFEQt850bwsBA4pZKf8MYbb2iOwtlKch4ex2vDu0w6TkqcmvEYBZ9w2QTwNJGMHOq1QbRReCfYCPMZuQa8RzjPKeEEDxsVpxbGhXeJgogimZt8Hk7k1EO4oFq1amcbrn1/nhCIxCCGm0Oc3pMrTiiYpHenEArAQ0NYg82GNcTfEd3kdxDixRvDJsnpnCRXPK3kgnDqpnAqZr7RLvMSTw3ew1DBE9wnDigk9iNs2ExJHmZ9sOapF08Dgivc3KWdcG0Fe1JD1yQY4GnAY+V4Y4M9PMGeVGdNhsPzXKbG+eCbscAFeTeOLSAcRbgRsYIHDqyxGY44cMaERx0vzh9//KHhebw62FzELfkRzA3szNn4xmYjsrkwUrp06SSQJWerwrWF1y81dhHPOnOGkC2CnLGHm1uh/CHI8GKyF0S7nA++bX3/pZEML61vV4KHE9j06dMDsWNnEjKoaAgeTrqcMDjhYMRR+GcroYKHOniXEy+FpDwECq5VNg/cpq+88op+N2XKFBVkb775pnprcPET26bgvmcDI+mZkxXvcVKhEF/nHTaBswke6iP3BzHnFN5jU3LCZxhyQhgphT7OhoN9H10EIjGIKc2h0MuFMnoAACAASURBVN4hMMiPQPQSPkqurF+/XnPKOPmGFhKJ+Y7TMF5Wbrc4c4yQLSLp+uuvV0+REx4jx47CZkXeGnk/iCAn9EWIxcm9I8zihH4RPnh78CaEm7tsouHaIgco3JpkLRG+cPrA4QkPE5s/ayTcmowu25H9Do8bvvG8sL7xhGNPKHgxLr744iThcmwVWJPbw80tPCkU5iMhf+xYcKEOeOO2FekG4ThwDo/YPrxpeApDS3K2Klxb2LRwdpGbaHiQnNu35BQRZsObhT0NN7fwbvGdE6rDg8V8TM3B1+18sPXtz/XtSvDg1cAIO54c4s2cLFDg4QTPBx98oG5cbn6wQIJzePCesBhYhE5+DCdRjDULxrnGmNJkDhU8eKCoA2NNdjy5C5yAcKs7Ccz0lRACC5INgz6x8Th5EeQ0sOgwuhgZkgvpOwmiLEDGHHyTgP4l5+HBTU1fEF24pZ3CKY5NiNM51z7ZvLhVYUnLbs1W7J6PxCCmNIeYc5yonZM7Qpt8HNZFaOFUTAgADw9zzUkqRiSxLjhg4BXiRE64lrrZGNnE8GaSBM/8x3MQXEI9PMxZ5j4HC+pjLZHsT9iE0AKnazZkJ88EL2Rq525wWymtyeD+hXp4UsKTHD1EAePn73g6sE3kpvCzF25LLPlmIydMycUObqcGF4QinjM4QLQwjm3btqk9xPbgicGb59gcx9uBeMVLzGEJjrgGHlqS8+ghqLgswQ2t4BLOVvFMuLbC2UXmLrYXcYcYI02BAyOCjNBpuLnF2Nhj8ALhiUeYE5ZlXsYT32Bm6/t/91yvrW9XgofTFzFVDCKLgEVKMi7XR8MJHvJgCNXgkuV0Eix4uPmE6ODU6Kh4FiknSScH52yGK1Tw8DyLg80CI8ZNK04KjuDAaHNyZFPh9oTzOzy4ehFH/O4FeQ0YBWejQTBh6OkXJxs8Q84NCad/yQkeXNgIOnIoggshA/qHGMSwgSPPJnfD5mzjt+9jg0AkG2BKcwivJZuTc5MGTyZJmc7vUwWPgg2Mq+W4/oO/Z63xHwKZsI5za5B3Ec+IHPrA3GLjONsGyJoktwzRRUI0QooQy+nTpzUs/fLLL2u4mr7yWy8IidTO3dDNNqU16fQzVPCkhCd9AhsEA95YvGCEwsl7Cd3MUzNDYsk3NmjLli3qvXBK2bJl9UBFCBObiC3ERmEHmBcULocwZwh7Y28QgE6uF2FweEMQ8A5elbPxjU3lUEV4yfH6Oe+Es1V8H66tlOwic4k5yoGOvmN3mdMpzS3awhtIKAuR7PxOGrjFE9+Mw9b3/99zvbS+XQme1BiOc32G0wCJTs4NLhL8EE3BBYGF18iKIRArBCLZAGPVF6s39ggY37HH2EstGN9eYiP2fXH49ozgQdGTaIlLF9cviZlWDIG0QsAMYlohnzbtGt9pg3tatWp8pxXyadOu5wQP8XeSePHwkNhmxRBISwTMIKYl+ue/beP7/GOeli0a32mJ/vlv23OC5/xDYC0aAuERMIPor9lhfBvf/kLAX6M1weMvvm20LhGwDdAlYHH+uPEd5wS67L7x7RKwOH/cBE+cE2jdjy0CZhBji6/Xaje+vcZIbPtjfMcWX6/VboLHa4xYfzyFgBlET9ER884Y3zGH2FMNGN+eoiPmnTHBE3OIrYF4RsAMYjyz577vxrd7zOL5DeM7ntlz3/eA4Nm7d++/7l+3NwyBxEaAXzR2fuQtsUdqowMB49tf88D49h/f/OsJnvkdHn/Bb6P1OgJ2AvQ6Q9Htn/EdXTy9Xpvx7XWGots/C2lFF0+rLcEQMIOYYISeZTjGt/HtLwT8NVoTPP7i20brEgHbAF0CFuePG99xTqDL7hvfLgGL88dN8MQ5gdb92CJgBjG2+HqtduPba4zEtj/Gd2zx9VrtJni8xoj1x1MImEH0FB0x74zxHXOIPdWA8e0pOmLeGRM8MYfYGohnBMwgxjN77vtufLvHLJ7fML7jmT33fTfB4x4ze8NHCJhB9BHZImJ8G9/+QsBfozXB4y++bbQuEbAN0CVgcf648R3nBLrsfiR8nzhxQrp27SqLFi2SrFmzSr9+/aRDhw5ntPzrr79K586dZcWKFZI5c2bp0aOH9OrVS5/74osvpFWrVvLVV19JpUqVZMaMGXLFFVfI6dOnZeDAgTJz5kw5fvy41K1bV6ZMmSL//POP5M6dO0kbfHbnnXfK4sWL5d9//9V2pk2bJtdee608/vjj+mz//v3l2WefTfIe9X766ady4403yqlTp2To0KHaHu+9+eab+ix9Z0wrV66UHDlyyKBBg6Rly5aBeni/b9++smnTJm23YsWK+t28efPkiSeekB9//FFuuukm7U+RIkX0u2bNmsn8+fMDdVSuXFnWrVsnJ0+elE6dOime4DRgwADp2LGjSyZT97gJntThZE/5FIFIDKJPoUqIYRvfCUFjqgcRCd8TJ06UuXPnyttvvy379+8XNm42/mLFiiVpt0WLFiqIJkyYILt27VJhs3z5cqlQoYKUKVNGBQ+CCHGCAKK+F154QQUOf8+YMaPcdttt0rRpU+nTp88ZY2rSpIk0atRI7r//fv3zp59+UuFTq1YtFTHJle3bt0vjxo3l66+/lnTp0qlw27p1q/YRwZM+fXp9DXGD+Aju+5YtW6RQoUKyd+9eKVeunAwePFiaN28uOXPm1He+/PJLqVKligogxkfd4MtYKLfccouKvqpVq+r/Mz7E1HPPPadCycGTHwZcu3at1hHtYoIn2ohafQmFQCQGMaEA8NlgjG9/ER4J3/Xr11cR8uCDDypYCBs8HN26dUsCHs+MGjUq4OGoWbOmtG7dWvizaNGi8tdff8kFF1wgR48eVdHw888/q8AoWbKkihLKkCFDVDTgKQkufIYw2LNnj2TKlEl++eUXyZs3r3Tv3l0uuuiisIKnbdu2Kmx4DoFUqlQpFT958uRJUv/06dOldu3aUrBgQf0ckfbUU0/JHXfcIV26dJGLL75Yhg8fnuSdt956Sz788EMVQhREC+P99ttv9f+vueYaWbp0qRQvXjzJe+3atZPChQurN4pSo0YNoZ/33Xdf1CejCZ6oQ2oVJhICkRjERBq/38ZifPuL8Uj4xrsxbNgwuf322xUswlQZMmSQkSNHhgXvyJEjuqkjCPBssPkjeByPCv98zbJly1SMBBfaQFA54sr5jjazZMmigii4pCR4CFMhphAgeFYWLFigwgixg/emWrVq8uKLLwY8NtSLx4iwE+Gobdu2qagqXbq0lC1bVlatWqXjHjFihNx7771njJ3Pd+7cqXVSEGKEuWgfb9fkyZO1vjlz5qjQQwz98MMP6tVCLCEKo11M8EQbUasvoRCIxCAmFAA+G4zx7S/CI+EbUTJ27FgNHVHI4Tl27Jh+Fq4QIkJYjBkzRh8pUaKEPPTQQxr2GTdunNbx+eefJxE8CIXnn39eNm7cGBBGvIt4IrREKCr03/lLSfAgbvi3wxAaFHJ78MYsWbJE83kQVZdddlng+48++khDVOTYEHbCs0NBLN11110yfvx4FUr16tXTkJzjDeIZxoI3iL4XKFBAc5DwgDVo0EAuv/xyDdFdcsklGsriO7BEQFHoJ3k8sSgmeGKBqtWZMAhEYhATZvA+HIjx7S/SI+EbDw+bcp06dRSs3r17659PP/10suDxLHkt5O/g3aFs3rxZwz3fffedJgcjlvj7pZdeqt9/8MEHmuODpyNYSPAd3pDVq1erhya0hBM8iBZE0nvvvaceGgriC2FCwjRlw4YN2uY333wTqBYPjyNeSGjGs5M9e3b9jPooeGR4zwlBHThwQPOayHVC9CRXyPfBy/PHH39okjZtErYjrEei9tSpU9XjFO1igifaiFp9CYVAJAYxoQDw2WCMb38RHgnfJAjj1SDPhELiLiKoZ8+eZ4A3e/ZsDXUhXPBoJFfWr1+v3hUSmyk7duxQMcXtKzwvwQUBQg4M4oAk4NQKnldeeUVDS9y6cgqCCW+P8xnemDZt2mjyMbe2yFXKlSuXPn7PPffIrbfeqrenEEy857RP2I33CHsRpuNzbl05+PD+7t27BY+RE/oCd5KSDx8+rGEu8oGcECECklBfSiHCSGepCZ5IkbP3fIFAJAbRF8Ak6CCN7wQlNsywIuEbscFtKnJu8GaQPLxmzRrdwMl3QRCQhEyIhrAV3pj8+fOf0QOSlcnpwcPz6KOPSvv27fU6N7eYJk2apEnDoYU8l8cee0w+++yzZEcUzsNTvnx5TQp2kqF5GbHBlXE8PCQK46XJly+fhthoGxFHjpBzE+3111/X5Gw+Y0yvvfaahrK4Gs+fhKoQSSQ4c409uDAu8MHDREiQ8e7bt0/eeOMNbReBw5gPHTqkbXPlHY8RIozbb+Qr8XcSvhGI5CI5YszNjDXB4wYte9Z3CERiEH0HUgIN2PhOIDJTMZRI+CY8xPVqflOGa+cICcQKBbGCh4JcFcQBOS7conIKISHEEYWbTuS3PPLII8JNJQob/ejRo3WDDy7cqMqWLZvmuuBtcZ4PHWJyggcRhnjgRpeTJO28x3d4bRAfhJ+4Ek+/uHqOEOO6PTk79AuvDYXfIaLPjB/RQX8bNmwo77zzjoof+hlcFi5cGPBYgQ1hK8JZCEdykLhhRluE8S688EL1FhEG5No842WshM/wpOEFq169uuYDBYu3VFCtj5jgSS1S9pwvEYjEIPoSqAQZtPGdIESmchjGdyqBSpDHTPAkCJE2jNggYAYxNrh6tVbj26vMxKZfxndscPVqrSZ4vMqM9csTCJhB9AQN560Txvd5g9oTDRnfnqDhvHXCBM95g9oaikcEzCDGI2uR99n4jhy7eHzT+I5H1iLvswmeyLGzN32AgBlEH5AcNETj2/j2FwL+Gq0JHn/xbaN1iYBtgC4Bi/PHje84J9Bl941vl4DF+eMmeOKcQOt+bBEwgxhbfL1Wu/HtNUZi2x/jO7b4eq12EzxeY8T64ykEzCB6io6Yd8b4jjnEnmrA+PYUHTHvjAmemENsDcQzAmYQ45k99303vt1jFs9vwLcV/yDAP57KL2On+5d/pMOKIWAIJEHANkB/TQjj2/j2FwL+Gq15ePzFt43WJQK2AboELM4fN77jnECX3Te+XQIW54+b4IlzAq37sUXADGJs8fVa7ca31xiJbX+M79ji67XaTfB4jRHrj6cQMIPoKTpi3hnjO+YQe6oB49tTdMS8MyZ4Yg6xNRDPCJhBjGf23Pfd+HaPWTy/YXzHM3vu+26Cxz1m9oaPEDCD6COyRcT4Nr79hYC/RmuCx19822hdImAboEvA4vxx4zvOCXTZfePbJWBx/rgJnjgn0LofWwTMIMYWX6/Vbnx7jZHY9icSvk+cOCFdu3aVRYsWSdasWaVfv37SoUOHMzr666+/6ucrV66UHDlyyKBBg6Rly5b6HL8H06pVK/n444/lqquuksmTJ+vvw5w+fVoGDhwoM2fOlOPHj0vdunVlypQpkjlzZjl06JA89NBD8u6770rhwoXl+eefl8qVK2t9X375pZQqVSpJH5YvXy61atWStWvXSqdOnWT//v1SsWJFeemllyRfvnz67ubNmwPv8Ms0Tjt8+PPPP0ufPn3krbfekt69e+vfKfv27ZM2bdrIRx99JAULFpRJkyZJ1apV9buFCxfqs4cPH5Z77rlHxo0bJ5kyZdLvTp06JUOHDtWxXXvttfLmm28G2t6+fbtMmzZN9uzZI4sXL44Z6SZ4YgatVZwICERiEBNh3H4dg/HtL+Yj4XvixIkyd+5cefvtt1VEIBw2bdokxYoVSwIe4gYBMWHCBNm1a5dUqlRJtmzZIoUKFZKmTZuq0BkxYoS8/vrrKiZ2794tL774ogoc6s6YMaPcdttt+izfI7IOHDigggEx065dO9m7d6+KLkTVgAEDkogIRFa6dOkCouTOO++Unj17ym+//SazZ88+g2j6uXXrVhUeiJMKFSpI+fLlVYAVKFAg8Pzdd9+tdY4ePVpxePTRR7VfP/74o5QoUUL7jqBp2LChCjZHKNF/6qcdvk+fPr3WOXbsWHnuuef0s4MHD8q6detiNglN8MQMWqs4ERCIxCAmwrj9Ogbj21/MR8J3/fr1VYQ8+OCDClaLFi3Uc9KtW7ck4E2fPl1q166t4oCCgHjqqafkjjvukOzZs8sXX3wR+O7KK6+Ud955RwVLyZIlpXHjxvrOkCFDNK8MEVK8eHGZMWOGCidKlSpVVEw0aNBABczSpUvl1VdfTdIHPDj0FTFF2blzp/YV0RNc8O4gVubNmyc33HCDemqeffZZFR+IpuCCsEN00Q/eQ5h99913snr1au3fsmXL9PEVK1Zo/z799FP56aef1AP19ddfS548eZLUhycsd+7c6tlBRJng8dcatNF6CIFIDKKHum9dcYmA8e0SsDh/PBK+y5UrJ8OGDZPbb79dR9+rVy/JkCGDjBw5Mlk0EAVs4s2aNZNt27ZJlixZVPAcO3ZMLrzwQn2HOgn31KlTJ0kdtIGgQlxdffXVMmvWLA19Ufgc0dGlSxcVCoiikydPap39+/eXBx54QEUQfd24caO+89dff2nbR48e1X44hedGjRql4S9K586dVWjhQSK01bp1ax0f4qd9+/Yapnr66afltdde0/oJSc2ZM0f799577wXEFf1D0CxYsEDHh9jBy1WtWjX1ZuXMmTPQhzfeeMMET5yvJ+t+nCMQiUGM8yH7uvvGt7/oj4RvQi+EYciPoZDDg3jhs9BCngueGIQIYRvECQIgb968+hlCiXLzzTdrPY0aNQpUgSAgTwexQviHfKBffvlFvSuE0PDs/Pe//9U68aps2LBBRRVeHcJd5Ad99dVX2i/Ha0I/ETq///67XHLJJYG2GMvDDz+s71MIR5GrQ54SIqdmzZoqWPgebw0YMI4LLrhAVq1apTk8PI93ipDW9ddfr3k+eH14Dm/R4MGDZcmSJXLjjTeqgLvssss0d8kpJnj8tfZstB5EIBKD6MFhWJdSiYDxnUqgEuSxSPgO9caQpEvB45FcwcPz+eefayiLkBUhIbwsf//9t+b4UMiVIamZnBfKBx98oEnNeFyckBhhKLw6iBcECDkz5M+QHBxaECZ4V/AKIVQQSJQjR47IRRddpJ6ebNmy6Wd4Z/Ak4c0hPEUhbEeuDn2gDB8+XL+fOnWqCri77rpLhdaaNWv0GerAW4OHB+8ShT6QYL1jxw4ZM2aMYkDIi4I4471vvvnGBE+CrCUbRgIgEIlBTIBh+3YIxre/qI+Eb7ww9erVk7Zt2ypYzZs315AUCcHBBU8MwiFXrlz6McLk1ltvlY4dO6p35ZNPPlFBQrniiitUDN10000qEAhtkdOCNyS58ueff+pNLfJjEEQIjRo1akj+/Pn1cUJQZcqU0c/oA94XCjk0iCtuUTmFcVDHE088EfiMkBYeGOczkqvJ08GjdPHFFycJx1EfuUah4ThCXeQOkctESAtvDsnVFLxWeIC4XeYU8/D4a+3ZaD2IQCQG0YPDsC6lEgHjO5VAJchjkfBNrswLL7ygYSRuJ5FTg6cDgYH3pXTp0urtIGEZIYQYcG5zcSOLpOH7779fRc8zzzyjeTB4ahAlhH8ID3HVm/dDC7en8IrgVUJ4OEnK3bt312vr3PD69ttvtQ5uchFaKlq0qN4Ga9KkifTo0UM9QyQlU2iP7xFCl19+eaA5xnHvvfeqQMEjhHCiDjw73DJ7/PHHVbAguPA2kZvErTMKnihygmgLT9V1112nAqtIkSLq4aEuvDtcjefaekqCB2GER4wwHH+nrfXr12vozBGSbqai3dJyg5Y96zsEIjGIvgMpgQZsfCcQmakYSiR8k3vDZj5//ny9Ek4Ih0ReCkIDMUJ+DSEg8m4IJ3FFvG/fvvp7OBREB5s+3+FdQagQguIZEpCDE4p5nrwZQlCEvD777DMNFxGqckJieHzI20GEES6jT85vAyEU+DtjRWzheXLEDXXgUSLhOLQguhA5jJf3CblRyBEinMUtM+qhDiesxngQJXiq+PyWW25JIqLwbiHsCO8xZkRbSoKH3CLGhcjCk8b1/urVq+uNOOcmWypoDjxigscNWvas7xCIxCD6DqQEGrDxnUBkpmIoxncqQEqgR0zwJBCZNpToI2AGMfqYerlG49vL7ES/b8Z39DH1co0meLzMjvUtzREwg5jmFJzXDhjf5xXuNG/M+E5zCs5rB0zwnFe4rbF4Q8AMYrwxdm79Nb7PDb94e9v4jjfGzq2/JnjODT97O8ERMIOY4ASHDM/4Nr79hYC/RmuCx19822hdImAboEvA4vxx4zvOCXTZfePbJWBx/rgJnjgn0LofWwTMIMYWX6/Vbnx7jZHY9sf4ji2+XqvdBI/XGLH+eAoBM4ieoiPmnTG+Yw6xpxowvj1FR8w7Y4In5hBbA/GMgBnEeGbPfd+Nb/eYxfMb8G3FPwh8//33+svY6f7lXzizYggYAkkQsA3QXxPC+Da+/YWAv0ZrHh5/8W2jdYmAbYAuAYvzx43vOCfQZfeNb5eAxfnjJnjinEDrfmwRMIMYW3y9Vrvx7TVGYtsf4zu2+HqtdhM8XmPE+uMpBMwgeoqOmHfG+I45xJ5qwPj2FB0x74wJnphDbA3EMwJmEOOZPfd9N77dYxbPbxjf8cye+76b4HGPmb3hIwTMIPqIbBExvo1vfyHgr9Ga4PEX3zZalwjYBugSsDh/3PiOcwJddt/4dglYnD9ugifOCbTuxxYBM4ixxddrtRvfXmMktv2JhO8TJ05I165dZdGiRZI1a1bp16+fdOjQIdmObt++XaZNmyZ79uyRxYsX6zPvvPOO3HXXXUmeP3nypIwePVoWLlwomzdvDnzHr8VkzpxZDh06pJ/9/PPP0qdPH3nrrbekd+/e+vfgcuTIESlZsqTcd999MnLkSP3q77//lgULFmg/nnzySalZs2bglVOnTsnQoUNl5syZcu2118qbb76p3/366686ppUrV0qOHDlk0KBB0rJlS/2OPq1YsULr453HH388UN/atWulU6dOsn//fqlYsaK89NJLki9fPqlcuXKK47rssst0bE4ZMGCA9ivaxQRPtBG1+hIKgUgMYkIB4LPBGN/+IjwSvidOnChz586Vt99+Wzd2NvNNmzZJsWLFkoA3duxYee6551QUHDx4UNatW5csuIidokWLCmLhqquuSvLMhAkTZOvWrSouECcVKlSQ8uXLy8CBA6VAgQJn1Ne3b1+ZPHmyig5H8OTNm1eqVKkiH374ocyaNUtq1aoVeA/hRv20Qz/Tp0+v3yFuEFp8vmvXLqlUqZJs2bJFChUqJI0aNZKffvpJhQ91OcKE/hUsWFAmTZokd955p/Ts2VN+++03mT179hn9DB1XlixZZN++fZIhQwZ9FiHJf9EuJniijajVl1AIRGIQEwoAnw3G+PYX4ZHwXb9+fWnatKk8+OCDClaLFi3Um9GtW7ck4OElyZ07t3p28N6EEzyvvPKKenbeeOONJO8jKEqUKCHz5s2TG264QZ959tlntZ506dKdQdSOHTvUc4QIyZ49e0Dw/PLLL4LooQ764QgeREupUqXk66+/ljx58iSpb/r06VK7dm0VMBSE1lNPPSV33HGHOPV1795dLrroooDgwTMFLrt379Z3du7cqbggeoJL6Lj49eNy5crJgQMHYj75TPDEHGJrIJ4RiMQgxvN4/d5349tfMyASvtmchw0bJrfffruC1atXL/VMOB6VUAQRMikJHjw2vBscaqKOpUuXyqhRo9TzQ+ncubMm1e/du1fDP61bt9b3HPFz6623So8ePWTNmjXJ9idU8BDmwjuD2MF7U61aNXnxxRclZ86cgSEgThBYzZo1k23btqlwckqo4KG/4LJx40Z95K+//lLhdfToUcGD45TQcX3yySeKJd4jPGH33HOPDB8+PODtieaMNMETTTStroRDIBKDmHAg+GhAxrePyI7wVh6hH8JVjqeEHJ5jx47pZ8mVlAQPYqJdu3aCdya0UP/DDz+sYoPSsGFDDfuQO4TIQSAhWPiesNGcOXM0tyecAAsVPHiLBg8eLEuWLJEbb7xRPVbk0hASo3z00UcaCiPkRmiuS5cuSboYKnjwQIGB48kCE4TO77//Lpdcckng3dBxETIbP368PPDAA/Lnn39KmzZtNDepY8eOUZ+MJniiDqlVmEgI2AaYSGyefSzG99kxSqQnIuEbDw9Co06dOgoFycOUp59+2rXgadKkieCZwXsTXEh2xuuBNydjxoz6FaG0u+++W1q1aqX/jxeE72kXMUMiMblAqRU8Y8aMkc8//1xmzJih9W3YsEHr/uabbwJdwcPDM4SySGguW7Zs4LvkPDzgQj4ThQRqQl54erJly6afJTeuUNAQXMuWLTsjxBeNeWeCJxooWh0Ji0AkBjFhwfDBwIxvH5AcNMRI+CZpt169etK2bVutqXnz5pqDQpJuciWch4e28azwJ6Gf4ELd5M888cQTgY8RRXhgnM9GjBgh3333nVx//fV6a8xJOCZ5mELiMN4bpyQX0kJccBOLQigK78qXX36pt7YQWLly5dLvCDMhzIK9LqGCh+Rn3sELRSE3iHDd4cOHA31IblyrVq2STJky6b9iTqHt1157LUnfozUrTfBEC0mrJyERiMQgJiQQPhmU8e0Tov9vmJHwzY2pF154Qb0QJNqyUZM3U6ZMGQ3nlC5dOkkeTDjBgyeGK+6Ec4ILyc54ahAMl19+eeAr6r733ntVoOA5qVGjhiB6Qq+4p9bDgxApUqSIenioC+8OV8jHjRunCcuIuCFDhgRuor3++uuahOyUUMHzzz//aL/pE54r8ol+/PFHTbamhBsX+HDtffny5Zq3g1AjTEf9iDBuvxEa4++E8davX69X7x0x5mbGmuBxg5Y96zsEIjGIvgMpgQZsfCcQmakYSiR8k9PCZj5//ny9LqbEhwAAIABJREFUOt2/f39p3769tla1alUNcTVo0CDQenKCh3AP18rZxIsXL56kp4SFyOkhJye0cOUbQUEf+J0chEJoSa3g4T1EFF4bvDKEraZMmSIXX3yxhsqon/AUv8PDdXeuugeXUMHDd4yH98AVcYS3xhFtKY2LXCK8TYgmxBK5QHh9yPchx4mEZjxp5PtUr15db8Q1btw4FQwnfcQEj2vI7AU/IRCJQfQTPok2VuM70RhNeTzGtz/5Tvcv2UlWDAFDIAkCZhD9NSGMb+PbXwj4a7Tm4fEX3zZalwjYBugSsDh/3PiOcwJddt/4dglYnD9ugifOCbTuxxYBM4ixxddrtRvfXmMktv0xvmOLr9dqN8HjNUasP55CwAyip+iIeWeM75hD7KkGjG9P0RHzzpjgiTnE1kA8I2AGMZ7Zc99349s9ZvH8hvEdz+y577sJHveY2Rs+QsAMoo/IjvCfGvAXQok1WlvficXn2UZjgudsCNn3vkbADKK/6De+jW9/IeCv0QYEz969e+1aur+4t9EaAoaAIWAIGAK+QeD777/XX8a23+HxDeU2UDcI2InfDVrx/6zxHf8cuhmB8e0Grfh/1kJa8c+hjSCGCJhBjCG4Hqza+PYgKTHskvEdQ3A9WLUJHg+SYl3yDgJmEL3DxfnoifF9PlD2ThvGt3e4OB89McFzPlC2NuIWATOIcUtdRB03viOCLW5fMr7jlrqIOm6CJyLY7CW/IGAG0S9M/+84jW/j218I+Gu0Jnj8xbeN1iUCtgG6BCzOHze+45xAl903vl0CFuePm+CJcwKt+7FFwAxibPH1Wu3Gt9cYiW1/jO/Y4uu12s+b4Pnmm29k1apV0q5dO8Wgb9++kitXLv3zvffe089uu+021/j8+++/smLFCpk2bZpce+218vjjjwfqWLt2rXTq1En2798vFStWlJdeekny5cun30+YMEFGjx4tf//9tzRp0kTGjh0rGTNmlBMnTkjXrl1l0aJFkjVrVunXr5906NBB3+EOf6tWreTjjz+Wq666SiZPnqx3+inz5s2TJ554Qn788Ue56aabtD9FihTR7wYOHKjPZsuWTeujT5RDhw7JQw89JO+++64ULlxYnn/+ealcubJrDOyF2CEQiUFMaQ4F9/TXX3+Vzp076/zNnDmz9OjRQ3r16qWPbN26Vb/7/PPPpUCBAvLss88G1ke4+XTy5EmdW8xd6hswYIB07Ngx0OSnn36q623Tpk3aJmvCKczfESNGyN69e+WPP/4IfN6sWTOZP39+4P+Zn+vWrUsCeOPGjeWHH37Qes+2Tpy1klxbp06dkqFDh8rMmTN1Lb/55ptaHzixBleuXCk5cuSQQYMGScuWLWNCeiz5psPbt29X27Bnzx5ZvHhxYAxbtmxRrr788ku55ppr1F6UL19e7cHmzZsDz2Hv4Ba8c+fOnQSDf/75R+68806tl3pKlSqV5Pvly5fL+++/r3MpuBw/flyYGzfeeKOE4zulufXFF1+oXfzqq6+kUqVKMmPGDLniiitStIunT59WuwjXtF+3bl2ZMmWKjo1y2WWXyc8//xzoJnOZuRHtEku+bX0ntSVeWt8x/x2epUuXqqH65JNPdM7u3r1bMmXKJPnz5w8YeQSI29KoUSP56aefBENQq1atwKIA3IIFC8qkSZPUCPTs2VN+++03mT17trBAq1evLhs2bJBLL71UN5K2bdvKww8/LBMnTpS5c+fK22+/rUIJg4MhL1asmDRt2lSFDsb69ddflz59+ug4EHNVqlTRTaRMmTIqmFhI1PHaa69J//791Vj/9ddf2u6SJUukQoUK+tyBAwd00WOMEINsOAgtK95AIBKDmNIcCh5VixYtlGvE965du3SzYB6ULVtWihYtGtjYX331VRU/v/zyi86dcPPpueeeU+HtzF3EOKKfOcm8KleunAwePFiaN28uOXPmDHSFOdq9e3eZOnWqzs8sWbIEvrvllltUiFWtWlU/41CA6HDKO++8o5skm6sjeMKtk/Tp0+t6CNcW6wGhBx4IHp6nIG7YCINxQiAUKlQo6pMklnxzqIIjxnbw4MEkwpGxwM0DDzwgc+bMUe537tx5xvjAAIwQTaGFgxv28P7771d7g0hwRCPPwhv8BRcEGIL166+/lnTp0kk4vlOaW8wvBA9zlAMn9pU5iOgKZxdfeOEFFTg8R5+wwcwbbCq2mzm4b98+yZAhg3aXdRILuxhLvm19J7UlXlrfrgQPJ4nevXvLiy++qIKBEwMKncW4evVqnbCcJDhBYuAQGY899phu+FdeeaUa3y5dukiePHnU0CMeKA0bNpTrrrtO1qxZowuBwqLlNIN3JrnCJpA3b141ohdddFFA8HAqYgEhSCgYD/qD6BkzZowuSvpPYfFhuOlH/fr19b0HH3xQv2PS8l63bt0ke/bs+h5CisJYeI+F+eGHH6rBorDJtG7dWr799ltp3769GmY2KQqnmqNHj8ozzzwjxYsX19MQGx0F48CCb9CgQdQNuVUYGQKRGMSU5lBwL5hno0aNCngCa9asqfPm1ltv1dM+4obCaZgNn7k8ZMiQsPMJwYyn0JlrNWrUUCF/33336Xq7+OKLZfjw4WcAwQbMfEzOw4q3gcMKczW0HDt2TL0CCJI33ngjIHjCrRPWdri2OLQgmth4sQvBZfr06VK7du3AuuOw8NRTT8kdd9wRGakpvBVLvjnx45XBA8PhzvGU4WUeP368rn1EB/YBbzB/BotPDnUlSpRQUXvDDTckGQX9RuDiOeIgic2FN8RySoX5ASfYT0o4vsPNLeYq4hzbfsEFF2ifEdN4ZxhfOLs4bNgwKVmypIotCvOaMSDk8KQjzjkMxrrEkm9b3/+fPa+tb1eCByONIHFcpxh4BAWLjJDNsmXL1Hjdfvvtqvxxs4d6eBzBw0nGceNjBKiHEwPGAQGDQX3yySf15JJSCRU8tMei2rhxo77GgsQQsyA5hXCqwFND4VncpZxQWWi8R98p9I1TBkKF9zHyF154oX7Hs7xXp06dJF2jXsaBoMKgENpC8FEQV+CzcOFCufrqq2XWrFmBsBjiCvEDNla8gUAkBjHcHBo5cmTYQR05ckTFChsEfwYX5jAnf+YUXshw8wnPAIcO5jOHBAQM4psNqXTp0uo5IqzMfGaO3nvvvbrO8LIiihBYiHPmLeKEwhokRIt4Z24SauGAQWHtHj58WBBWzvpx1lly6wRcwrW1YMECrQOxg/emWrVq2o9gTxQbPpsoHqVt27b9v/bOBFiK6vr/B9kRQUAIKYWwCSFASmSTQhDZw77IroiA7IvsYNBC9s2IyKKABoWwikgCRJaIbAUhERAUip1SKoAgCVIiAsK/Prd+Pf9+w5t5r9vpR/f0OVUWOHP7Lt/v7dPfPufcITKPRO6UjOAbcWgXPPb5kzqCQ14Uo1OH8IrvhdNow08hjhAOGP0jHugPf4UIZg/ZDe4RHXBrRe1i8R1rb9E3IgnerYgcL4L4OISU3ex+MXr++Fv8Hy+aZAH4f/YikbB27doZoW5Fe4LGN/PV+9tf97cjwcNG5oayHvQ4VsKZRDq4GXkDwYgC4aRom17Bw3X0zxscbyyIAqI4aYUzowUPgoIQsuU0cMA4hP/+979GvDz44IORaBA1NAg1QsWMzXWkxzA+51quwdHjQKwb74knnjDf28UYNRe8efKQovaC9BgCixAz14IZDxPmR10CayOlhdgisjNt2jQVPIn0aL+wLzcPwFh7iH0Vy4iS8LAn+mi3q1evGqGBw2d/xNtPRF7Zt4gaDAFBhBTjgdaqVSsTSUBQNG3a1EQreaAghEjDdevWzXxP1PHw4cNCf0Q2Gbdw4cImAsF9w/1NZJaoC8KDqK4leHiIxrpPSAfHGosoMRFSRBcvOTz4qONAYGF79+41EVDuIdIrXr0UZATfsQQPfhJ/QoQGTKnhsRvcIngRfHbjYYo4wH8hNjAEByl72hLtJkJD7aFdhMAZ0RQL43h8x9tbRJ2oRSRl8eabb5o14AftY0X7Rfv8EbbUL+IzEU3sLfYhAo39z75k79nr0X7hbR25PCP4ZjC9v/11fzsSPLx1cQMQwsRwQjhzis8QGDhlu1jgOyeCh+Jf0l7UE+AcrNB+vE2eWoTHcsJch1Pg7YU3ESJGiBbrjXv9+vXmbRWHEB21QbRhXEOEh/CzVViHQ+I60nkYIVhqfnh4WOF2BN+QIUNMSg6HjxPg4UNtEek13mrAjHQGBc+05Y1GzR8IuHGIsfbQ9OnTU10U+5T6L+p37DUWpIaJniISiDpi8fYTopx6Mt7sSSmwL6nLIVrC3uWhY9W98JJC9JVUVZs2bcz9hpE+I53CQ8cqPLUmTU0G4ouiZuri2Lv8Z4+QWhGe1O4TRFOssUi9MD/EFsbDmvmxHstYu/XgpDYFXBJtGcF3vAgPnFN0jj8j8mKltKi1IeoBT9F1OFYpAVGyWIbwgTsrdYXPZi9wYIToX2pm5zve3kJQkYr9+uuvzUsc/p6/U+4Qyy9a423dutXwzIuyVSoQPRcEGQIO3BJtGcG33t8nTWrVT/e3I8FDuoq8ulV7Ym1CbrxECB7eVHiboVASh4/CT8uiBQ99cC1RJ4zaAAQKIXhuSMKmS5YsMd9RPIfTxokSreHtl1QURoEnDzCKnnm75TqiThgPBK4h5I+jp+CP9J11bWpz5q2Yt9fo8DJvMqQyOC0R68ZPCwP9PvEIuHGI8fZQ9AxJAyO8cfjsL7vxVo5wIO1JbUda+4l9SCTISsci1nljpn8eajw42KMYbbivSEchxIl8kp6wBA8PVl4SiKyQ+sLAgnQzaTf+tCKdXMODmhohxFCs+4R9HWss6vaYH5FQjLd95sdDlwgo9zKnOjFeCKw6p0Qz7jXfzDda8IA95QE8+C1DLBDlIeWE4VPAj5dBuyECEa2IXItbvmfPwC0pRAxBAme8UGH4PiIrFt58Ro1YanzjM+PtLft8du3aZfwbghmL5xeJIhLxZu1E9SwjQkmUyzoBC/+k+NLz4ut0P3jNt97f9xuR7rf725HgIarBxrYiObx9ciNxI8cSPCh5wnoHDx40DtFew0P0hM3PTWjVx1B3wFsCIVfrTSHeZo4WPESg6IO8MacXOGlCBIVUklXAzFwJAfO2iwBhTjgOq86GiA03HWThLDj9wNwp8OQGZM0IKh5GOGSKKcEm2nBKrANByFsYb2vWmxsPCt5ieTjxwEiryNDpDa3tfxkCbhxivD3EnkN8ECXFsZMK4MFmPZis2SJc+J7oY/Qbfaz9xAMTgUP0kJ88QFxzDJ36HGo7GId9SyqLCA1/sv+JLlKYz33ItURZSFVxv7DviQIQmbT2e/Sbtj3Cw/xj3ScIpFhj8VClNomxeVCzFn5CghQJ6+ClgzVYJyc5YMCcEUacoOR+4u/0j29CKFgCyckO8JJvax7Rgoe6QnhYvHixicoR6YMz1ko0mTQhvoyXNqJkdgN76gPxq3bDH7IHeJkjUsTLo3UCkHa8/FHXYxUN81k8vuPtLa5lDQhhIjzsEw5r4INj+UXGYk7sN/i1G/jgR5kve4a9SoSKNQWJb72//78v8dv97UjwkLoip0ounwc2b2IU05HKiSV4qIMhtM4bG4u3Cx4cL6KDtwhLxVOER11LdOFeLOcVLXhox83BDYgTwznypmA5DEL9PFS4Uammt36Hh1Av4ojfHqFuCKfAzWs5BG585sXbFs6EKBcntbgpSQXYDXHFGwzY8B83NmkNewQHB4ez4oYm9Gmly5w4aW3rHQJuHoDx9hBOHnFLXQx7knoa3mYtI01DTRnpV8S/VQjK94MGDTKprVj7iXow9jsvF1zLfcmeQpDz20Bcz75GCFAvwqlIDDFOBIB9jcBBsFmRBd6+mS8pMvY631l1ItacowUPD7PU7pO0xuJep06DlwhSwtxfvATwhsi6mB/pYESc9VtWRIKJhJGeIRpLZIFUOLVH9od5eneIl3zHEjx8TqQFoUCUBXGDP8JfYnDICyGFw9HG+ol4Wb9vZn1PxJjPSAWRzsSPWb8nBs4IKk502fcX18biO97e4jp4omaRPWbNJZ5fZI+yB+2n0OiH0zz4Ueq5iPghmqzfSeM+CRLfen+n9CV+ur8dCZ70Oo9f0o6iZTa+dYKLgk5Ek90QWF79ANkvmbtemzwIuHkAJs/qw7cS5TtcnCvf4eTbN4IHRc8bHaFpQvDk/NUUgXuFgDrEe4X8vRlX+b43uN+rUZXve4X8vRnX4ts3gof8OwWVRHgoFFZTBO4lAuoQ7yX6GT+28p3xmN/LEZXve4l+xo/tO8GT8RDoiIpAbATUIYZrdyjfyne4EAjXalXwhItvXa1DBPQB6BCwgDdXvgNOoMPpK98OAQt4cxU8ASdQp+8tAuoQvcXXb70r335jxNv5KN/e4uu33lXw+I0RnY+vEFCH6Cs6PJ+M8u05xL4aQPn2FR2eT0YFj+cQ6wBBRkAdYpDZcz535ds5ZkG+QvkOMnvO5x4RPGfOnLnj/HK9QhFIbgT4Ub7oH9pL7hWHe3XKd7j4V77Dxzf/eoJvjqWHC35drd8R0DdAvzOU2Pkp34nF0++9Kd9+Zyix89OUVmLx1N6SDAF1iElGaBrLUb6V73AhEK7VquAJF9+6WocI6APQIWABb658B5xAh9NXvh0CFvDmKngCTqBO31sE1CF6i6/fele+/caIt/NRvr3F12+9q+DxGyM6H18hoA7RV3R4Phnl23OIfTWA8u0rOjyfjAoezyHWAYKMgDrEILPnfO7Kt3PMgnyF8h1k9pzPXQWPc8z0ihAhoA4xRGSLiPKtfIcLgXCtVgVPuPjW1TpEQB+ADgELeHPlO+AEOpy+G75v3LghAwYMkDVr1kiuXLlk1KhR0rt37xQj//DDD1KgQIEUn/3888/SuHFjWbt2rfl83759MnLkSNmzZ49s2bJFqlWrZj5v3769rFy5MnJtjRo1ZOfOnSn6at26tfznP/8x11oWq79ly5bJmDFj5PLly1KzZk1ZuHChFCpUKO5YN2/elL59+5o15siRQ/74xz9Knz595O9//7u0atUqxVxoO2PGDBk8eLDEG+vChQuyaNEieffdd+Xw4cOSJUsW08+lS5ekX79+BgPGop9hw4Y5ZDJ9zVXwpA8nbRVSBNw4xJBClRTLVr6TgsZ0L8IN33PmzJHly5fLhg0b5OzZs4IgQXiULl067rjPPPOMtGzZUp599lk5c+aMVK5cWcaNGycdO3aUfPnyRa6tVauWeegjTrCsWbNK3rx5I98jOhBFv/vd7yKCJ1Z/x48flyeeeEI+++wzKVu2rBFqt27dkgULFpj+Yo311ltvyYoVKyJr5Mf6duzYIRUqVLhL7JQsWdJ8hxCMNda//vUvadKkifkP0YNIsgRP586djXCcPXu2nDx5UqpXry6bN2+WqlWrppvH9DZUwZNepLRdKBFw4xBDCVSSLFr5ThIi07kMN3w3a9ZM2rZtK126dDGj8MAmOjNw4MCYozIOouH06dOSLVs26d+/v+TJk0cmTZp01zWPPvqorFu3TsqUKXPXd9evX5eKFSvK888/Lx9//HFE8MTq7+jRo/L5559Lp06dTF+ItNdee03++c9/mv+PNVbPnj2lePHiMnr0aNOuTp060qNHj0g/1sSWLFkiH374oZlLvLGuXr1qhBvzR9zZBQ9YTp06VUqUKGG6rVu3rrzwwgtGGCbaVPAkGlHtL6kQcOMQkwqAkC1G+Q4X4W74JjIzceJEadiwoQGL9AvRiilTpsQEjzY5c+aU8ePHmzblypWTxx9/3EReuHby5MnSoUMH813u3LmlUqVKcuLECRPtmDdvnhQsWNB8N3bsWPn++++NAJkwYUJE8MTrz5oU1yFkSpUqZa6NN9bSpUtNxAXhReqsQYMGJopDNMduVapUMetGpNgttbH4/n//+99dgsd+HalAhBaCjD8TbSp4Eo2o9pdUCLhxiEkFQMgWo3yHi3A3fJcvX15mzpwp9erVM2BRw0Pkgs9SMx7ixYoVkwMHDkT+XT5SVNTCzJo1S/bv3y9NmzaVr776ynxPpKh58+ZSuHBhGTFihDz44IMmvUS6p379+vLFF1/Itm3bUgieWP0VLVrUTIn+EC+IHcQEURZqimKNxXesD0GGIZCo47EbdUUIKOpx7JbaWNb3aQkeIlcPPfSQvP76655sRBU8nsCqnSYLAm4cYrKsPYzrUL7DxbobvonwIAAaNWpkwBo+fLj5c/r06amCR6QEgbJq1arI9w888IAcOnTICCGMCErXrl3vShkdOXLERHkQChQ8kz7jP8SLPcKTnv6uXbtmipdJq1GMHG32sWh37NgxU+D87bffmtqb+fPny1NPPRW5jJqkp59+2hQcR1usseIJHtZD4TL1O6S/vDAVPF6gqn0mDQJuHGLSLD6EC1G+w0W6G74pPCYiQ00LRtExImjo0KF3gXfnzh1Ti4NwoEDYMlJQpKqsz0iPdevWTUgR7d27N5LeYn4UChOV4U+r0Pf27dum+Jg6IERErP6IRvEvwiOoMKIxiBROTJ06dSrVsUhHkVKjvshK2yHqMmfOHEnbMS9qifgTsYURoYo1lrXuWILnL3/5i+mbtBkRLa9MBY9XyGq/SYGAG4eYFAsP6SKU73AR74ZvxAunnDZu3Cjnzp0zxcjbt283goQ0D+LDOnVFJObll1+WgwcPpgCWWh6iPqtXrzZCgegNfyIq6GfTpk2CWBkyZIh88803pijYbtERnlj9cXqLSAxCgpoYCpb//e9/m+Ll8+fPxxyLaBNzmTt3rly5csWk0jhCbxU/U5PEqSxScpbt2rUr5ljxBA9ps+7duxs8HnnkkRTr3L17tzn9Rv0Tf6dWiHE4cZY/f37Hm1UFj2PI9IIwIeDGIYYJn2Rbq/KdbIzGX48bvjlhxLFxfiuH49ScZOrVq5cZiKPkREOoY8Gog2nXrp2pdbEbYmHQoEGmDx7c/I5NixYtTBN+p4c+SCWRzkJgUdsTT/DE64+UGuk2hAv9kZoqUqRI3LEuXrxoflto69atkj17dhN9IuWUKVMmoSaJ6xEg0SfJ4o3FgKlFeDjhRh0Tp9cso6AbEQl+YEfqj0gadUy1a9c2tUf8FpFTU8HjFDFtHyoE3DjEUAGUZItVvpOM0DSWo3yHk+9Md0g2qikCikAKBNQhhmtDKN/Kd7gQCNdqNcITLr51tQ4R0AegQ8AC3lz5DjiBDqevfDsELODNVfAEnECdvrcIqEP0Fl+/9a58+40Rb+ejfHuLr996V8HjN0Z0Pr5CQB2ir+jwfDLKt+cQ+2oA5dtXdHg+GRU8nkOsAwQZAXWIQWbP+dyVb+eYBfkK5TvI7Dmfuwoe55jpFSFCQB1iiMgWMT+k9pvf/CZciw7xapXvcJGvgidcfOtqHSKgDtEhYAFvrnwHnECH01e+HQIW8OYqeAJOoE7fWwTUIXqLr996V779xoi384FvtfAgwD99wS9j6+/whIdzXakDBPQB6ACsJGiqfCcBiQ6WoHw7ACsJmmqEJwlI1CV4h4A6RO+w9WPPyrcfWfFuTsq3d9j6sWcVPH5kRefkGwTUIfqGigyZiPKdITD7ZhDl2zdUZMhEVPBkCMw6SFARUIcYVObczVv5dodbUK9SvoPKnLt5q+Bxh5teFRIE1CGGhOj/W6byrXyHC4FwrVYFT7j41tU6REAfgA4BC3hz5TvgBDqcvvLtELCAN1fBE3ACdfreIqAO0Vt8/da78u03Rrydj/LtLb5+610Fj98Y0fn4CgF1iL6iw/PJKN+eQ+yrAdzwfePGDRkwYICsWbNGcuXKJaNGjZLevXvfta4rV65I9+7d5ZNPPpHixYvL22+/LTVq1DDt7ty5I1u2bJGFCxdK+fLl5ZVXXjGf3759W8aMGSPvv/++/PTTT9KkSRN555135Oeff5YCBQqkGIPPGjduLGvXro3ZHxfMmzdP+vbtm+LamzdvSubMmWX06NFmLMbt1KmTvP7663LfffeZtt9++62MGDFC1q9fL8OHDzd/x/bv3y99+vSRI0eOyKOPPmr6r1KliunrjTfeSDEOa9i3b59UrFhR5syZI5MnT5br169LmzZtzP9nyZJF4uGU6M2igifRiGp/SYWAG4eYVACEbDHKd7gId8M3D+rly5fLhg0b5OzZs0bE7NmzR0qXLp0CPETRuXPnjKDYvHmz9OzZU86cOWNEUsuWLeXChQtGqNSrV08mTJhgrl2wYIEROPSdNWtWadCggbRt2zYiNuwDPPPMM6afZ599NmZ/tH/11Vfl2rVrRphZ9tBDD8mf//xnIzo2btxoxE/9+vXlpZdeks6dO8utW7ekatWqRsggwIoUKRK5tlixYjJu3Dh57rnnZOnSpTJ27Fg5fvz4XRvnyy+/lNatW8vRo0fl0KFDUqdOHdm9e7cULFjQjNW1a1fp16+fEY+xcEr0blTBk2hEtb+kQsCNQ0wqAEK2GOU7XIS74btZs2ZGhHTp0sWAhUCoVq2aDBw4MAV4ZcqUkUWLFkn16tXN508++aQRLs2bN5eLFy+aBz8CI3fu3BHBM3HiRClbtqwRCtj48ePNv+9GJMhufMYvBp8+fVqyZcsWsz+uefHFF6Vy5crSq1evFH0gwnLmzGnmhTG3TJkyydSpU+XDDz800ZqdO3eazyz78ccfZdasWZG2CKn777/fCCr6sluPHj1M9Io1IowQfogrDMGEWJw/f77EwynRu1EFT6IR1f6SCgE3DjGpAAjZYpTvcBHuhm/EA8KkYcOGBqxhw4aZ1MyUKVNSgFeqVCn54IMPjDCxhBHip3///pF20YInGn3GQFBZ4sr6njERGAgiu6XWX9OmTU00iSgK/zAugqVSpUopriPyRPps5syZJvpC5AVs+JzU1gsvvGDWZxc/pMVmz54tq1evNsLIbpcuXTLC7cSJE5I3b14ibGLeAAANxElEQVQ5efKk1KpVy6TxChUqZFJxzLVjx46SHpwStStV8CQKSe0nKRFw4xCTEoiQLEr5DgnR/7dMN3wTtUAYkIrCSBVRl8JndqOuh0gOkQ1SXkR2pk2blm7B895775m6H9JApJws++GHH4S00oEDB+Thhx9OU/C8+eabJo1G6o2IE+k4UlDZs2c31yJIvv/+exO1WrlypfmsRYsW8s0335g6JURO3bp1TRSqffv25vsZM2aYdRNd2rZtm0l92Y22/LtV1PdYRmrNEmik6qhtou/04JSoXamCJ1FIaj9JiYAbh5iUQIRkUcp3SIj+BYKHCA8P9EaNGpleKOjFpk+fngK8y5cvm+gM0Q8Ew/nz52XIkCHSrl27SLtYEZ6tW7eaGpcdO3ZI0aJFU/RLVAWRsWrVqrvISitiRM3Qr3/9ayM2Hnvsscj1RH+ItrRq1UoGDRokpO0oLGYO2KRJk0y0hxSUZdT5IIgYk0iOldIi8oMg27Rpk5QrV840J31GvxRA58uXz/RLlIli7fTglKhdqYInUUhqP0mJgD4Ak5LWmItSvpXvtBCgUJg0ETUqGEIBETR06NCYl169etWc1OLEkl3ApCZQDh8+bMQUp6843WQ3BAs1L9T0kCKKtuj+ECXU4pACs9JRzIM01HfffWfEDxErbO7cuUZIrVixwqS0fvWrX5mCZ4zTVV9//bURPszLEkJ8R4qK60hhYUuWLBGiU59++mlkemBDNIh+MIQP0R4iX3aLhVNanKT3exU86UVK24USAX0Ahot25Vv5TgsBxAanqSjAJTJCjc727dulQoUKJppDVIMoBobgOHbsmIkC5cmTR5YtW5ai+2iBQhSoZs2aRnxQSxNt69atk5dfflkOHjyY6jRTE1BEcqgb6tatm4kK0ebUqVPypz/9SYgkIX5ImRHRIRJF8TLr6NChgxEtFFVzwgqxQk0RabTFixebmh8iNxxnpwA5R44cZk7WEXWr8JrPSKVROwRm4EABNQLIihjFwol0HqffiB7xd+a3a9cuI67y58+fFlV3fa+CxzFkekGYENAHYJjYFlOoSWGnWjgQcMM3KZvBgwebehdqY/j9GesEFGIFcUO9DoYoQJxQ+0IazBIFFrrRAmXkyJGmPib6xBNFx5yGom6IlBhH3FOz1AQPv5fDSS3mUaJECVNozMksfiOHk2UfffSRif4geKj3QYhgiC5EDuulzobj5xgiiNQcoqlkyZKmdumpp54y3yGUEECcHrPXHfE7P9T8IJQYl3VQn2SJllg40Y61kiIjkkbxc+3atc287YIqvbtVBU96kdJ2oUTAjUMMJVBJsmjlO0mITOcylO90ApUkzVTwJAmRugxvEFCH6A2ufu1V+fYrM97MS/n2Ble/9qqCx6/M6Lx8gYA6RF/QkGGTUL4zDGpfDKR8+4KGDJuECp4Mg1oHCiIC6hCDyJr7OSvf7rEL4pXKdxBZcz9nFTzusdMrQ4CAOsQQkGxbovKtfIcLgXCtVgVPuPjW1TpEQB+ADgELeHPlO+AEOpy+8u0QsIA3V8ETcAJ1+t4ioA7RW3z91rvy7TdGvJ2P8u0tvn7rXQWP3xjR+fgKAXWIvqLD88ko355D7KsBlG9f0eH5ZFTweA6xDhBkBNQhBpk953NXvp1jFuQr4FstPAjwD5ryy9iZ7vCPdKgpAopACgT0ARiuDaF8K9/hQiBcq9UIT7j41tU6REAfgA4BC3hz5TvgBDqcvvLtELCAN1fBE3ACdfreIqAO0Vt8/da78u03Rrydj/LtLb5+610Fj98Y0fn4CgF1iL6iw/PJKN+eQ+yrAZRvX9Hh+WRU8HgOsQ4QZATUIQaZPedzV76dYxbkK5TvILPnfO4qeJxjpleECAF1iCEiW0SUb+U7XAiEa7UqeMLFt67WIQL6AHQIWMCbK98BJ9Dh9JVvh4AFvLkKnoATqNP3FgF1iN7i67felW+/MeLtfNzwfePGDRkwYICsWbNGcuXKJaNGjZLevXvfNdF47Q4cOCD9+vWTQ4cOSZEiReSNN96QBg0amD7mzJkjkydPluvXr0ubNm3M/2fJkkUuXbpkxvn0008lb968MnbsWHn++efNNfH6sya2f/9+qVKliqxbt04aNWokt2/fljFjxsj7778vP/30kzRp0kTeeecdyZEjh7nkyy+/lIULF8rp06dl7dq1Kda3b98+GTlypOzZs0e2bNki1apVk9GjR5t12I1+adu/f3/5/PPPI1/xKziMc+XKFfNf9+7d5ZNPPpHixYvL22+/LTVq1PCEeBU8nsCqnSYLAm4cYrKsPYzrUL7DxbobvhEgy5cvlw0bNsjZs2fNw5kHf+nSpVOAF6tdiRIlpGTJkhHBsmzZMiN+Ll68KEeOHJE6derI7t27pWDBglK/fn3p2rWr+R5xg0iYPXu2nDx5UqpXry6ImEceeSRmf1mzZjVzQmDwg3uImFWrVhnBs2DBAiNwWAftEFxt27aVESNGyMyZM+Wtt96S8uXLy3fffSc7d+6MrO3MmTNSuXJlGTdunHTs2FHy5cuX6qZhrNatW8vRo0clU6ZMKdqwBkQaggrxeO7cOSO8Nm/eLD179hTGQEwm2lTwJBpR7S+pEHDjEJMKgJAtRvkOF+Fu+G7WrJkRBl26dDFgde7c2UQ4Bg4cmAK8WO2I2vTp00f++te/mvZEWhAyp06dku3bt5sH/8aNG813iApE1fz58+Xdd981Aqho0aLmu6pVq8prr70mv//972P2hxjCEDf/+Mc/5MSJEzJhwgQjeCZOnChly5Y1ogQbP368qWFDhBBNKlCggInszJgxI4XgIVqTJ08emTRpUtzN0qNHDyOYXnrppRTtEF+//e1vZcWKFfLYY49JmTJlZNGiRUbAYU8++aQRXc2bN0/4ZlTBk3BItcNkQsCNQ0ym9YdtLcp3uBh3wzfRDcRCw4YNDVjDhg0zKacpU6akAC+97YjmPPfcc3L8+HEjemrVqmXSRIUKFZLGjRsbwUAkxTIEAxGX9u3byxdffGEiQXaz90dkhQgNc+GaFi1aRARPNNOsB/FmCTm+//jjj+8SPOXKlZPHH39cPvvsM7Nu0m8dOnRI0R2CCTGFwCL9ZjdSalOnTpUdO3aYj0uVKiUffPCBiUBhzAHxg7BKtKngSTSi2l9SIeDGISYVACFbjPIdLsLd8E3UgpRPvXr1DFjU8FBvw2d2S0+7q1evmoc70RIrovHqq6+aaAtGmonaFisltHfvXhMBuXnzpkk5RYuC1Pp78cUXTRQFYYbwsSI89rm+9957pnYGsZQ5c+bIV6kJHgRMq1atZNasWSal1rRpU/nqq68ikScuZgz+3ap58+bdtaHAjTkh2DDqkkjnEdkiNQgO06ZNU8ETrltRV+sHBNw4RD/MW+fgDgHl2x1uQb3KDd/RomH48OFm+dOnT08BQ1rtbt26JaS9iJYQMcKoYRk0aJCsX7/e1MZQv1OpUiV55ZVXIn0T4aHY+Q9/+IP87W9/M9djqfWHgCC1hDChTic1wbN161YzDhEXK11mDZaa4HnggQfM+MWKFYuIMq7v1KmT+X/EGN9t2rRJiAbZjboeIknU6Fj1RZcvXzZRHSJQdevWlfPnz8uQIUOkXbt2Cd9WGuFJOKTaYTIh4MYhJtP6w7YW5TtcjLvhu2XLliaqgZDASDchJIYOHZoCvLTaUZz7448/mnSOFcGhj2zZspk0EYbwIdqDcCECgkDKnz+/+Q5B8PTTT5v6HSy1/pjb6tWr5b777jNtODlGGoqIEhGfw4cPm3oeanUqVqx4F/mxUlpEbki9YQiYbt26RSI2S5YsESJGnCaLNjBDVBHFSs2IUHFSi5Nd0eIrETtTBU8iUNQ+khYBNw4xacEIwcKU7xCQbFuiG74p6qUImMJiThdRe0KxcYUKFUyUgqgG0Zl47RAc1MAgaKxIB9OieJdUEX1TGNyrVy8jgChapmAZYYUAsk6HffTRR6ZgOlZ/0WzaIzxEUmrWrClz5841fadmqQkext+2bZsRUqSyqDPiz4cffth0wdF3jqhbxdBWv9T1cDqNU1uFCxdOMRzRqWPHjgnRMtbNyTWMFBun33LmzGn+TgRo165dpj7IEn5OdqwKHidoadvQIeDGIYYOpCRasPKdRGSmYylu+CZlM3jwYFm5cqU5Os3DHWGCISB4aFOHEqvdtWvXJHfu3JI9e/YU9TKkshAT1AQtXrzY/DYO9S7U1vBwJw1EvQvRHupo+B2cvn37Srz+rFSZBYVd8HA9J7AQE3a7cOGC3H///eaj1AQPUSLmyvqZF31QDI0h+Eht8ds99logvqOuh4jS0qVL72KG3wA6ePCgiRLRzvotINZP5IoUGdEqjuPXrl3bnIiLFlTpoDvyS+qZ7pAYVFMEFIEUCLhxiAphcBFQvoPLnZuZK99uUAvuNRrhCS53OvMMQEAdYgaA7KMhlG8fkZEBU1G+MwBkHw2hgsdHZOhU/IeAOkT/ceLljJRvL9H1X9/Kt/848XJGKni8RFf7DjwC6hADT6GjBSjfjuAKfGPlO/AUOlqACh5HcGnjsCGgDjFcjCvfyne4EAjXalXwhItvXa1DBPQB6BCwgDdXvgNOoMPpK98OAQt4cxU8ASdQp+8tAuoQvcXXb70r335jxNv5KN/e4uu33lXw+I0RnY+vEFCH6Cs6PJ+M8u05xL4aQPn2FR2eT8bi+/8BHhqJAo7oaDsAAAAASUVORK5CYII=)\n"
      ]
    },
    {
      "cell_type": "code",
      "execution_count": null,
      "metadata": {
        "id": "bz478SUUrV5g"
      },
      "outputs": [],
      "source": [
        "FEATURE_VIEW_ID = \"product\"  # @param {type:\"string\"}\n",
        "CRON_SCHEDULE = \"TZ=America/Los_Angeles 56 * * * *\"  # @param {type:\"string\"}\n",
        "\n",
        "big_query_source = feature_view_pb2.FeatureView.BigQuerySource(\n",
        "    uri=f\"bq://{BQ_VIEW_ID_FQN}\", entity_id_columns=[\"entity_id\"]\n",
        ")\n",
        "\n",
        "sync_config = feature_view_pb2.FeatureView.SyncConfig(cron=CRON_SCHEDULE)\n",
        "\n",
        "create_view_lro = admin_client.create_feature_view(\n",
        "    feature_online_store_admin_service_pb2.CreateFeatureViewRequest(\n",
        "        parent=f\"projects/{PROJECT_ID}/locations/{REGION}/featureOnlineStores/{FEATURE_ONLINE_STORE_ID}\",\n",
        "        feature_view_id=FEATURE_VIEW_ID,\n",
        "        feature_view=feature_view_pb2.FeatureView(\n",
        "            big_query_source=big_query_source,\n",
        "            sync_config=sync_config,\n",
        "        ),\n",
        "    )\n",
        ")\n",
        "\n",
        "\n",
        "# Wait for LRO to complete and show result\n",
        "print(create_view_lro.result())"
      ]
    },
    {
      "cell_type": "markdown",
      "metadata": {
        "id": "uLH3NI3bp70w"
      },
      "source": [
        "#### Option 2: Create featureView with FeatureGroups/Feature\n",
        "\n",
        "> **Note:** If you've already created a feature view with BQ source, skip this section and go to [Verify online store instance creation](#scrollTo=igOmzHxx1C0X)."
      ]
    },
    {
      "cell_type": "markdown",
      "metadata": {
        "id": "tYrwH7OOc1CY"
      },
      "source": [
        "#### [Optional] Create FeatureGroup/Features\n",
        "\n",
        "Create a FeatureGroup pointing to the created BigQuery view for the demo. We will then create features for each column we would like to register.\n"
      ]
    },
    {
      "cell_type": "markdown",
      "metadata": {
        "id": "XwY5CYLlBYAB"
      },
      "source": [
        "##### Data source preparation guidelines for Feature Registry data source\n",
        "\n",
        "Note that if you choose to use Feature Registry source, Feature Store only provides the option to support time-series sources for which Feature Store will generate latest featureValues.\n",
        "\n",
        "Use the following guidelines to understand the schema and constraints while creating the BigQuery source:\n",
        "\n",
        "* The BigQuery table or view *must* have a column with `string` values to use as the (entity) IDs. You'll need to specify that this column is the ID column during `FeatureGroup` creation. Note that the size of each value in this column must be less than 4 KB.\n",
        "* The BigQuery table or view *must* have a column named `feature_timestamp` with `timestamp` values to use as timestamp column.\n",
        "* Feature Registry sources are treated as sparse by default i.e. a point in time lookup (BQ.ML_FEATURES_AT_TIME()) to generate latest featureValues per entityId.\n",
        "* Provide values for each feature is a separate column. Supported data types are `bool`, `int`, `double`, `string`, timestamp, arrays of these data types, and bytes. Note that the timestamp data type is converted to `int64` during data sync.\n",
        "* Feature Store validates the schema during `FeatureView`/`FeatureGroup`/`Featre` creation. However, it doesn't revalidate the schema during each data sync. Columns with unsupported data types added after `FeatureView` creation time are ignored.\n",
        "* The BigQuery table or view must be in either the same region as the online store, or in a multiregion that overlaps with the online store. For example, if the online store is in `us-central`, the BigQuery source can be in `us-central` or in `US`."
      ]
    },
    {
      "cell_type": "code",
      "execution_count": null,
      "metadata": {
        "id": "7p84qK96c1CY"
      },
      "outputs": [],
      "source": [
        "FEATURE_GROUP_ID = \"product_features\"  # @param {type: \"string\"}\n",
        "FEATURE_IDS = [\n",
        "    \"good_order_count\",\n",
        "    \"bad_order_count\",\n",
        "    \"category\",\n",
        "    \"name\",\n",
        "    \"brand\",\n",
        "    \"cost\",\n",
        "    \"retail_price\",\n",
        "]"
      ]
    },
    {
      "cell_type": "code",
      "execution_count": null,
      "metadata": {
        "id": "kijyrLcxc1CZ"
      },
      "outputs": [],
      "source": [
        "# Now, create the featureGroup\n",
        "\n",
        "feature_group_config = feature_group_pb2.FeatureGroup(\n",
        "    big_query=feature_group_pb2.FeatureGroup.BigQuery(\n",
        "        big_query_source=io_pb2.BigQuerySource(input_uri=f\"bq://{BQ_VIEW_ID_FQN}\")\n",
        "    )\n",
        ")\n",
        "\n",
        "create_group_lro = registry_client.create_feature_group(\n",
        "    feature_registry_service_pb2.CreateFeatureGroupRequest(\n",
        "        parent=f\"projects/{PROJECT_ID}/locations/{REGION}\",\n",
        "        feature_group_id=FEATURE_GROUP_ID,\n",
        "        feature_group=feature_group_config,\n",
        "    )\n",
        ")"
      ]
    },
    {
      "cell_type": "markdown",
      "metadata": {
        "id": "kqm2VV90XVTv"
      },
      "source": [
        "After the long-running operation (LRO) is complete, show the result."
      ]
    },
    {
      "cell_type": "code",
      "execution_count": null,
      "metadata": {
        "id": "kGpPMW6rilCT"
      },
      "outputs": [],
      "source": [
        "print(create_group_lro.result())"
      ]
    },
    {
      "cell_type": "code",
      "execution_count": null,
      "metadata": {
        "id": "8Z8k7ydNXo6k"
      },
      "outputs": [],
      "source": [
        "create_feature_lros = []\n",
        "for id in FEATURE_IDS:\n",
        "    create_feature_lros.append(\n",
        "        registry_client.create_feature(\n",
        "            featurestore_service_pb2.CreateFeatureRequest(\n",
        "                parent=f\"projects/{PROJECT_ID}/locations/{REGION}/featureGroups/{FEATURE_GROUP_ID}\",\n",
        "                feature_id=id,\n",
        "                feature=feature_pb2.Feature(),\n",
        "            )\n",
        "        )\n",
        "    )"
      ]
    },
    {
      "cell_type": "code",
      "execution_count": null,
      "metadata": {
        "id": "oTvYojJgXVTv"
      },
      "outputs": [],
      "source": [
        "for lro in create_feature_lros:\n",
        "    print(lro.result())"
      ]
    },
    {
      "cell_type": "markdown",
      "metadata": {
        "id": "4Cr-UX5_IOGB"
      },
      "source": [
        "Create a `FeatureView` instance for the BigQuery view and FeatureGroup/features you created earlier in this tutorial and set the sync time and frequency to 1:00 AM PST daily."
      ]
    },
    {
      "cell_type": "code",
      "execution_count": null,
      "metadata": {
        "id": "zhTw5RIugnRp"
      },
      "outputs": [],
      "source": [
        "FEATURE_VIEW_ID = \"registry_product\"  # @param {type:\"string\"}\n",
        "CRON_SCHEDULE = \"TZ=America/Los_Angeles 56 * * * *\"  # @param {type:\"string\"}\n",
        "\n",
        "feature_registry_source = feature_view_pb2.FeatureView.FeatureRegistrySource(\n",
        "    feature_groups=[\n",
        "        feature_view_pb2.FeatureView.FeatureRegistrySource.FeatureGroup(\n",
        "            feature_group_id=FEATURE_GROUP_ID, feature_ids=FEATURE_IDS\n",
        "        )\n",
        "    ]\n",
        ")\n",
        "\n",
        "sync_config = feature_view_pb2.FeatureView.SyncConfig(cron=CRON_SCHEDULE)\n",
        "\n",
        "create_view_lro = admin_client.create_feature_view(\n",
        "    feature_online_store_admin_service_pb2.CreateFeatureViewRequest(\n",
        "        parent=f\"projects/{PROJECT_ID}/locations/{REGION}/featureOnlineStores/{FEATURE_ONLINE_STORE_ID}\",\n",
        "        feature_view_id=FEATURE_VIEW_ID,\n",
        "        feature_view=feature_view_pb2.FeatureView(\n",
        "            feature_registry_source=feature_registry_source,\n",
        "            sync_config=sync_config,\n",
        "        ),\n",
        "    )\n",
        ")\n",
        "\n",
        "# Wait for LRO to complete and show result\n",
        "print(create_view_lro.result())"
      ]
    },
    {
      "cell_type": "markdown",
      "metadata": {
        "id": "wXk90azuJM0z"
      },
      "source": [
        "Verify that the `FeatureView` instance is created by listing all the feature views within the online store."
      ]
    },
    {
      "cell_type": "code",
      "execution_count": null,
      "metadata": {
        "id": "YXysnbxarV5g"
      },
      "outputs": [],
      "source": [
        "# Again, list all feature view under the FEATURE_ONLINE_STORE_ID to confirm\n",
        "admin_client.list_feature_views(\n",
        "    parent=f\"projects/{PROJECT_ID}/locations/{REGION}/featureOnlineStores/{FEATURE_ONLINE_STORE_ID}\"\n",
        ")"
      ]
    },
    {
      "cell_type": "markdown",
      "metadata": {
        "id": "07Qd9tTOrV5h"
      },
      "source": [
        "### Start sync manually\n",
        "\n",
        "The sync pipeline executes according to the schedule specified in the `FeatureView` instance.\n",
        "\n",
        "To skip the wait and execute the sync pipeline immediately, start the sync manually."
      ]
    },
    {
      "cell_type": "code",
      "execution_count": null,
      "metadata": {
        "id": "pRkwlk-RrV5h"
      },
      "outputs": [],
      "source": [
        "sync_response = admin_client.sync_feature_view(\n",
        "    feature_view=f\"projects/{PROJECT_ID}/locations/{REGION}/featureOnlineStores/{FEATURE_ONLINE_STORE_ID}/featureViews/{FEATURE_VIEW_ID}\"\n",
        ")"
      ]
    },
    {
      "cell_type": "markdown",
      "metadata": {
        "id": "R6vBr5B-64PI"
      },
      "source": [
        "The `sync_response` contains the ID of the sync job.\n",
        "\n",
        "Use `get_feature_view_sync` to check the status of the job."
      ]
    },
    {
      "cell_type": "code",
      "execution_count": null,
      "metadata": {
        "id": "kvmoG-99rV5h"
      },
      "outputs": [],
      "source": [
        "import time\n",
        "\n",
        "while True:\n",
        "    feature_view_sync = admin_client.get_feature_view_sync(\n",
        "        name=sync_response.feature_view_sync\n",
        "    )\n",
        "    if feature_view_sync.run_time.end_time.seconds > 0:\n",
        "        status = \"Succeed\" if feature_view_sync.final_status.code == 0 else \"Failed\"\n",
        "        print(f\"Sync {status} for {feature_view_sync.name}.\")\n",
        "        break\n",
        "    else:\n",
        "        print(\"Sync ongoing, waiting for 30 seconds.\")\n",
        "    time.sleep(30)"
      ]
    },
    {
      "cell_type": "markdown",
      "metadata": {
        "id": "KUKDx4a72a_M"
      },
      "source": [
        "Use `list_feature_view_syncs` to view all your syncs."
      ]
    },
    {
      "cell_type": "code",
      "execution_count": null,
      "metadata": {
        "id": "NCwJFqYB2X5n"
      },
      "outputs": [],
      "source": [
        "admin_client.list_feature_view_syncs(\n",
        "    parent=f\"projects/{PROJECT_ID}/locations/{REGION}/featureOnlineStores/{FEATURE_ONLINE_STORE_ID}/featureViews/{FEATURE_VIEW_ID}\"\n",
        ")"
      ]
    },
    {
      "cell_type": "markdown",
      "metadata": {
        "id": "2xThC5K1rV5h"
      },
      "source": [
        "### Start online serving\n",
        "\n",
        "After the data sync is complete, use the `FetchFeatureValues` API to retrieve the data. Depending on the type of `FeatureOnlineStore` instance you've created, you need to choose one of the following options:\n",
        "\n",
        "* **Option 1: Optimized online serving (private endpoint):** Choose this option if you created an online store instance for Optimized online serving with private endpoint.\n",
        "\n",
        "* **Option 2: Optimized online serving (public endpoint):** Choose this option if you created an online store instance for Optimized online serving with public endpoint.\n"
      ]
    },
    {
      "cell_type": "markdown",
      "metadata": {
        "id": "8CE6NFChMEbK"
      },
      "source": [
        "#### Option 1: Optimized online serving with private endpoint\n",
        "\n",
        "You'll need to connect to private endpoint over gRPC. Follow these instructions to set up [Private Service Connect](https://cloud.google.com/vpc/docs/private-service-connect)."
      ]
    },
    {
      "cell_type": "markdown",
      "metadata": {
        "id": "TvmMyjD34y54"
      },
      "source": [
        "**Get Private Service Connect information**\n",
        "\n",
        "Retrieve the information to set up Private Service Connect from your `FeatureOnlineStore` instance."
      ]
    },
    {
      "cell_type": "code",
      "execution_count": null,
      "metadata": {
        "id": "sIoIFvIcNE71"
      },
      "outputs": [],
      "source": [
        "# Get Optimized online store\n",
        "admin_client.get_feature_online_store(\n",
<<<<<<< HEAD
        "    name=f\"projects/{PROJECT_ID}/locations/{REGION}/featureOnlineStores/{FEATURE_ONLINE_STORE_ID}\"\n",
        ")"
=======
        "    name=f\"projects/{PROJECT_ID}/locations/{REGION}/featureOnlineStores/{FEATURE_ONLINE_STORE_ID}\")"
>>>>>>> 1d6ed8b2
      ]
    },
    {
      "cell_type": "markdown",
      "metadata": {
        "id": "kk7ec2RDN597"
      },
      "source": [
        "You'll see output similar to the following:\n",
        "\n",
        "```\n",
        "dedicated_serving_endpoint {\n",
        "  private_service_connect_config {\n",
        "    enable_private_service_connect: true\n",
        "    project_allowlist: \"your_allowlisted_project\"\n",
        "  }\n",
        "  service_attachment: \"service_attachment_string\"\n",
        "}\n",
        "optimized {}\n",
        "```"
      ]
    },
    {
      "cell_type": "markdown",
      "metadata": {
        "id": "DFp16C_X5HT0"
      },
      "source": [
        "* `your_allowlisted_project` represents the name of your allowlisted project\n",
        "\n",
        "---\n",
        "\n",
        "where you created your `FeatureOnlineStore` instance.\n",
        "\n",
        "* `service_attachment_string` represents the target service that you'll need to specify while [adding Private Service Connect to your network configuration]()."
      ]
    },
    {
      "cell_type": "markdown",
      "metadata": {
        "id": "4lKdzqzi5OnI"
      },
      "source": [
        "**Add Private Service Connect to your network configuration:**\n",
        "\n",
        "1. In the Google Cloud console, select the project represented by `your_allowlisted_project`. This is the project you allowlisted while creating the `FeatureOnlineStore` instance.\n",
        "1. On the [**Private Service Connect** page](https://console.cloud.google.com/net-services/psc/list/consumers) of the Google Cloud console, in the **Connected endpoints** tab, click **Connect endpoint**.\n",
        "1. Under **Target**, click **Published service**\n",
        "1.  In the **Target service** field, specify the value of `service_attachment_string`.\n",
        "1. Enter your **endpoint name**.\n",
        "1. In the **Network** field, select **default**.\n",
        "1. In the **Subetwork** field, select **default**.\n",
        "1. In the **IP address** list, click **Create IP address** to create an IP address that you'll use to connect the Feature Store API.\n",
        "1. Select **Enable global access**.\n",
        "1. Click **Add Endpoint**.\n",
        "\n",
        "After the connection is successfully added, it appears in the **Connected endpoints** tab on the **Private Service Connect** page.\n",
        "\n",
        "Retrieve the IP address of the new connection from the **IP addresses** column and replace `{endpoint_ip}` before running the following code."
      ]
    },
    {
      "cell_type": "code",
      "execution_count": null,
      "metadata": {
        "id": "0hnVZkhX5YEh"
      },
      "outputs": [],
      "source": [
        "# Uncomment the following code blocks after your PSC setup is complete. Replace {endpoint_ip} with the IP of the new connection.\n",
        "\n",
        "# from google.cloud.aiplatform_v1beta1.services.feature_online_store_service.transports.grpc import FeatureOnlineStoreServiceGrpcTransport\n",
        "# import grpc\n",
        "\n",
        "# data_client = FeatureOnlineStoreServiceClient(\n",
        "#     transport = FeatureOnlineStoreServiceGrpcTransport(\n",
        "#         # Add the IP address of the Endpoint you just created.\n",
        "#         channel = grpc.insecure_channel(\"{endpoint_ip}:10002\")\n",
        "#     )\n",
        "# )"
      ]
    },
    {
      "cell_type": "markdown",
      "metadata": {
        "id": "OPJNX1Uv5bEu"
      },
      "source": [
        "**Retrieve your features**\n",
        "\n",
        "After you've added the private connection endpoint, you can retrieve your features."
      ]
    },
    {
      "cell_type": "code",
      "execution_count": null,
      "metadata": {
        "id": "3cbk1VEh5dQY"
      },
      "outputs": [],
      "source": [
        "# data_client.fetch_feature_values(\n",
        "#     request=feature_online_store_service_pb2.FetchFeatureValuesRequest(\n",
        "#         feature_view=f\"projects/{PROJECT_ID}/locations/{REGION}/featureOnlineStores/{FEATURE_ONLINE_STORE_ID}/featureViews/{FEATURE_VIEW_ID}\",\n",
        "#         id=\"16050\"))"
      ]
    },
    {
      "cell_type": "markdown",
      "metadata": {
        "id": "u3lTTKwRO5_B"
      },
      "source": [
        "#### Option 2: Optimized online serving with public endpoint\n",
        "\n",
        "> **Note:** If you've set up and started Optimized online serving with private endpoint, skip this section and go to [Clean up](#scrollTo=OR1ve2OyyiKq)."
      ]
    },
    {
      "cell_type": "markdown",
      "metadata": {
        "id": "qnrsIDyl5v3W"
      },
      "source": [
        "**Get Public Endpoint Domain Name information**\n",
        "\n",
        "Retrieve the information to connect to your `FeatureOnlineStore` instance."
      ]
    },
    {
      "cell_type": "code",
      "execution_count": null,
      "metadata": {
        "id": "48rVCKQX5-lA"
      },
      "outputs": [],
      "source": [
        "# Get Optimized online store\n",
        "response = admin_client.get_feature_online_store(\n",
<<<<<<< HEAD
        "    name=f\"projects/{PROJECT_ID}/locations/{REGION}/featureOnlineStores/{FEATURE_ONLINE_STORE_ID}\"\n",
        ")"
=======
        "    name=f\"projects/{PROJECT_ID}/locations/{REGION}/featureOnlineStores/{FEATURE_ONLINE_STORE_ID}\")"
>>>>>>> 1d6ed8b2
      ]
    },
    {
      "cell_type": "markdown",
      "metadata": {
        "id": "uOed1KFe6JoT"
      },
      "source": [
        "You'll see output similar to the following:\n",
        "\n",
        "```\n",
        "dedicatedServingEndpoint {\n",
        "  publicEndpointDomainName: \"public_endpoint_domain_name_string\"\n",
        "}\n",
        "```\n",
        "\n",
        "* `public_endpoint_domain_name_string` represents the target service domain name"
      ]
    },
    {
      "cell_type": "code",
      "execution_count": null,
      "metadata": {
        "id": "c3pJS3AZbIsQ"
      },
      "outputs": [],
      "source": [
        "data_client = FeatureOnlineStoreServiceClient(\n",
<<<<<<< HEAD
        "    client_options={\n",
        "        \"api_endpoint\": response.dedicated_serving_endpoint.public_endpoint_domain_name\n",
        "    }\n",
=======
        "    client_options={\"api_endpoint\": response.dedicated_serving_endpoint.public_endpoint_domain_name}\n",
>>>>>>> 1d6ed8b2
        ")"
      ]
    },
    {
      "cell_type": "markdown",
      "metadata": {
        "id": "o6TMOrx7bQNO"
      },
      "source": [
        "You can specify the response format using `FetchFeatureValuesRequest.Format`. If you don't specify a format, then the format is set to `KEY_VALUE`, by default. `PROTO_STRUCT` is another supported format."
      ]
    },
    {
      "cell_type": "code",
      "execution_count": null,
      "metadata": {
        "id": "uHkuzmMlbWnm"
      },
      "outputs": [],
      "source": [
        "data_client.fetch_feature_values(\n",
        "    request=feature_online_store_service_pb2.FetchFeatureValuesRequest(\n",
        "        feature_view=f\"projects/{PROJECT_ID}/locations/{REGION}/featureOnlineStores/{FEATURE_ONLINE_STORE_ID}/featureViews/{FEATURE_VIEW_ID}\",\n",
        "        id=\"16050\",\n",
        "        format=feature_online_store_service_pb2.FetchFeatureValuesRequest.Format.PROTO_STRUCT,\n",
        "    )\n",
        ")"
      ]
    },
    {
      "cell_type": "markdown",
      "metadata": {
        "id": "OR1ve2OyyiKq"
      },
      "source": [
        "## Cleaning up\n",
        "\n",
        "To clean up all Google Cloud resources used in this project, you can [delete the Google Cloud\n",
        "project](https://cloud.google.com/resource-manager/docs/creating-managing-projects#shutting_down_projects) you used for the tutorial.\n",
        "\n",
        "Alternatively, delete the individual resources you created in this tutorial."
      ]
    },
    {
      "cell_type": "code",
      "execution_count": null,
      "metadata": {
        "id": "uTa8-ut-rV5j"
      },
      "outputs": [],
      "source": [
        "# Delete Features\n",
        "for id in FEATURE_IDS:\n",
        "    registry_client.delete_feature(\n",
        "        name=f\"projects/{PROJECT_ID}/locations/{REGION}/featureGroups/{FEATURE_GROUP_ID}/features/{id}\"\n",
        "    )\n",
        "\n",
        "# Delete Featuregroup\n",
        "registry_client.delete_feature_group(\n",
        "    name=f\"projects/{PROJECT_ID}/locations/{REGION}/featureGroups/{FEATURE_GROUP_ID}\"\n",
        ")\n",
        "\n",
        "# Delete FeatureViews\n",
        "admin_client.delete_feature_view(\n",
        "    name=f\"projects/{PROJECT_ID}/locations/{REGION}/featureOnlineStores/{FEATURE_ONLINE_STORE_ID}/featureViews/{FEATURE_VIEW_ID}\"\n",
        ")\n",
        "\n",
        "# Delete OnlineStore\n",
        "admin_client.delete_feature_online_store(\n",
        "    name=f\"projects/{PROJECT_ID}/locations/{REGION}/featureOnlineStores/{FEATURE_ONLINE_STORE_ID}\",\n",
        "    force=True,\n",
        ")\n",
        "\n",
        "# Delete BigQuery dataset. Uncomment and run the command below if you want to delete the BigQuery set.\n",
        "# Do this only if the dataset is created for this demo.\n",
        "# bq_client.delete_dataset(BQ_DATASET_ID, delete_contents=True, not_found_ok=True)"
      ]
    }
  ],
  "metadata": {
    "colab": {
      "collapsed_sections": [
        "2PwjwWbxs7SR",
        "igOmzHxx1C0X",
        "tYrwH7OOc1CY"
      ],
      "name": "online_feature_serving_and_fetching_bigquery_data_with_feature_store_optimized.ipynb",
      "toc_visible": true
    },
    "kernelspec": {
      "display_name": "Python 3",
      "name": "python3"
    }
  },
  "nbformat": 4,
  "nbformat_minor": 0
}<|MERGE_RESOLUTION|>--- conflicted
+++ resolved
@@ -661,13 +661,9 @@
         "    feature_online_store_admin_service_pb2.CreateFeatureOnlineStoreRequest(\n",
         "        parent=f\"projects/{PROJECT_ID}/locations/{REGION}\",\n",
         "        feature_online_store_id=FEATURE_ONLINE_STORE_ID,\n",
-<<<<<<< HEAD
         "        feature_online_store=online_store_config,\n",
         "    )\n",
         ")"
-=======
-        "        feature_online_store=online_store_config))"
->>>>>>> 1d6ed8b2
       ]
     },
     {
@@ -704,13 +700,9 @@
         "    feature_online_store_admin_service_pb2.CreateFeatureOnlineStoreRequest(\n",
         "        parent=f\"projects/{PROJECT_ID}/locations/{REGION}\",\n",
         "        feature_online_store_id=FEATURE_ONLINE_STORE_ID,\n",
-<<<<<<< HEAD
         "        feature_online_store=online_store_config,\n",
         "    )\n",
         ")"
-=======
-        "        feature_online_store=online_store_config))"
->>>>>>> 1d6ed8b2
       ]
     },
     {
@@ -1178,12 +1170,8 @@
       "source": [
         "# Get Optimized online store\n",
         "admin_client.get_feature_online_store(\n",
-<<<<<<< HEAD
         "    name=f\"projects/{PROJECT_ID}/locations/{REGION}/featureOnlineStores/{FEATURE_ONLINE_STORE_ID}\"\n",
         ")"
-=======
-        "    name=f\"projects/{PROJECT_ID}/locations/{REGION}/featureOnlineStores/{FEATURE_ONLINE_STORE_ID}\")"
->>>>>>> 1d6ed8b2
       ]
     },
     {
@@ -1323,12 +1311,8 @@
       "source": [
         "# Get Optimized online store\n",
         "response = admin_client.get_feature_online_store(\n",
-<<<<<<< HEAD
         "    name=f\"projects/{PROJECT_ID}/locations/{REGION}/featureOnlineStores/{FEATURE_ONLINE_STORE_ID}\"\n",
         ")"
-=======
-        "    name=f\"projects/{PROJECT_ID}/locations/{REGION}/featureOnlineStores/{FEATURE_ONLINE_STORE_ID}\")"
->>>>>>> 1d6ed8b2
       ]
     },
     {
@@ -1357,13 +1341,9 @@
       "outputs": [],
       "source": [
         "data_client = FeatureOnlineStoreServiceClient(\n",
-<<<<<<< HEAD
         "    client_options={\n",
         "        \"api_endpoint\": response.dedicated_serving_endpoint.public_endpoint_domain_name\n",
         "    }\n",
-=======
-        "    client_options={\"api_endpoint\": response.dedicated_serving_endpoint.public_endpoint_domain_name}\n",
->>>>>>> 1d6ed8b2
         ")"
       ]
     },
