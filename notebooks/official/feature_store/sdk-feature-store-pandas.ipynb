{
  "cells": [
    {
      "cell_type": "code",
      "execution_count": null,
      "metadata": {
        "id": "ur8xi4C7S06n"
      },
      "outputs": [],
      "source": [
        "# Copyright 2022 Google LLC\n",
        "#\n",
        "# Licensed under the Apache License, Version 2.0 (the \"License\");\n",
        "# you may not use this file except in compliance with the License.\n",
        "# You may obtain a copy of the License at\n",
        "#\n",
        "#     https://www.apache.org/licenses/LICENSE-2.0\n",
        "#\n",
        "# Unless required by applicable law or agreed to in writing, software\n",
        "# distributed under the License is distributed on an \"AS IS\" BASIS,\n",
        "# WITHOUT WARRANTIES OR CONDITIONS OF ANY KIND, either express or implied.\n",
        "# See the License for the specific language governing permissions and\n",
        "# limitations under the License."
      ]
    },
    {
      "cell_type": "markdown",
      "metadata": {
        "id": "JAPoU8Sm5E6e"
      },
      "source": [
        "# Using Vertex AI Feature Store (Legacy) with Pandas Dataframe\n",
        "\n",
        "<table align=\"left\">\n",
        "    <td>\n",
        "    <a href=\"https://colab.research.google.com/github/GoogleCloudPlatform/vertex-ai-samples/blob/main/notebooks/official/feature_store/sdk-feature-store-pandas.ipynb\">\n",
        "      <img src=\"https://cloud.google.com/ml-engine/images/colab-logo-32px.png\" alt=\"Colab logo\"> \n",
        "        Run in Colab\n",
        "    </a>\n",
        "  </td>\n",
        "    \n",
        "  <td>\n",
        "    <a href=\"https://github.com/GoogleCloudPlatform/vertex-ai-samples/blob/main/notebooks/official/feature_store/sdk-feature-store-pandas.ipynb\">\n",
        "      <img src=\"https://cloud.google.com/ml-engine/images/github-logo-32px.png\" alt=\"GitHub logo\">\n",
        "      View on GitHub\n",
        "    </a>\n",
        "  </td>\n",
        "  <td>\n",
        "    <a href=\"https://console.cloud.google.com/vertex-ai/workbench/deploy-notebook?download_url=https://raw.githubusercontent.com/GoogleCloudPlatform/vertex-ai-samples/main/notebooks/official/feature_store/sdk-feature-store-pandas.ipynb\">\n",
        "      <img src=\"https://lh3.googleusercontent.com/UiNooY4LUgW_oTvpsNhPpQzsstV5W8F7rYgxgGBD85cWJoLmrOzhVs_ksK_vgx40SHs7jCqkTkCk=e14-rj-sc0xffffff-h130-w32\" alt=\"Vertex AI logo\">\n",
        "      Open in Vertex AI Workbench\n",
        "    </a>\n",
        "  </td>\n",
        "</table>"
      ]
    },
    {
      "cell_type": "markdown",
      "metadata": {
        "id": "962e636b5cee"
      },
      "source": [
        "**_NOTE_**: This notebook has been tested in the following environment:\n",
        "\n",
        "* Python version = 3.9"
      ]
    },
    {
      "cell_type": "markdown",
      "metadata": {
        "id": "tvgnzT1CKxrO"
      },
      "source": [
        "## Overview\n",
        "\n",
        "This notebook introduces Pandas support for Vertex AI Feature Store (Legacy) using the Vertex AI SDK. For pre-requisites and introduction on Vertex AI SDK and Vertex AI Feature Store (Legacy) native support, please go through this [Colab notebook](https://colab.sandbox.google.com/github/GoogleCloudPlatform/vertex-ai-samples/blob/main/notebooks/community/feature_store/sdk-feature-store.ipynb). \n",
        "\n",
        "Learn more about [Vertex AI Feature Store](https://cloud.google.com/vertex-ai/docs/featurestore)."
      ]
    },
    {
      "cell_type": "markdown",
      "metadata": {
        "id": "DxF5JWRVT5PP"
      },
      "source": [
        "### Objective\n",
        "\n",
        "In this notebook, you learn how to use `Vertex AI Feature Store (Legacy)` with pandas Dataframe.\n",
        "\n",
        "This tutorial uses the following Google Cloud ML services and resources:\n",
        "\n",
        "- Vertex AI Feature Store (Legacy)\n",
        "\n",
        "The steps performed include:\n",
        "\n",
        "- Create `Featurestore`, `EntityType`, and `Feature` resources.\n",
        "- Import feature values from Pandas DataFrame into the entity type.\n",
        "- Read entity feature values from the online feature store into Pandas DataFrame.\n",
        "- Batch serve feature values from your featurestore into Pandas DataFrame.\n",
        "\n",
<<<<<<< HEAD
        "You also learn how Vertex AI Feature Store (Legacy) is useful in the below scenarios:\n",
=======
        "You also learn how Vertex AI Feature Store (Legacy) is useful in the following scenarios:\n",
>>>>>>> a0bebae0
        "\n",
        "- Online serving with updated feature values.\n",
        "- Point-in-time correctness to fetch feature values for training."
      ]
    },
    {
      "cell_type": "markdown",
      "metadata": {
        "id": "c4ZNLaf6T0lN"
      },
      "source": [
        "### Dataset\n",
        "\n",
        "This tutorial is a part of the Vertex AI Feature Store (Legacy) tutorial notebooks. It uses a movie recommendation dataset as an example for demonstrating various functionalities of Vertex AI Feature Store (Legacy). The original task is to train a model to predict if a user is going to watch a movie, and serve the model online."
      ]
    },
    {
      "cell_type": "markdown",
      "metadata": {
        "id": "4W2Bj_QpT2Ud"
      },
      "source": [
        "### Costs \n",
        "\n",
        "This tutorial uses billable components of Google Cloud:\n",
        "\n",
        "* Vertex AI\n",
        "* Cloud Storage\n",
        "\n",
        "Learn about [Vertex AI\n",
        "pricing](https://cloud.google.com/vertex-ai/pricing),\n",
        "and [Cloud Storage pricing](https://cloud.google.com/storage/pricing), and use the [Pricing\n",
        "Calculator](https://cloud.google.com/products/calculator/)\n",
        "to generate a cost estimate based on your projected usage."
      ]
    },
    {
      "cell_type": "markdown",
      "metadata": {
        "id": "i7EUnXsZhAGF"
      },
      "source": [
        "## Installation\n",
        "\n",
        "Install the following packages required to execute this notebook. "
      ]
    },
    {
      "cell_type": "code",
      "execution_count": null,
      "metadata": {
        "id": "2b4ef9b72d43"
      },
      "outputs": [],
      "source": [
        "! pip install --quiet --upgrade google-cloud-aiplatform \\\n",
        "                                google-cloud-bigquery \\\n",
        "                                google-cloud-bigquery-storage \\\n",
        "                                avro \\\n",
        "                                pyarrow \\\n",
        "                                pandas \\\n",
        "                                fsspec \\\n",
        "                                gcsfs"
      ]
    },
    {
      "cell_type": "markdown",
      "metadata": {
        "id": "restart"
      },
      "source": [
        "### Colab only: Uncomment the following cell to restart the kernel"
      ]
    },
    {
      "cell_type": "code",
      "execution_count": null,
      "metadata": {
        "id": "D-ZBOjErv5mM"
      },
      "outputs": [],
      "source": [
        "# Automatically restart kernel after installs so that your environment can access the new packages\n",
        "# import IPython\n",
        "\n",
        "# app = IPython.Application.instance()\n",
        "# app.kernel.do_shutdown(True)"
      ]
    },
    {
      "cell_type": "markdown",
      "metadata": {
        "id": "yfEglUHQk9S3"
      },
      "source": [
        "## Before you begin\n",
        "\n",
        "### Set up your Google Cloud project\n",
        "\n",
        "**The following steps are required, regardless of your notebook environment.**\n",
        "\n",
        "1. [Select or create a Google Cloud project](https://console.cloud.google.com/cloud-resource-manager). When you first create an account, you get a $300 free credit towards your compute/storage costs.\n",
        "\n",
        "2. [Make sure that billing is enabled for your project](https://cloud.google.com/billing/docs/how-to/modify-project).\n",
        "\n",
        "3. [Enable the Vertex AI API](https://console.cloud.google.com/flows/enableapi?apiid=aiplatform.googleapis.com).\n",
        "\n",
        "4. If you are running this notebook locally, you need to install the [Cloud SDK](https://cloud.google.com/sdk)."
      ]
    },
    {
      "cell_type": "markdown",
      "metadata": {
        "id": "21e3cac35e75"
      },
      "source": [
        "#### Set your project ID\n",
        "\n",
        "**If you don't know your project ID**, try the following:\n",
        "* Run `gcloud config list`.\n",
        "* Run `gcloud projects list`.\n",
        "* See the support page: [Locate the project ID](https://support.google.com/googleapi/answer/7014113)"
      ]
    },
    {
      "cell_type": "code",
      "execution_count": null,
      "metadata": {
        "id": "set_project_id"
      },
      "outputs": [],
      "source": [
        "PROJECT_ID = \"[your-project-id]\"  # @param {type:\"string\"}\n",
        "\n",
        "# Set the project id\n",
        "! gcloud config set project {PROJECT_ID}"
      ]
    },
    {
      "cell_type": "markdown",
      "metadata": {
        "id": "region"
      },
      "source": [
        "#### Region\n",
        "\n",
        "You can also change the `REGION` variable used by Vertex AI. Learn more about [Vertex AI regions](https://cloud.google.com/vertex-ai/docs/general/locations)."
      ]
    },
    {
      "cell_type": "code",
      "execution_count": null,
      "metadata": {
        "id": "region"
      },
      "outputs": [],
      "source": [
        "REGION = \"us-central1\"  # @param {type: \"string\"}"
      ]
    },
    {
      "cell_type": "markdown",
      "metadata": {
        "id": "gcp_authenticate"
      },
      "source": [
        "### Authenticate your Google Cloud account\n",
        "\n",
        "Depending on your Jupyter environment, you may have to manually authenticate. Follow the relevant instructions below.\n",
        "\n",
        "**1. Vertex AI Workbench**\n",
        "* Do nothing as you are already authenticated.\n",
        "\n",
        "**2. Local JupyterLab instance, uncomment and run:**"
      ]
    },
    {
      "cell_type": "code",
      "execution_count": null,
      "metadata": {
        "id": "ce6043da7b33"
      },
      "outputs": [],
      "source": [
        "# ! gcloud auth login"
      ]
    },
    {
      "cell_type": "markdown",
      "metadata": {
        "id": "0367eac06a10"
      },
      "source": [
        "**3. Colab, uncomment and run:**"
      ]
    },
    {
      "cell_type": "code",
      "execution_count": null,
      "metadata": {
        "id": "21ad4dbb4a61"
      },
      "outputs": [],
      "source": [
        "# from google.colab import auth\n",
        "# auth.authenticate_user()"
      ]
    },
    {
      "cell_type": "markdown",
      "metadata": {
        "id": "c13224697bfb"
      },
      "source": [
        "**4. Service account or other**\n",
        "* See how to grant Cloud Storage permissions to your service account at https://cloud.google.com/storage/docs/gsutil/commands/iam#ch-examples."
      ]
    },
    {
      "cell_type": "markdown",
      "metadata": {
        "id": "bucket:mbsdk"
      },
      "source": [
        "### Create a Cloud Storage bucket\n",
        "\n",
        "Create a storage bucket to serve as a staging bucket for Vertex AI and to store intermediate artifacts such as datasets."
      ]
    },
    {
      "cell_type": "code",
      "execution_count": null,
      "metadata": {
        "id": "bucket"
      },
      "outputs": [],
      "source": [
        "BUCKET_URI = f\"gs://your-bucket-name-{PROJECT_ID}-unique\"  # @param {type:\"string\"}"
      ]
    },
    {
      "cell_type": "markdown",
      "metadata": {
        "id": "create_bucket"
      },
      "source": [
        "**Only if your bucket doesn't already exist**: Run the following cell to create your Cloud Storage bucket."
      ]
    },
    {
      "cell_type": "code",
      "execution_count": null,
      "metadata": {
        "id": "create_bucket"
      },
      "outputs": [],
      "source": [
        "! gsutil mb -l {REGION} -p {PROJECT_ID} {BUCKET_URI}"
      ]
    },
    {
      "cell_type": "markdown",
      "metadata": {
        "id": "XoEqT2Y4DJmf"
      },
      "source": [
        "### Import libraries"
      ]
    },
    {
      "cell_type": "code",
      "execution_count": null,
      "metadata": {
        "id": "Cdct_Lm7x2I_"
      },
      "outputs": [],
      "source": [
        "import datetime\n",
        "\n",
        "import pandas as pd\n",
        "from avro.datafile import DataFileReader\n",
        "from avro.io import DatumReader\n",
        "from google.cloud import aiplatform"
      ]
    },
    {
      "cell_type": "markdown",
      "metadata": {
        "id": "138407556b22"
      },
      "source": [
        "### Initialize Vertex AI SDK for Python\n",
        "\n",
        "Initialize the Vertex AI SDK for Python for your project and region."
      ]
    },
    {
      "cell_type": "code",
      "execution_count": null,
      "metadata": {
        "id": "8d2077ffee78"
      },
      "outputs": [],
      "source": [
        "aiplatform.init(project=PROJECT_ID, location=REGION, staging_bucket=BUCKET_URI)"
      ]
    },
    {
      "cell_type": "markdown",
      "metadata": {
        "id": "buQBIv3ZL3A0"
      },
      "source": [
        "## Create a featurestore\n",
        "\n",
        "Vertex AI Feature Store (Legacy) serves as a centralised and organised repository for your ML features. You can store, serve and monitor certain aspects of your features like their distributions and drift. Learn more about the [Vertex AI Feature Store (Legacy) data model](https://cloud.google.com/vertex-ai/docs/featurestore/concepts), and [benefits of Vertex AI Feature Store (Legacy)](https://cloud.google.com/vertex-ai/docs/featurestore/overview#benefits).\n",
        "\n",
        "To begin this tutorial, you create a featurestore using the Vertex AI SDK for Python. A featurestore is a top-level container for your features and their values. For this, you use the [`Featurestore.create()`](https://cloud.google.com/python/docs/reference/aiplatform/latest/google.cloud.aiplatform.Featurestore) method which returns a LRO ([long-running operation](https://google.aip.dev/151)). A LRO starts an asynchronous job. LROs are returned for other API methods too, such as updating or deleting a featurestore. \n",
        "\n",
        "You pass the below parameters while creating the featurestore:\n",
        "\n",
        "- `featurestore_id`: A unique name or id for your featurestore.\n",
        "- `online_store_fixed_node_count`: Config for online serving resources. The number of nodes will not scale automatically but can be scaled manually by providing different values when updating."
      ]
    },
    {
      "cell_type": "code",
      "execution_count": null,
      "metadata": {
        "id": "D6uIWQeoBSr8"
      },
      "outputs": [],
      "source": [
        "# set the id or name for the featurestore\n",
        "featurestore_id = \"movie_predictions_unique\"  # @param {type:\"string\"}\n",
        "\n",
        "# Create featurestore\n",
        "movie_predictions_feature_store = aiplatform.Featurestore.create(\n",
        "    featurestore_id=featurestore_id, online_store_fixed_node_count=1\n",
        ")"
      ]
    },
    {
      "cell_type": "markdown",
      "metadata": {
        "id": "EpmJq75zXjmT"
      },
      "source": [
        "## Create entity types\n",
        "\n",
<<<<<<< HEAD
        "Using Vertex AI Feature Store (Legacy), you can create and manage feature stores, entity types, and features. An entity type is a collection of semantically related features. You define your own entity types, based on the concepts that are relevant to your use case. For example, a movie service might have the entity types movie and user, which group related features that correspond to movies or customers.\n",
=======
        "Using Vertex AI Feature Store (Legacy), you can create and manage featurestores, entity types, and features. An entity type is a collection of semantically related features. You define your own entity types, based on the concepts that are relevant to your use case. For example, a movie service might have the entity types movie and user, which group related features that correspond to movies or customers.\n",
>>>>>>> a0bebae0
        "\n",
        "Learn more about [entity types](https://cloud.google.com/vertex-ai/docs/featurestore/concepts#entity_type).\n",
        "\n",
<<<<<<< HEAD
        "Entity types are created within the `Featurestore class. Below, you create the following entity types `users` and `movies` for the movie recommendation dataset.\n",
=======
        "Entity types are created within the `Featurestore` class. Below, you create the following entity types `users` and `movies` for the movie recommendation dataset.\n",
>>>>>>> a0bebae0
        "\n",
        "You pass the following parameters while creating the entity types:\n",
        "\n",
        "- `entity_type_id`: A unique name or id for your entity type.\n",
        "- `description`: (Optional) Description for your entity type."
      ]
    },
    {
      "cell_type": "code",
      "execution_count": null,
      "metadata": {
        "id": "GU0oXvINBgPV"
      },
      "outputs": [],
      "source": [
        "# Create users entity type\n",
        "users_entity_type = movie_predictions_feature_store.create_entity_type(\n",
        "    entity_type_id=\"users\",\n",
        "    description=\"Users entity\",\n",
        ")\n",
        "\n",
        "# Create movies entity type\n",
        "movies_entity_type = movie_predictions_feature_store.create_entity_type(\n",
        "    entity_type_id=\"movies\",\n",
        "    description=\"Movies entity\",\n",
        ")"
      ]
    },
    {
      "cell_type": "markdown",
      "metadata": {
        "id": "FJW4q-0jO2Xf"
      },
      "source": [
        "## Create features\n",
        "\n",
        "A feature is a measurable property or attribute of an entity type. For example, the movie entity type has features such as average_rating and title that track various properties of movies. Features are associated with entity types. \n",
        "\n",
        "Learn more about [Features](https://cloud.google.com/vertex-ai/docs/featurestore/concepts#feature).\n",
        "\n",
        "Add the defined features to the entity types `users` and `movies` using the following methods.\n",
        "\n",
        "### Add features using *`create_feature`* method\n",
        "\n",
        "You provide the following parameters for creating features:\n",
        "\n",
        "- `feature_id`: Resource name or an id for the feature.\n",
        "- `value_type`: Type of feature value. One of BOOL, BOOL_ARRAY, DOUBLE, DOUBLE_ARRAY, INT64, INT64_ARRAY, STRING, STRING_ARRAY, BYTES.\n",
        "- `description`: Description of the feature."
      ]
    },
    {
      "cell_type": "code",
      "execution_count": null,
      "metadata": {
        "id": "PvjwT84iVSps"
      },
      "outputs": [],
      "source": [
        "# Create age feature\n",
        "users_feature_age = users_entity_type.create_feature(\n",
        "    feature_id=\"age\",\n",
        "    value_type=\"INT64\",\n",
        "    description=\"User age\",\n",
        ")\n",
        "\n",
        "# Create gender feature\n",
        "users_feature_gender = users_entity_type.create_feature(\n",
        "    feature_id=\"gender\",\n",
        "    value_type=\"STRING\",\n",
        "    description=\"User gender\",\n",
        ")\n",
        "\n",
        "# Create liked_genres feature\n",
        "users_feature_liked_genres = users_entity_type.create_feature(\n",
        "    feature_id=\"liked_genres\",\n",
        "    value_type=\"STRING_ARRAY\",\n",
        "    description=\"An array of genres this user liked\",\n",
        ")"
      ]
    },
    {
      "cell_type": "markdown",
      "metadata": {
        "id": "ecb141839033"
      },
      "source": [
        "### Add features using *`batch_create_features`* method\n",
        "\n",
        "You can also add multiple features at a time using a config map in a dictionary format. For this, you use the `batch_create_features` method. \n",
        "\n",
        "Below, you define create `title`, `genres` and `average_rating` features."
      ]
    },
    {
      "cell_type": "code",
      "execution_count": null,
      "metadata": {
        "id": "llTT9_Dgbac2"
      },
      "outputs": [],
      "source": [
        "# define the features\n",
        "movies_feature_configs = {\n",
        "    \"title\": {\n",
        "        \"value_type\": \"STRING\",\n",
        "        \"description\": \"The title of the movie\",\n",
        "    },\n",
        "    \"genres\": {\n",
        "        \"value_type\": \"STRING\",\n",
        "        \"description\": \"The genre of the movie\",\n",
        "    },\n",
        "    \"average_rating\": {\n",
        "        \"value_type\": \"DOUBLE\",\n",
        "        \"description\": \"The average rating for the movie, range is [1.0-5.0]\",\n",
        "    },\n",
        "}\n",
        "# create the features\n",
        "movie_features = movies_entity_type.batch_create_features(\n",
        "    feature_configs=movies_feature_configs,\n",
        ")"
      ]
    },
    {
      "cell_type": "markdown",
      "metadata": {
        "id": "K3n5XdK8Xjmw"
      },
      "source": [
        "## Import feature values into entity types from dataframes\n",
        "\n",
        "A featurestore captures feature values for a feature belonging to an entity type at a specific point in time. After importing your feature values to feature store, you can later `read` (online) or `batch serve` (offline) the feature values from the entity type. \n",
        "\n",
        "In this section, you learn how to import feature values from a [Pandas dataframe](https://pandas.pydata.org/) into an entity type. \n",
        "\n",
        "Learn more about [feature values](https://cloud.google.com/vertex-ai/docs/featurestore/concepts#feature_value).\n",
        "\n",
        "Note: You can also import feature values from BigQuery or Google Cloud Storage.\n",
        "\n",
        "### Get movie recommendation data from source\n",
        "\n",
        "Define the data sources for users and movies and copy them locally into **.avro** files."
      ]
    },
    {
      "cell_type": "code",
      "execution_count": null,
      "metadata": {
        "id": "_uNrHqiGXrff"
      },
      "outputs": [],
      "source": [
        "# set the users file source\n",
        "GCS_USERS_AVRO_URI = (\n",
        "    \"gs://cloud-samples-data-us-central1/vertex-ai/feature-store/datasets/users.avro\"\n",
        ")\n",
        "# set the movies file source\n",
        "GCS_MOVIES_AVRO_URI = (\n",
        "    \"gs://cloud-samples-data-us-central1/vertex-ai/feature-store/datasets/movies.avro\"\n",
        ")\n",
        "# set the local file names\n",
        "USERS_AVRO_FN = \"users.avro\"\n",
        "MOVIES_AVRO_FN = \"movies.avro\"\n",
        "# copy the files using gsutil\n",
        "! gsutil cp $GCS_USERS_AVRO_URI $USERS_AVRO_FN\n",
        "! gsutil cp $GCS_MOVIES_AVRO_URI $MOVIES_AVRO_FN"
      ]
    },
    {
      "cell_type": "markdown",
      "metadata": {
        "id": "Fd6Z0jfR5OW5"
      },
      "source": [
        "### Load data from avro files \n",
        "\n",
        "Load users and movies data from the downloaded avro files into Pandas dataframes."
      ]
    },
    {
      "cell_type": "code",
      "execution_count": null,
      "metadata": {
        "id": "KrB7bnqbZYaC"
      },
      "outputs": [],
      "source": [
        "# Define a class for reading the avro data\n",
        "\n",
        "\n",
        "class AvroReader:\n",
        "    def __init__(self, data_file):\n",
        "        self.avro_reader = DataFileReader(open(data_file, \"rb\"), DatumReader())\n",
        "\n",
        "    def to_dataframe(self):\n",
        "        records = [record for record in self.avro_reader]\n",
        "        return pd.DataFrame.from_records(data=records)"
      ]
    },
    {
      "cell_type": "code",
      "execution_count": null,
      "metadata": {
        "id": "XdlWJhUt5OW5"
      },
      "outputs": [],
      "source": [
        "# Load users data from avro file\n",
        "users_avro_reader = AvroReader(data_file=USERS_AVRO_FN)\n",
        "users_source_df = users_avro_reader.to_dataframe()\n",
        "users_source_df.head()"
      ]
    },
    {
      "cell_type": "code",
      "execution_count": null,
      "metadata": {
        "id": "gZ49cPS35OW5"
      },
      "outputs": [],
      "source": [
        "# Load movies data from avro file\n",
        "movies_avro_reader = AvroReader(data_file=MOVIES_AVRO_FN)\n",
        "movies_source_df = movies_avro_reader.to_dataframe()\n",
        "movies_source_df.head()"
      ]
    },
    {
      "cell_type": "markdown",
      "metadata": {
        "id": "bgb0WGwX5OW6"
      },
      "source": [
        "### Import feature values into entity types\n",
        "\n",
        "Load the feature values into `users` entity type from the dataframe.\n",
        "\n",
        "You provide the following parameters for importing the data:\n",
        "\n",
        "- `feature_ids`: List of ids of the Feature to import values of. The Features must exist in the target EntityType, or the request will fail.\n",
        "- `feature_time`: The source column that holds the Feature timestamp for all Feature values in each entity. It can also be a single Feature timestamp for all entities being imported.\n",
        "- `df_source`: Pandas DataFrame containing the source data to import.\n",
        "- `entity_id_field`: Source column that holds entity IDs.\n",
        "\n",
        "Learn more about the [`EntityType.ingest_from_df()`](https://cloud.google.com/python/docs/reference/aiplatform/latest/google.cloud.aiplatform.EntityType#google_cloud_aiplatform_EntityType_ingest_from_df) method."
      ]
    },
    {
      "cell_type": "code",
      "execution_count": null,
      "metadata": {
        "id": "76b813uj5OW6"
      },
      "outputs": [],
      "source": [
        "# Import the data for users\n",
        "users_entity_type.ingest_from_df(\n",
        "    feature_ids=[\"age\", \"gender\", \"liked_genres\"],\n",
        "    feature_time=\"update_time\",\n",
        "    df_source=users_source_df,\n",
        "    entity_id_field=\"user_id\",\n",
        ")"
      ]
    },
    {
      "cell_type": "markdown",
      "metadata": {
        "id": "PCAdQ3cF5OW6"
      },
      "source": [
        "Similarly, load the feature values for `movies` entity type."
      ]
    },
    {
      "cell_type": "code",
      "execution_count": null,
      "metadata": {
        "id": "-DYlKe4e5OW6"
      },
      "outputs": [],
      "source": [
        "# Import the data for movies\n",
        "movies_entity_type.ingest_from_df(\n",
        "    feature_ids=[\"average_rating\", \"title\", \"genres\"],\n",
        "    feature_time=\"update_time\",\n",
        "    df_source=movies_source_df,\n",
        "    entity_id_field=\"movie_id\",\n",
        ")"
      ]
    },
    {
      "cell_type": "markdown",
      "metadata": {
        "id": "pIYLZwao5OW6"
      },
      "source": [
        "## Read feature values online from an entity within a featurestore\n",
        "\n",
        "Vertex AI Feature Store (Legacy) includes online serving, which lets you read feature values for small batches of entities. It is beneficial when you want to read values of selected features from an entity or multiple entities in an entity type.\n",
        "\n",
        "Note: An entity is an instance of an entity type. For example, movie_01 and movie_02 are entities of the entity type movie.\n",
        "\n",
        "Learn more about [online serving in Vertex AI Feature Store (Legacy)](https://cloud.google.com/vertex-ai/docs/featurestore/serving-online).\n",
        "\n",
        "### Read feature values for users\n",
        "\n",
        "Call the [`EntityType.read()`](https://cloud.google.com/python/docs/reference/aiplatform/latest/google.cloud.aiplatform.EntityType#google_cloud_aiplatform_EntityType_read) method with the required entity ids from the entity type `users`."
      ]
    },
    {
      "cell_type": "code",
      "execution_count": null,
      "metadata": {
        "id": "qrR-SY3i58rh"
      },
      "outputs": [],
      "source": [
        "# read the data to a dataframe\n",
        "users_read_df = users_entity_type.read(\n",
        "    entity_ids=[\"dave\", \"alice\", \"charlie\", \"bob\", \"eve\"],\n",
        ")\n",
        "# dispaly the dataframe\n",
        "users_read_df.head()"
      ]
    },
    {
      "cell_type": "markdown",
      "metadata": {
        "id": "b2cfa09ef11d"
      },
      "source": [
        "### Read feature values for movies\n",
        "\n",
        "Call the [`EntityType.read()`](https://cloud.google.com/python/docs/reference/aiplatform/latest/google.cloud.aiplatform.EntityType#google_cloud_aiplatform_EntityType_read) method with the required entity ids from the entity type `movies`."
      ]
    },
    {
      "cell_type": "code",
      "execution_count": null,
      "metadata": {
        "id": "vTW6kBxN5OW7"
      },
      "outputs": [],
      "source": [
        "# read the data to a dataframe\n",
        "movies_read_df = movies_entity_type.read(\n",
        "    entity_ids=[\"movie_01\", \"movie_02\", \"movie_03\", \"movie_04\"],\n",
        "    feature_ids=[\"title\", \"genres\", \"average_rating\"],\n",
        ")\n",
        "# display the dataframe\n",
        "movies_read_df.head()"
      ]
    },
    {
      "cell_type": "markdown",
      "metadata": {
        "id": "AK2Glzkq5OW7"
      },
      "source": [
        "## Batch serve feature values from featurestore\n",
        "\n",
        "Vertex AI Feature Store (Legacy) can also serve the feature values in large batches for high throughput. Batch serving is typically used for training a model or batch prediction. \n",
        "\n",
        "Learn more about [batch serving in Vertex AI Feature Store (Legacy)](https://cloud.google.com/vertex-ai/docs/featurestore/serving-batch#batch_serving_inputs).\n",
        "\n",
        "In this section, you learn how to prepare training examples by using the batch serve function in Vertex AI Feature Store (Legacy).\n",
        "\n",
        "### Load read instances from source file\n",
        "\n",
        "Define the source file path that consists of some samples with feature values. Here, you load some feature values from the `movie_prediction.csv` file in the dataset using Pandas. This data serves as read instances while calling the batch serve function."
      ]
    },
    {
      "cell_type": "code",
      "execution_count": null,
      "metadata": {
        "id": "G4k2QVN-5OW7"
      },
      "outputs": [],
      "source": [
        "# set the gcs source for samples\n",
        "GCS_READ_INSTANCES_CSV_URI = \"gs://cloud-samples-data-us-central1/vertex-ai/feature-store/datasets/movie_prediction.csv\""
      ]
    },
    {
      "cell_type": "markdown",
      "metadata": {
        "id": "2d9fdcbc90fc"
      },
      "source": [
        "While loading the data, parse the `timestamp` column as datetime field. This is because the feature store expects a timestamp field in the read instances when batch serving."
      ]
    },
    {
      "cell_type": "code",
      "execution_count": null,
      "metadata": {
        "id": "JqQVfRnC5OW7"
      },
      "outputs": [],
      "source": [
        "# load the data using pandas\n",
        "read_instances_df = pd.read_csv(GCS_READ_INSTANCES_CSV_URI, parse_dates=[\"timestamp\"])\n",
        "# display the dataframe\n",
        "read_instances_df.head()"
      ]
    },
    {
      "cell_type": "markdown",
      "metadata": {
        "id": "ao1dC5Pc5OW8"
      },
      "source": [
        "### Batch serve feature values\n",
        "\n",
        "Serve the batch response to a dataframe using the `batch_serve_to_df` method by providing the following parameters:\n",
        "\n",
        "- `serving_feature_ids`: A user defined dictionary to define the entity_types and their features for batch serve/read. The keys of the dictionary are the serving entity_type ids and the values are lists of serving feature ids in each entity_type.\n",
        "        \n",
        "- `read_instances_df`: A pandas DataFrame containing the read instances. Each read instance should consist of exactly one read timestamp and one or more entity IDs identifying entities of the corresponding entity types whose features are requested. Each output instance contains feature values of requested entities concatenated together as of the read time. \n",
        "\n",
        "    An example read_instances_df may be:\n",
        "\n",
        "    ```\n",
        "    pd.DataFrame( data=[ { \n",
        "            \"my_entity_type_id_1\": \"my_entity_type_id_1_entity_1\", \n",
        "            \"my_entity_type_id_2\": \"my_entity_type_id_2_entity_1\", \n",
        "            \"timestamp\": \"2020-01-01T10:00:00.123Z\" ], ) \n",
        "    ```\n",
        "    An example batch_serve_output_df may be \n",
        "    \n",
        "    ```\n",
        "    pd.DataFrame( data=[ { \n",
        "            \"my_entity_type_id_1\": \"my_entity_type_id_1_entity_1\", \n",
        "            \"my_entity_type_id_2\": \"my_entity_type_id_2_entity_1\", \n",
        "            \"foo\": \"feature_id_1_1_feature_value\", \n",
        "            \"feature_id_1_2\": \"feature_id_1_2_feature_value\", \n",
        "            \"feature_id_2_1\": \"feature_id_2_1_feature_value\", \n",
        "            \"bar\": \"feature_id_2_2_feature_value\", \n",
        "            \"timestamp\": \"2020-01-01T10:00:00.123Z\" ], ) \n",
        "    ``` \n",
        "        \n",
        "\n",
        "Note: Calling the `batch_serve_to_df` method automatically creates and deletes a temporary bigquery dataset in the same GCP project, which is used as the intermediary storage for batch serve feature values from Vertex AI Feature Store (Legacy) to dataframe.\n",
        "\n",
<<<<<<< HEAD
        "Learn more about [Batch serving from Vertex AI Feature Store (Legacy) to a dataframe](https://cloud.google.com/python/docs/reference/aiplatform/latest/google.cloud.aiplatform.Featurestore#google_cloud_aiplatform_Featurestore_batch_serve_to_df). "
=======
        "Learn more about [batch serving from Vertex AI Feature Store (Legacy) to a dataframe](https://cloud.google.com/python/docs/reference/aiplatform/latest/google.cloud.aiplatform.Featurestore#google_cloud_aiplatform_Featurestore_batch_serve_to_df). "
>>>>>>> a0bebae0
      ]
    },
    {
      "cell_type": "code",
      "execution_count": null,
      "metadata": {
        "id": "vZSJ-Sbl5OW8"
      },
      "outputs": [],
      "source": [
        "# call the batch serve method\n",
        "movie_predictions_df = movie_predictions_feature_store.batch_serve_to_df(\n",
        "    serving_feature_ids={\n",
        "        \"users\": [\"age\", \"gender\", \"liked_genres\"],\n",
        "        \"movies\": [\"title\", \"average_rating\", \"genres\"],\n",
        "    },\n",
        "    read_instances_df=read_instances_df,\n",
        ")\n",
        "# display the dataframe\n",
        "movie_predictions_df.head()"
      ]
    },
    {
      "cell_type": "markdown",
      "metadata": {
        "id": "XN84znoI5OW8"
      },
      "source": [
        "## Read the latest feature values\n",
        "\n",
        "In Vertex AI Feature Store (Legacy), you access the latest or the last available feature values unless a specific time is provided. \n",
        "\n",
        "Now, you test this feature by importing new data to the entity types and reading it from the featurestore.\n",
        "\n",
        "### Import updated feature values\n",
        "\n",
        "Now, you update the feature values by running the following cell. \n",
        "\n",
        "**Note:** For comparison, you can try printing the feature values read from the entity types earlier (those in `movies_read_df` variable). "
      ]
    },
    {
      "cell_type": "code",
      "execution_count": null,
      "metadata": {
        "id": "2Y-iMUFH5OW9"
      },
      "outputs": [],
      "source": [
        "# Create a dataframe for the new data\n",
        "update_movies_df = pd.DataFrame(\n",
        "    data=[[\"movie_03\", 4.3], [\"movie_04\", 4.8]],\n",
        "    columns=[\"movie_id\", \"average_rating\"],\n",
        ")\n",
        "\n",
        "# Import the new data from the dataframe\n",
        "movies_entity_type.ingest_from_df(\n",
        "    feature_ids=[\"average_rating\"],\n",
        "    feature_time=datetime.datetime.now(),  # provide the current timestamp\n",
        "    df_source=update_movies_df,\n",
        "    entity_id_field=\"movie_id\",\n",
        ")"
      ]
    },
    {
      "cell_type": "markdown",
      "metadata": {
        "id": "s47WCIvL5OW9"
      },
      "source": [
        "### Fetch the latest feature values\n",
        "\n",
        "Reading from the entity type gives you the updated feature values from the latest import.\n",
        "\n",
        "Running the below cell should fetch the latest values for all the requested entities including `movie_03` and `movie_04` which you added in the last cell."
      ]
    },
    {
      "cell_type": "code",
      "execution_count": null,
      "metadata": {
        "id": "_2IPEY7S5OW9"
      },
      "outputs": [],
      "source": [
        "# read the feature values from the entity type\n",
        "update_movies_read_df = movies_entity_type.read(\n",
        "    entity_ids=[\"movie_01\", \"movie_02\", \"movie_03\", \"movie_04\"],\n",
        "    feature_ids=[\"title\", \"genres\", \"average_rating\"],\n",
        ")\n",
        "# display the dataframe\n",
        "update_movies_read_df.head()"
      ]
    },
    {
      "cell_type": "markdown",
      "metadata": {
        "id": "R1YGRNsW5OW9"
      },
      "source": [
        "## Point-in-time correctness\n",
        "\n",
        "Vertex AI Feature Store (Legacy) captures feature values for a feature at a [specific point in time](https://cloud.google.com/vertex-ai/docs/featurestore/serving-batch#example_point-in-time_lookup). In case there are missing values in your past data, you can backfill them using batch serving.\n",
        "\n",
        "### Check missing data\n",
        "Recall that response from the batch serve from last import has some missing data in it."
      ]
    },
    {
      "cell_type": "code",
      "execution_count": null,
      "metadata": {
        "id": "ueXYomBr5OW-"
      },
      "outputs": [],
      "source": [
        "# check the missing data\n",
        "movie_predictions_df.isna().sum()"
      ]
    },
    {
      "cell_type": "markdown",
      "metadata": {
        "id": "abQRF6mx5OW-"
      },
      "source": [
        "### Backfill / correct point-in-time data\n",
        "\n",
        "Impute the missing data based on the timestamps.\n",
        "\n",
        "Note: The timestamp field should must use the RFC 3339 format(e.g. 2012-07-30T10:43:17.123Z) or should be compatible with the Timestamp datatype when loaded to BigQuery. This is because Vertex AI Feature Store (Legacy) loads to a temporary BigQuery table as an intermediate step when batch serving. Learn more about [loading data to BigQuery from dataframe](https://cloud.google.com/bigquery/docs/samples/bigquery-load-table-dataframe)."
      ]
    },
    {
      "cell_type": "code",
      "execution_count": null,
      "metadata": {
        "id": "ehZhc4ZP5OW-"
      },
      "outputs": [],
      "source": [
        "# Impute the users data\n",
        "backfill_users_df = pd.DataFrame(\n",
        "    data=[[\"bob\", 34, \"Male\", [\"Drama\"], \"2020-02-13 09:35:15+00:00\"]],\n",
        "    columns=[\"user_id\", \"age\", \"gender\", \"liked_genres\", \"update_time\"],\n",
        ")\n",
        "# convert the timefield to datetime64[ns] (with timezone info)\n",
        "backfill_users_df[\"update_time\"] = pd.to_datetime(backfill_users_df[\"update_time\"])\n",
        "# display the dataframe\n",
        "backfill_users_df.head()"
      ]
    },
    {
      "cell_type": "code",
      "execution_count": null,
      "metadata": {
        "id": "mhdTzl5k5OW-"
      },
      "outputs": [],
      "source": [
        "# Impute the movies data\n",
        "backfill_movies_df = pd.DataFrame(\n",
        "    data=[[\"movie_04\", 4.2, \"The Dark Knight\", \"Action\", \"2020-02-13 09:35:15+00:00\"]],\n",
        "    columns=[\"movie_id\", \"average_rating\", \"title\", \"genres\", \"update_time\"],\n",
        ")\n",
        "# convert the timefield to datetime64[ns] (with timezone info)\n",
        "backfill_movies_df[\"update_time\"] = pd.to_datetime(backfill_movies_df[\"update_time\"])\n",
        "# display the dataframe\n",
        "backfill_movies_df.head()"
      ]
    },
    {
      "cell_type": "markdown",
      "metadata": {
        "id": "WXb4JUhu5OW-"
      },
      "source": [
        "### Import the backfilled / corrected data\n",
        "\n",
<<<<<<< HEAD
        "Import the imputed point-in-time data from dataframe to the entity types in the featureImpostore."
=======
        "Import the imputed point-in-time data from dataframe to the entity types in featurestore."
>>>>>>> a0bebae0
      ]
    },
    {
      "cell_type": "code",
      "execution_count": null,
      "metadata": {
        "id": "vM1ejZMa5OW-"
      },
      "outputs": [],
      "source": [
        "# Import the users data\n",
        "users_entity_type.ingest_from_df(\n",
        "    feature_ids=[\"age\", \"gender\", \"liked_genres\"],\n",
        "    feature_time=\"update_time\",\n",
        "    df_source=backfill_users_df,\n",
        "    entity_id_field=\"user_id\",\n",
        ")"
      ]
    },
    {
      "cell_type": "code",
      "execution_count": null,
      "metadata": {
        "id": "lBnrNbv75OW-"
      },
      "outputs": [],
      "source": [
        "# Import the users data\n",
        "movies_entity_type.ingest_from_df(\n",
        "    feature_ids=[\"average_rating\", \"title\", \"genres\"],\n",
        "    feature_time=\"update_time\",\n",
        "    df_source=backfill_movies_df,\n",
        "    entity_id_field=\"movie_id\",\n",
        ")"
      ]
    },
    {
      "cell_type": "markdown",
      "metadata": {
        "id": "1e62Ku6W5OW_"
      },
      "source": [
        "### Fetch the latest data\n",
        "Batch serve the imported backfilled data to a dataframe to ensure the featurestore is updated. "
      ]
    },
    {
      "cell_type": "code",
      "execution_count": null,
      "metadata": {
        "id": "3njvLv2wbZok"
      },
      "outputs": [],
      "source": [
        "# batch serve the latest data to a dataframe\n",
        "backfill_movie_predictions_df = movie_predictions_feature_store.batch_serve_to_df(\n",
        "    serving_feature_ids={\n",
        "        \"users\": [\"age\", \"gender\", \"liked_genres\"],\n",
        "        \"movies\": [\"title\", \"average_rating\", \"genres\"],\n",
        "    },\n",
        "    read_instances_df=read_instances_df,\n",
        ")\n",
        "# display the dataframe\n",
        "backfill_movie_predictions_df.head()"
      ]
    },
    {
      "cell_type": "markdown",
      "metadata": {
        "id": "TpV-iwP9qw9c"
      },
      "source": [
        "## Cleaning up\n",
        "\n",
        "To clean up all Google Cloud resources used in this project, you can [delete the Google Cloud\n",
        "project](https://cloud.google.com/resource-manager/docs/creating-managing-projects#shutting_down_projects) you used for the tutorial.\n",
        "\n",
        "Otherwise, you can delete the individual resources you created in this tutorial:\n",
        "\n",
        "- Vertex AI Feature Store (Legacy)\n",
        "- Cloud Storage bucket (set `delete_bucket` to True)"
      ]
    },
    {
      "cell_type": "code",
      "execution_count": null,
      "metadata": {
        "id": "NBTNfN8vxz4x"
      },
      "outputs": [],
      "source": [
        "# Delete the featurestore\n",
        "movie_predictions_feature_store.delete(force=True)\n",
        "\n",
        "# remove the local users and movies avro files\n",
        "! rm {USERS_AVRO_FN} {MOVIES_AVRO_FN}\n",
        "\n",
        "# Delete Cloud Storage objects that were created\n",
        "delete_bucket = True\n",
        "if delete_bucket or os.getenv(\"IS_TESTING\"):\n",
        "    ! gsutil -m rm -r $BUCKET_URI"
      ]
    }
  ],
  "metadata": {
    "colab": {
      "collapsed_sections": [],
      "name": "sdk-feature-store-pandas.ipynb",
      "toc_visible": true
    },
    "kernelspec": {
      "display_name": "Python 3",
      "name": "python3"
    }
  },
  "nbformat": 4,
  "nbformat_minor": 0
}<|MERGE_RESOLUTION|>--- conflicted
+++ resolved
@@ -99,11 +99,7 @@
         "- Read entity feature values from the online feature store into Pandas DataFrame.\n",
         "- Batch serve feature values from your featurestore into Pandas DataFrame.\n",
         "\n",
-<<<<<<< HEAD
         "You also learn how Vertex AI Feature Store (Legacy) is useful in the below scenarios:\n",
-=======
-        "You also learn how Vertex AI Feature Store (Legacy) is useful in the following scenarios:\n",
->>>>>>> a0bebae0
         "\n",
         "- Online serving with updated feature values.\n",
         "- Point-in-time correctness to fetch feature values for training."
@@ -454,19 +450,11 @@
       "source": [
         "## Create entity types\n",
         "\n",
-<<<<<<< HEAD
         "Using Vertex AI Feature Store (Legacy), you can create and manage feature stores, entity types, and features. An entity type is a collection of semantically related features. You define your own entity types, based on the concepts that are relevant to your use case. For example, a movie service might have the entity types movie and user, which group related features that correspond to movies or customers.\n",
-=======
-        "Using Vertex AI Feature Store (Legacy), you can create and manage featurestores, entity types, and features. An entity type is a collection of semantically related features. You define your own entity types, based on the concepts that are relevant to your use case. For example, a movie service might have the entity types movie and user, which group related features that correspond to movies or customers.\n",
->>>>>>> a0bebae0
         "\n",
         "Learn more about [entity types](https://cloud.google.com/vertex-ai/docs/featurestore/concepts#entity_type).\n",
         "\n",
-<<<<<<< HEAD
         "Entity types are created within the `Featurestore class. Below, you create the following entity types `users` and `movies` for the movie recommendation dataset.\n",
-=======
-        "Entity types are created within the `Featurestore` class. Below, you create the following entity types `users` and `movies` for the movie recommendation dataset.\n",
->>>>>>> a0bebae0
         "\n",
         "You pass the following parameters while creating the entity types:\n",
         "\n",
@@ -912,11 +900,7 @@
         "\n",
         "Note: Calling the `batch_serve_to_df` method automatically creates and deletes a temporary bigquery dataset in the same GCP project, which is used as the intermediary storage for batch serve feature values from Vertex AI Feature Store (Legacy) to dataframe.\n",
         "\n",
-<<<<<<< HEAD
         "Learn more about [Batch serving from Vertex AI Feature Store (Legacy) to a dataframe](https://cloud.google.com/python/docs/reference/aiplatform/latest/google.cloud.aiplatform.Featurestore#google_cloud_aiplatform_Featurestore_batch_serve_to_df). "
-=======
-        "Learn more about [batch serving from Vertex AI Feature Store (Legacy) to a dataframe](https://cloud.google.com/python/docs/reference/aiplatform/latest/google.cloud.aiplatform.Featurestore#google_cloud_aiplatform_Featurestore_batch_serve_to_df). "
->>>>>>> a0bebae0
       ]
     },
     {
@@ -1096,11 +1080,7 @@
       "source": [
         "### Import the backfilled / corrected data\n",
         "\n",
-<<<<<<< HEAD
         "Import the imputed point-in-time data from dataframe to the entity types in the featureImpostore."
-=======
-        "Import the imputed point-in-time data from dataframe to the entity types in featurestore."
->>>>>>> a0bebae0
       ]
     },
     {
