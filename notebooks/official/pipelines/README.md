--- conflicted
+++ resolved
@@ -304,7 +304,6 @@
 
 &nbsp;&nbsp;&nbsp;Learn more about [AutoML components](https://cloud.google.com/vertex-ai/docs/pipelines/vertex-automl-component).
 
-<<<<<<< HEAD
 [Train custom tabular ML models with many frameworks and import to Vertex AI using Vertex Pipelines](https://github.com/GoogleCloudPlatform/vertex-ai-samples/tree/main/notebooks/official/pipelines/Train_tabular_models_with_many_frameworks_and_import_to_Vertex_AI_using_Pipelines)
 
 Learn how to build a pipeline that does the following:
@@ -330,7 +329,4 @@
 *   *   *   TensorFlow
 *   *   *   PyTorch
 *   *   *   XGBoost
-*   *   *   Scikit-learn
-=======
-&nbsp;&nbsp;&nbsp;Learn more about [BigQuery ML components](https://cloud.google.com/vertex-ai/docs/pipelines/bigqueryml-component).
->>>>>>> bc1ecd62
+*   *   *   Scikit-learn