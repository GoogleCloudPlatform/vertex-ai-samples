{
  "cells": [
    {
      "cell_type": "code",
      "execution_count": null,
      "metadata": {
        "id": "Gpc9ZhH_W4AP"
      },
      "outputs": [],
      "source": [
        "# Copyright 2022 Google LLC\n",
        "#\n",
        "# Licensed under the Apache License, Version 2.0 (the \"License\");\n",
        "# you may not use this file except in compliance with the License.\n",
        "# You may obtain a copy of the License at\n",
        "#\n",
        "#     https://www.apache.org/licenses/LICENSE-2.0\n",
        "#\n",
        "# Unless required by applicable law or agreed to in writing, software\n",
        "# distributed under the License is distributed on an \"AS IS\" BASIS,\n",
        "# WITHOUT WARRANTIES OR CONDITIONS OF ANY KIND, either express or implied.\n",
        "# See the License for the specific language governing permissions and\n",
        "# limitations under the License."
      ]
    },
    {
      "cell_type": "markdown",
      "metadata": {
        "id": "ed2pOXQMb8fY"
      },
      "source": [
        "# Vertex AI TensorBoard Custom Training with Custom Container\n",
        "\n",
        "<table align=\"left\">\n",
        "  <td>\n",
        "    <a href=\"https://colab.research.google.com/github/GoogleCloudPlatform/vertex-ai-samples/blob/main/notebooks/official/tensorboard/tensorboard_custom_training_with_custom_container.ipynb\">\n",
        "      <img src=\"https://cloud.google.com/ml-engine/images/colab-logo-32px.png\" alt=\"Colab logo\"> Run in Colab\n",
        "    </a>\n",
        "  </td>\n",
        "  <td>\n",
        "    <a href=\"https://github.com/GoogleCloudPlatform/vertex-ai-samples/blob/main/notebooks/official/tensorboard/tensorboard_custom_training_with_custom_container.ipynb\">\n",
        "      <img src=\"https://cloud.google.com/ml-engine/images/github-logo-32px.png\" alt=\"GitHub logo\">\n",
        "      View on GitHub\n",
        "    </a>\n",
        "  </td>\n",
        "  <td>\n",
        "    <a href=\"https://console.cloud.google.com/vertex-ai/workbench/deploy-notebook?download_url=https://raw.githubusercontent.com/GoogleCloudPlatform/vertex-ai-samples/main/notebooks/official/tensorboard/tensorboard_custom_training_with_custom_container.ipynb\">\n",
        "        <img src=\"https://lh3.googleusercontent.com/UiNooY4LUgW_oTvpsNhPpQzsstV5W8F7rYgxgGBD85cWJoLmrOzhVs_ksK_vgx40SHs7jCqkTkCk=e14-rj-sc0xffffff-h130-w32\" alt=\"Vertex AI logo\">\n",
        "      Open in Vertex AI Workbench\n",
        "    </a>\n",
        "  </td>\n",
<<<<<<< HEAD
        "</table>"
=======
        "</table>\n",
        "<br/><br/><br/>"
>>>>>>> a4a6ed84
      ]
    },
    {
      "cell_type": "markdown",
      "metadata": {
        "id": "WagqZOn_cdCb"
      },
      "source": [
        "## Overview\n",
        "\n",
<<<<<<< HEAD
        "In this tutorial, you learn how to create a custom training job using custom containers, and monitor your training process on Vertex AI TensorBoard in near real time.  \n",
        "\n",
=======
>>>>>>> a4a6ed84
        "### What is Vertex AI TensorBoard\n",
        "\n",
        "[Open source TensorBoard](https://www.tensorflow.org/tensorboard/get_started)\n",
        "(TB) is a Google open source project for machine learning experiment\n",
        "visualization. Vertex AI TensorBoard is an enterprise-ready managed\n",
        "version of TensorBoard.\n",
        "\n",
        "Vertex AI TensorBoard provides various detailed visualizations, that\n",
        "includes:\n",
        "\n",
        "*   Tracking and visualizing metrics such as loss and accuracy over time\n",
        "*   Visualizing model computational graphs (ops and layers)\n",
        "*   Viewing histograms of weights, biases, or other tensors as they change over time\n",
        "*   Projecting embeddings to a lower dimensional space\n",
        "*   Displaying image, text, and audio samples\n",
        "\n",
        "In addition to the powerful visualizations from\n",
        "TensorBoard, Vertex AI TensorBoard provides:\n",
        "\n",
        "*  A persistent, shareable link to your experiment's dashboard\n",
        "\n",
        "*  A searchable list of all experiments in a project\n",
        "\n",
        "*  Tight integrations with Vertex AI services for model training\n",
        "\n",
        "*  Enterprise-grade security, privacy, and compliance\n",
        "\n",
        "With Vertex AI TensorBoard, you can track, visualize, and compare\n",
        "ML experiments and share them with your team.\n"
      ]
    },
    {
      "cell_type": "markdown",
      "metadata": {
        "id": "DFHvu3pYM1gY"
      },
      "source": [
        "### Objective\n",
        "\n",
        "In this tutorial, you learn how to create a custom training job using custom containers, and monitor your training process on Vertex AI TensorBoard in near real time.\n",
        "\n",
        "The steps performed include:\n",
        "\n",
        "* Create docker repository & config.\n",
        "* Create a custom container image with your customized training code.\n",
        "* Setup service account and Google Cloud Storage buckets.\n",
        "* Create & launch your custom training job with your custom container."
      ]
    },
    {
      "cell_type": "markdown",
      "metadata": {
        "id": "wkpL6qqIM1pO"
      },
      "source": [
        "### Dataset\n",
        "\n",
        "Dataset used in this tutorial will be the [flower dataset](https://www.tensorflow.org/datasets/catalog/tf_flowers) provided by TensorFlow. No other datasets are required."
      ]
    },
    {
      "cell_type": "markdown",
      "metadata": {
        "id": "lCzg9s63M1Oq"
      },
      "source": [
        "### Costs\n",
        "\n",
        "This tutorial uses billable components of Google Cloud:\n",
        "\n",
        "* Vertex AI\n",
        "* Cloud Storage\n",
        "* Google Artifact Registry\n",
        "\n",
        "Learn about [Vertex AI pricing](https://cloud.google.com/vertex-ai/pricing),[Cloud Storage pricing](https://cloud.google.com/storage/pricing), and [Google Artifact Registry pricing](https://cloud.google.com/artifact-registry/pricing). \n",
        "\n",
        "Use the [Pricing Calculator](https://cloud.google.com/products/calculator/) to generate a cost estimate based on your projected usage."
      ]
    },
    {
      "cell_type": "markdown",
      "metadata": {
        "id": "rAPBk_OCNN_h"
      },
      "source": [
        "### Set up your local development environment\n",
        "\n",
        "**If you are using Colab or Vertex AI Workbench**, your environment already meets all the requirements to run this notebook. You can skip this step.\n",
        "\n",
        "Otherwise, make sure your environment meets this notebook's requirements. You need the following:\n",
        "\n",
        "- The Cloud Storage SDK\n",
        "- Git\n",
        "- Python 3\n",
        "- virtualenv\n",
        "- Jupyter notebook running in a virtual environment with Python 3\n",
        "\n",
        "The Cloud Storage guide to [Setting up a Python development environment](https://cloud.google.com/python/setup) and the [Jupyter installation guide](https://jupyter.org/install) provide detailed instructions for meeting these requirements. The following steps provide a condensed set of instructions:\n",
        "\n",
        "1. [Install and initialize the SDK](https://cloud.google.com/sdk/docs/).\n",
        "\n",
        "2. [Install Python 3](https://cloud.google.com/python/setup#installing_python).\n",
        "\n",
        "3. [Install virtualenv](https://cloud.google.com/python/setup#installing_and_using_virtualenv) and create a virtual environment that uses Python 3.  Activate the virtual environment.\n",
        "\n",
        "4. To install Jupyter, run `pip3 install jupyter` on the command-line in a terminal shell.\n",
        "\n",
        "5. To launch Jupyter, run `jupyter notebook` on the command-line in a terminal shell.\n",
        "\n",
        "6. Open this notebook in the Jupyter Notebook Dashboard."
      ]
    },
    {
      "cell_type": "markdown",
      "metadata": {
        "id": "0Edien3sDfJm"
      },
      "source": [
        "### Install additional packages\n",
        "\n",
        "Install the following packages required to execute this notebook."
      ]
    },
    {
      "cell_type": "code",
      "execution_count": null,
      "metadata": {
        "id": "n21c5UHogVEY"
      },
      "outputs": [],
      "source": [
        "import os\n",
        "\n",
        "# The Vertex AI Workbench Notebook product has specific requirements\n",
        "IS_WORKBENCH_NOTEBOOK = os.getenv(\"DL_ANACONDA_HOME\")\n",
        "\n",
        "# Vertex AI Notebook requires dependencies to be installed with '--user'\n",
        "USER_FLAG = \"\"\n",
        "if IS_WORKBENCH_NOTEBOOK:\n",
        "    USER_FLAG = \"--user\"\n",
        "\n",
        "! pip3 install google-cloud-aiplatform {USER_FLAG} -q\n"
      ]
    },
    {
      "cell_type": "markdown",
      "metadata": {
        "id": "b24902cde81b"
      },
      "source": [
        "### Restart the kernel\n",
        "\n",
        "Once you've installed the additional packages, you need to restart the notebook kernel so it can find the packages."
      ]
    },
    {
      "cell_type": "code",
      "execution_count": null,
      "metadata": {
        "id": "c61d171395d7"
      },
      "outputs": [],
      "source": [
        "import os\n",
        "\n",
        "if not os.getenv(\"IS_TESTING\"):\n",
        "    # Automatically restart kernel after installs\n",
        "    import IPython\n",
        "\n",
        "    app = IPython.Application.instance()\n",
        "    app.kernel.do_shutdown(True)"
      ]
    },
    {
      "cell_type": "markdown",
      "metadata": {
        "id": "1Dunp1YrhPYo"
      },
      "source": [
        "## Before you begin\n",
        "### Set up your Google Cloud project\n",
        "\n",
        "**The following steps are required, regardless of your notebook environment.**\n",
        "\n",
        "1. [Select or create a Google Cloud project](https://console.cloud.google.com/cloud-resource-manager). When you first create an account, you get a $300 free credit towards your compute/storage costs.\n",
        "\n",
        "2. [Make sure that billing is enabled for your project.](https://cloud.google.com/billing/docs/how-to/modify-project)\n",
        "\n",
        "3. [Enable the Vertex AI, Cloud Storage, Cloud Build, and Artifact Registry APIs.](https://console.cloud.google.com/flows/enableapi?apiid=ml.googleapis.com,storage-component.googleapis.com,cloudbuild.googleapis.com,artifactregistry.googleapis.com)\n",
        "\n",
        "4. If you are running this notebook locally, you will need to install the [Cloud SDK](https://cloud.google.com/sdk).\n",
        "\n",
        "\n",
        "5. Enter your project ID in the cell below. Then run the  cell to make sure the\n",
        "Cloud SDK uses the right project for all the commands in this notebook.\n",
        "\n",
        "Note: Jupyter runs lines prefixed with `!` as shell commands, and it interpolates Python variables prefixed with `$`."
      ]
    },
    {
      "cell_type": "markdown",
      "metadata": {
        "id": "lMqIOZfqhXyD"
      },
      "source": [
        "### Set your project ID"
      ]
    },
    {
      "cell_type": "markdown",
      "metadata": {
        "id": "siN0RvWyZYv9"
      },
      "source": [
        "**If you don't know your project ID**, you may be able to get your project ID using `gcloud`."
      ]
    },
    {
      "cell_type": "code",
      "execution_count": null,
      "metadata": {
        "id": "cde8e0876d62"
      },
      "outputs": [],
      "source": [
        "PROJECT_ID = \"[your-project-id]\"  # @param {type:\"string\"}"
      ]
    },
    {
      "cell_type": "code",
      "execution_count": null,
      "metadata": {
        "id": "lU-1yD4jZc-6"
      },
      "outputs": [],
      "source": [
        "if PROJECT_ID == \"\" or PROJECT_ID is None or PROJECT_ID == \"[your-project-id]\":\n",
        "    # Get your GCP project id from gcloud\n",
        "    shell_output = ! gcloud config list --format 'value(core.project)' 2>/dev/null\n",
        "    PROJECT_ID = shell_output[0]\n",
        "    print(\"Project ID:\", PROJECT_ID)"
      ]
    },
    {
      "cell_type": "markdown",
      "metadata": {
        "id": "XNVqyIvYaPO-"
      },
      "source": [
        "Otherwise, set your project ID here."
      ]
    },
    {
      "cell_type": "code",
      "execution_count": null,
      "metadata": {
        "id": "s0F0U7WZhfAZ"
      },
      "outputs": [],
      "source": [
        "! gcloud config set project $PROJECT_ID"
      ]
    },
    {
      "cell_type": "markdown",
      "metadata": {
        "id": "K-KuU54IaVz5"
      },
      "source": [
        "#### UUID\n",
        "\n",
        "If you are in a live tutorial session, you might be using a shared test account or project. To avoid name collisions between users on resources created, you create a uuid for each instance session, and append it onto the name of resources you create in this tutorial."
      ]
    },
    {
      "cell_type": "code",
      "execution_count": null,
      "metadata": {
        "id": "rheJHuCIadAL"
      },
      "outputs": [],
      "source": [
        "import random\n",
        "import string\n",
        "\n",
        "\n",
        "# Generate a uuid of a specifed length(default=8)\n",
        "def generate_uuid(length: int = 8) -> str:\n",
        "    return \"\".join(random.choices(string.ascii_lowercase + string.digits, k=length))\n",
        "\n",
        "\n",
        "UUID = generate_uuid()"
      ]
    },
    {
      "cell_type": "markdown",
      "metadata": {
        "id": "Ee3vBgvdhgTb"
      },
      "source": [
        "#### Region\n",
        "\n",
        "You can also change the `REGION` variable, which is used for operations\n",
        "throughout the rest of this notebook.  Below are regions supported for Vertex AI. It is recommended that you choose the region closest to you.\n",
        "\n",
        "- Americas: `us-central1`\n",
        "- Europe: `europe-west4`\n",
        "- Asia Pacific: `asia-east1`\n",
        "\n",
        "You may not use a multi-regional bucket for training with Vertex AI. Not all regions provide support for all Vertex AI services.\n",
        "\n",
        "Learn more about [Vertex AI regions](https://cloud.google.com/vertex-ai/docs/general/locations)."
      ]
    },
    {
      "cell_type": "code",
      "execution_count": null,
      "metadata": {
        "id": "flcwBahRhi8b"
      },
      "outputs": [],
      "source": [
        "REGION = \"[your-region]\"  # @param {type: \"string\"}\n",
        "\n",
        "if REGION == \"[your-region]\":\n",
        "    REGION = \"us-central1\""
      ]
    },
    {
      "cell_type": "markdown",
      "metadata": {
        "id": "KuNRbXkIijp6"
      },
      "source": [
        "### Authenticate your Google Cloud account\n",
        "\n",
        "**If you are using Vertex AI Workbench Notebooks**, your environment is already\n",
        "authenticated."
      ]
    },
    {
      "cell_type": "markdown",
      "metadata": {
        "id": "f40aa139740f"
      },
      "source": [
        "**If you are using Colab**, run the cell below and follow the instructions\n",
        "when prompted to authenticate your account via oAuth.\n",
        "\n",
        "**Otherwise**, follow these steps:\n",
        "\n",
        "1. In the Cloud Console, go to the [**Create service account key**\n",
        "   page](https://console.cloud.google.com/apis/credentials/serviceaccountkey).\n",
        "\n",
        "2. Click **Create service account**.\n",
        "\n",
        "3. In the **Service account name** field, enter a name, and\n",
        "   click **Create**.\n",
        "\n",
        "4. In the **Grant this service account access to project** section, click the **Role** drop-down list. Type \"Vertex AI\"\n",
        "into the filter box, and select\n",
        "   **Vertex AI Administrator**. Type \"Storage Object Admin\" into the filter box, and select **Storage Object Admin**.\n",
        "\n",
        "5. Click *Create*. A JSON file that contains your key downloads to your\n",
        "local environment.\n",
        "\n",
        "6. Enter the path to your service account key as the\n",
        "`GOOGLE_APPLICATION_CREDENTIALS` variable in the cell below and run the cell."
      ]
    },
    {
      "cell_type": "markdown",
      "metadata": {
        "id": "P9vQxUzfirCV"
      },
      "source": [
        "# The Google Cloud Notebook product has specific requirements\n",
        "import os\n",
        "import sys\n",
        "\n",
        "IS_GOOGLE_CLOUD_NOTEBOOK = os.path.exists(\"/opt/deeplearning/metadata/env_version\")\n",
        "\n",
        "IS_COLAB = \"google.colab\" in sys.modules\n",
        "# If on Google Cloud Notebooks, then don't execute this code\n",
        "if not IS_GOOGLE_CLOUD_NOTEBOOK:\n",
        "    if IS_COLAB:\n",
        "        from google.colab import auth as google_auth\n",
        "\n",
        "        google_auth.authenticate_user()\n",
        "\n",
        "    # If you are running this notebook locally, replace the string below with the\n",
        "    # path to your service account key and run this cell to authenticate your GCP\n",
        "    # account.\n",
        "    elif not os.getenv(\"IS_TESTING\"):\n",
        "        %env GOOGLE_APPLICATION_CREDENTIALS"
      ]
    },
    {
      "cell_type": "markdown",
      "metadata": {
        "id": "OG3dstAuVtgz"
      },
      "source": [
        "### Create Cloud Storage bucket"
      ]
    },
    {
      "cell_type": "markdown",
      "metadata": {
        "id": "TKVkz5uzV07p"
      },
      "source": [
        "A Cloud Storage buckets will be used store your training code output (including TensorBoard logs). The bucket must be regional that is, not multi-region or dual-region, and the following resources must be in same region:\n",
        "\n",
        "* the Cloud Storage bucket\n",
        "* the Vertex AI training job\n",
        "* the Vertex AI TensorBoard instance"
      ]
    },
    {
      "cell_type": "code",
      "execution_count": null,
      "metadata": {
        "id": "_BzfwD8EV7Fw"
      },
      "outputs": [],
      "source": [
        "BUCKET_URI = \"gs://[your-bucket-name]\"  # @param {type:\"string\"}\n",
        "\n",
        "if BUCKET_URI == \"\" or BUCKET_URI is None or BUCKET_URI == \"gs://[your-bucket-name]\":\n",
        "    BUCKET_URI = \"gs://\" + PROJECT_ID + \"aip-\" + UUID"
      ]
    },
    {
      "cell_type": "markdown",
      "metadata": {
        "id": "iVe3Y5UGWDoC"
      },
      "source": [
        "**Only if your bucket doesn't already exist**: Run the following cell to create your Cloud Storage bucket. The created bucket will be deleted in the cleaning up section in the end. "
      ]
    },
    {
      "cell_type": "code",
      "execution_count": null,
      "metadata": {
        "id": "M0krsPd9WJYl"
      },
      "outputs": [],
      "source": [
        "! gsutil mb -l {REGION} -p {PROJECT_ID} {BUCKET_URI}"
      ]
    },
    {
      "cell_type": "markdown",
      "metadata": {
        "id": "oXo9TNzQWQBS"
      },
      "source": [
        "Finally, validate access to your Cloud Storage bucket by examining its contents:"
      ]
    },
    {
      "cell_type": "code",
      "execution_count": null,
      "metadata": {
        "id": "BD-n41FzWY0G"
      },
      "outputs": [],
      "source": [
        "! gsutil ls -al {BUCKET_URI}"
      ]
    },
    {
      "cell_type": "markdown",
      "metadata": {
        "id": "q73OgpxyDtSk"
      },
      "source": [
        "### Import aiplatform"
      ]
    },
    {
      "cell_type": "code",
      "execution_count": null,
      "metadata": {
        "id": "yO4wki2xD0Ys"
      },
      "outputs": [],
      "source": [
        "import google.cloud.aiplatform as aiplatform"
      ]
    },
    {
      "cell_type": "markdown",
      "metadata": {
        "id": "79WoncsWbLTg"
      },
      "source": [
        "### Initialize Vertex AI SDK for Python\n",
        "Initialize the Vertex AI SDK for Python for your project and corresponding bucket."
      ]
    },
    {
      "cell_type": "code",
      "execution_count": null,
      "metadata": {
        "id": "y4qLmB4WbLwo"
      },
      "outputs": [],
      "source": [
        "aiplatform.init(project=PROJECT_ID, location=REGION, staging_bucket=BUCKET_URI)"
      ]
    },
    {
      "cell_type": "markdown",
      "metadata": {
        "id": "4eaef8c7be0e"
      },
      "source": [
        "### Enable Artifact Registry API\n",
        "First, you must enable the Artifact Registry API service for your project.\n",
        "\n",
        "Learn more about [Enabling service\n",
        "   page](https://cloud.google.com/artifact-registry/docs/enable-service)."
      ]
    },
    {
      "cell_type": "code",
      "execution_count": null,
      "metadata": {
        "id": "d03035c8fb6f"
      },
      "outputs": [],
      "source": [
        "!gcloud services enable artifactregistry.googleapis.com"
      ]
    },
    {
      "cell_type": "markdown",
      "metadata": {
        "id": "hNmHMIyjBzxx"
      },
      "source": [
        "### Create Docker repository\n",
        "\n",
        "Create a Docker repository named `DOCKER_REPOSITORY` in your `REGION`.\n",
        "This docker repository will be deleted in the clearning up section in the end."
      ]
    },
    {
      "cell_type": "code",
      "execution_count": null,
      "metadata": {
        "id": "iz9CUUbdBTvF"
      },
      "outputs": [],
      "source": [
        "DOCKER_REPOSITORY = \"[your-docker-repository-name]\"  # @param {type:\"string\"}\n",
        "\n",
        "if (\n",
        "    DOCKER_REPOSITORY == \"\"\n",
        "    or DOCKER_REPOSITORY is None\n",
        "    or DOCKER_REPOSITORY == \"[your-docker-repository-name]\"\n",
        "):\n",
        "    DOCKER_REPOSITORY = \"tb-docker-repo-\" + PROJECT_ID + \"-\" + UUID\n",
        "\n",
        "print(\"Docker repository to create:\", DOCKER_REPOSITORY)"
      ]
    },
    {
      "cell_type": "code",
      "execution_count": null,
      "metadata": {
        "id": "R9eQDigtC8XA"
      },
      "outputs": [],
      "source": [
        "! gcloud  artifacts repositories create  $DOCKER_REPOSITORY --project={PROJECT_ID} \\\n",
        "--repository-format=docker \\\n",
        "--location={REGION} --description=\"Repository for TensorBoard Custom Training Job\" "
      ]
    },
    {
      "cell_type": "code",
      "execution_count": null,
      "metadata": {
        "id": "fgHYvZlwDuAN"
      },
      "outputs": [],
      "source": [
        "! gcloud artifacts repositories list --project={PROJECT_ID}"
      ]
    },
    {
      "cell_type": "markdown",
      "metadata": {
        "id": "laaA77LsIt0c"
      },
      "source": [
        "## Create a custom container image and push to Artifact Registry\n"
      ]
    },
    {
      "cell_type": "code",
      "execution_count": null,
      "metadata": {
        "id": "AVcNnHfEKBdm"
      },
      "outputs": [],
      "source": [
        "# Create a folder for the image.\n",
        "! mkdir tb-custom-container\n",
        "%cd tb-custom-container"
      ]
    },
    {
      "cell_type": "markdown",
      "metadata": {
        "id": "jUcVG77dKmPn"
      },
      "source": [
        "### Create a training code\n",
        "Write your own training code in task.py file. You can use the following code as an example."
      ]
    },
    {
      "cell_type": "code",
      "execution_count": null,
      "metadata": {
        "id": "7k1JDOGNKL3d"
      },
      "outputs": [],
      "source": [
        "%%writefile task.py\n",
        "\n",
        "import logging\n",
        "import os\n",
        "\n",
        "import tensorflow as tf\n",
        "import tensorflow_datasets as tfds\n",
        "\n",
        "IMG_WIDTH = 128\n",
        "\n",
        "def normalize_img(image):\n",
        "    \"\"\"Normalizes image.\n",
        "\n",
        "    * Resizes image to IMG_WIDTH x IMG_WIDTH pixels\n",
        "    * Casts values from `uint8` to `float32`\n",
        "    * Scales values from [0, 255] to [0, 1]\n",
        "\n",
        "    Returns:\n",
        "      A tensor with shape (IMG_WIDTH, IMG_WIDTH, 3). (3 color channels)\n",
        "    \"\"\"\n",
        "    image = tf.image.resize_with_pad(image, IMG_WIDTH, IMG_WIDTH)\n",
        "    return image / 255.\n",
        "\n",
        "\n",
        "def normalize_img_and_label(image, label):\n",
        "    \"\"\"Normalizes image and label.\n",
        "\n",
        "    * Performs normalize_img on image\n",
        "    * Passes through label unchanged\n",
        "\n",
        "    Returns:\n",
        "      Tuple (image, label) where\n",
        "      * image is a tensor with shape (IMG_WIDTH, IMG_WIDTH, 3). (3 color\n",
        "        channels)\n",
        "      * label is an unchanged integer [0, 4] representing flower type\n",
        "    \"\"\"\n",
        "    return normalize_img(image), label\n",
        "\n",
        "logging.info('Loading and preprocessing data ...')\n",
        "dataset = tfds.load('tf_flowers:3.*.*',\n",
        "                    split='train',\n",
        "                    try_gcs=True,\n",
        "                    shuffle_files=True,\n",
        "                    as_supervised=True)\n",
        "dataset = dataset.map(normalize_img_and_label,\n",
        "                      num_parallel_calls=tf.data.experimental.AUTOTUNE)\n",
        "dataset = dataset.cache()\n",
        "dataset = dataset.shuffle(1000)\n",
        "dataset = dataset.batch(128)\n",
        "dataset = dataset.prefetch(tf.data.experimental.AUTOTUNE)\n",
        "\n",
        "logging.info('Creating and training model ...')\n",
        "\n",
        "model = tf.keras.Sequential([\n",
        "    tf.keras.layers.Conv2D(16,\n",
        "                           3,\n",
        "                           padding='same',\n",
        "                           activation='relu',\n",
        "                           input_shape=(IMG_WIDTH, IMG_WIDTH, 3)),\n",
        "    tf.keras.layers.MaxPooling2D(),\n",
        "    tf.keras.layers.Conv2D(32, 3, padding='same', activation='relu'),\n",
        "    tf.keras.layers.MaxPooling2D(),\n",
        "    tf.keras.layers.Conv2D(64, 3, padding='same', activation='relu'),\n",
        "    tf.keras.layers.MaxPooling2D(),\n",
        "    tf.keras.layers.Flatten(),\n",
        "    tf.keras.layers.Dense(512, activation=\"relu\"),\n",
        "    tf.keras.layers.Dense(5)  # 5 classes\n",
        "])\n",
        "\n",
        "logging.info('Compiling model ...')\n",
        "model.compile(\n",
        "    optimizer='adam',\n",
        "    loss=tf.keras.losses.SparseCategoricalCrossentropy(from_logits=True),\n",
        "    metrics=['accuracy'])\n",
        "\n",
        "log_dir = \"logs\"\n",
        "if 'AIP_TENSORBOARD_LOG_DIR' in os.environ:\n",
        "  log_dir=os.environ['AIP_TENSORBOARD_LOG_DIR']\n",
        "\n",
        "tensorboard_callback = tf.keras.callbacks.TensorBoard(\n",
        "  log_dir=log_dir,\n",
        "  histogram_freq=1)\n",
        "\n",
        "logging.info('Training model ...')\n",
        "model.fit(dataset, epochs=13, callbacks=[tensorboard_callback])\n",
        "\n",
        "logging.info('Model training done')"
      ]
    },
    {
      "cell_type": "markdown",
      "metadata": {
        "id": "hvNddrgPP9bs"
      },
      "source": [
        "Create your own `Dockerfile` to specify all instructions needed to build your container. You can use the following `Dockerfile` as an example."
      ]
    },
    {
      "cell_type": "code",
      "execution_count": null,
      "metadata": {
        "id": "fxi1HZbKQUKY"
      },
      "outputs": [],
      "source": [
        "%%writefile Dockerfile\n",
        "\n",
        "# Specifies base image and tag\n",
        "FROM us-docker.pkg.dev/vertex-ai/training/tf-cpu.2-8:latest\n",
        "WORKDIR /root\n",
        "\n",
        "\n",
        "# Installs additional packages as you need.\n",
        "\n",
        "# Copies the trainer code to the docker image.\n",
        "COPY task.py /root/task.py\n",
        "\n",
        "# Sets up the entry point to invoke the trainer.\n",
        "ENTRYPOINT [\"python\", \"task.py\"]"
      ]
    },
    {
      "cell_type": "markdown",
      "metadata": {
        "id": "DK2E1xz8Q7Q-"
      },
      "source": [
        "Build your container image using `gcloud builds` from your training code and `Dockerfile`. \n",
        "\n",
        "*Note* that this step may take a few minutes."
      ]
    },
    {
      "cell_type": "code",
      "execution_count": null,
      "metadata": {
        "id": "BvyoFJW_LJeG"
      },
      "outputs": [],
      "source": [
        "IMAGE_NAME = \"tensorboard-custom-container\"\n",
        "IMAGE_TAG = \"v1\"\n",
        "IMAGE_URI = \"us-central1-docker.pkg.dev/{}/{}/{}:{}\".format(\n",
        "    PROJECT_ID, DOCKER_REPOSITORY, IMAGE_NAME, IMAGE_TAG\n",
        ")\n",
        "\n",
        "! gcloud builds submit --project {PROJECT_ID} --region={REGION} --tag {IMAGE_URI} --timeout=20m"
      ]
    },
    {
      "cell_type": "markdown",
      "metadata": {
        "id": "7qXFUiHLoFRw"
      },
      "source": [
        "## Setup service account and permissions\n",
        "\n",
        "A service account will be used to create custom training job. If you do not want to use your project's Compute Engine service account, set SERVICE_ACCOUNT to another service account ID. You can create a service account by following the [instruction](https://cloud.google.com/iam/docs/creating-managing-service-accounts#creating)."
      ]
    },
    {
      "cell_type": "code",
      "execution_count": null,
      "metadata": {
        "id": "mpKjfsXumuNV"
      },
      "outputs": [],
      "source": [
        "SERVICE_ACCOUNT = \"[your-service-account]\""
      ]
    },
    {
      "cell_type": "code",
      "execution_count": null,
      "metadata": {
        "id": "RdWLe8S_tlee"
      },
      "outputs": [],
      "source": [
        "import sys\n",
        "\n",
        "IS_COLAB = \"google.colab\" in sys.modules\n",
        "if (\n",
        "    SERVICE_ACCOUNT == \"\"\n",
        "    or SERVICE_ACCOUNT is None\n",
        "    or SERVICE_ACCOUNT == \"[your-service-account]\"\n",
        "):\n",
        "    # Get your service account from gcloud\n",
        "    if not IS_COLAB:\n",
        "        shell_output = ! gcloud auth list 2>/dev/null\n",
        "        SERVICE_ACCOUNT = shell_output[2].replace(\"*\", \"\").strip()\n",
        "\n",
        "    else:  # IS_COLAB:\n",
        "        shell_output = ! gcloud projects describe  $PROJECT_ID\n",
        "        project_number = shell_output[-1].split(\":\")[1].strip().replace(\"'\", \"\")\n",
        "        SERVICE_ACCOUNT = f\"{project_number}-compute@developer.gserviceaccount.com\"\n",
        "\n",
        "    print(\"Service Account:\", SERVICE_ACCOUNT)"
      ]
    },
    {
      "cell_type": "code",
      "execution_count": null,
      "metadata": {
        "id": "c7798d69970b"
      },
      "outputs": [],
      "source": [
        "! gsutil iam ch serviceAccount:{SERVICE_ACCOUNT}:roles/storage.objectCreator $BUCKET_URI\n",
        "\n",
        "! gsutil iam ch serviceAccount:{SERVICE_ACCOUNT}:roles/storage.objectViewer $BUCKET_URI"
      ]
    },
    {
      "cell_type": "markdown",
      "metadata": {
        "id": "svUGBOow_Obj"
      },
      "source": [
        "## Create a custom training job with your container\n",
        "Create a TensorBoard instnace to be used by the custom training job."
      ]
    },
    {
      "cell_type": "code",
      "execution_count": null,
      "metadata": {
        "id": "OAe1xJeS_X3F"
      },
      "outputs": [],
      "source": [
        "TENSORBOARD_NAME = \"[your-tensorboard-name]\"  # @param {type:\"string\"}\n",
        "\n",
        "if (\n",
        "    TENSORBOARD_NAME == \"\"\n",
        "    or TENSORBOARD_NAME is None\n",
        "    or TENSORBOARD_NAME == \"[your-tensorboard-name]\"\n",
        "):\n",
        "    TENSORBOARD_NAME = PROJECT_ID + \"-tb-\" + UUID\n",
        "\n",
        "tensorboard = aiplatform.Tensorboard.create(\n",
        "    display_name=TENSORBOARD_NAME, project=PROJECT_ID, location=REGION\n",
        ")\n",
        "TENSORBOARD_RESOURCE_NAME = tensorboard.gca_resource.name\n",
        "print(\"TensorBoard resource name:\", TENSORBOARD_RESOURCE_NAME)"
      ]
    },
    {
      "cell_type": "markdown",
      "metadata": {
        "id": "mudxBDal_a_k"
      },
      "source": [
        "Run the following example request to create your own custom training job using the container you just built and uploaded to Artifact Registry, and stream the training results to TensorBoard."
      ]
    },
    {
      "cell_type": "code",
      "execution_count": null,
      "metadata": {
        "id": "wugHEC8czuBe"
      },
      "outputs": [],
      "source": [
        "JOB_NAME = \"tensorboard-example-job-{}\".format(UUID)\n",
        "BASE_OUTPUT_DIR = \"{}/{}\".format(BUCKET_URI, JOB_NAME)\n",
        "\n",
        "job = aiplatform.CustomContainerTrainingJob(\n",
        "    display_name=JOB_NAME,\n",
        "    container_uri=IMAGE_URI,\n",
        "    project=PROJECT_ID,\n",
        "    location=REGION,\n",
        "    staging_bucket=BUCKET_URI,\n",
        ")\n",
        "\n",
        "job.run(\n",
        "    machine_type=\"n1-standard-8\",\n",
        "    replica_count=1,\n",
        "    service_account=SERVICE_ACCOUNT,\n",
        "    tensorboard=TENSORBOARD_RESOURCE_NAME,\n",
        ")"
      ]
    },
    {
      "cell_type": "markdown",
      "metadata": {
        "id": "VfMsn_RnEtnj"
      },
      "source": [
        "In Google Cloud console, you can monitor your training job at Vertex AI > Training > Custom Jobs. In each custom training job, near real time updated TensorBoard is available at `OPEN TENSORBOARD` button."
      ]
    },
    {
      "cell_type": "markdown",
      "metadata": {
        "id": "Bmbjz-nUW7KE"
      },
      "source": [
        "## Cleaning up\n",
        "\n",
        "To clean up all Google Cloud resources used in this project, you can [delete the Google Cloud project](https://cloud.google.com/resource-manager/docs/creating-managing-projects#shutting_down_projects) you used for the tutorial.\n",
        "\n",
        "Otherwise, **if you created the individual resources in the notebook** you can delete them as follow:"
      ]
    },
    {
      "cell_type": "code",
      "execution_count": null,
      "metadata": {
        "id": "-LSKjrRqW-Bk"
      },
      "outputs": [],
      "source": [
        "# Delete docker repository.\n",
        "! gcloud artifacts repositories delete $DOCKER_REPOSITORY --project {PROJECT_ID} --location {REGION} --quiet\n",
        "\n",
        "# Delete TensorBoard instance.\n",
        "! gcloud ai tensorboards delete {TENSORBOARD_RESOURCE_NAME}\n",
        "\n",
        "# Delete custom job.\n",
        "job.delete()\n",
        "\n",
        "# Delete GCS bucket.\n",
        "delete_bucket = False\n",
        "if delete_bucket or os.getenv(\"IS_TESTING\"):\n",
        "    ! gsutil -m rm -r $BUCKET_URI"
      ]
    }
  ],
  "metadata": {
    "colab": {
      "collapsed_sections": [],
      "name": "tensorboard_custom_training_with_custom_container.ipynb",
      "toc_visible": true
    },
    "kernelspec": {
      "display_name": "Python 3",
      "name": "python3"
    }
  },
  "nbformat": 4,
  "nbformat_minor": 0
}<|MERGE_RESOLUTION|>--- conflicted
+++ resolved
@@ -49,12 +49,10 @@
         "      Open in Vertex AI Workbench\n",
         "    </a>\n",
         "  </td>\n",
-<<<<<<< HEAD
-        "</table>"
-=======
+
         "</table>\n",
         "<br/><br/><br/>"
->>>>>>> a4a6ed84
+
       ]
     },
     {
@@ -65,11 +63,7 @@
       "source": [
         "## Overview\n",
         "\n",
-<<<<<<< HEAD
-        "In this tutorial, you learn how to create a custom training job using custom containers, and monitor your training process on Vertex AI TensorBoard in near real time.  \n",
-        "\n",
-=======
->>>>>>> a4a6ed84
+
         "### What is Vertex AI TensorBoard\n",
         "\n",
         "[Open source TensorBoard](https://www.tensorflow.org/tensorboard/get_started)\n",
