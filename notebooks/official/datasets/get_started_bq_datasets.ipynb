--- conflicted
+++ resolved
@@ -63,11 +63,7 @@
         "\n",
         "This tutorial demonstrates how to use Vertex AI for E2E MLOps on Google Cloud in production. This tutorial covers stage 1 : data management: get started with BigQuery datasets.\n",
         "\n",
-<<<<<<< HEAD
-        "Learn more about [BigQuery Datasets](https://cloud.google.com/bigquery/docs/datasets-intro). "
-=======
         "Learn more about [BigQuery Datasets](https://cloud.google.com/bigquery/docs/datasets-intro)."
->>>>>>> 505d5049
       ]
     },
     {
