--- conflicted
+++ resolved
@@ -74,11 +74,7 @@
       "source": [
         "### Objective\n",
         "\n",
-<<<<<<< HEAD
-        "In this tutorial, you how to train and make predictions on an AutoML model based on a tabular dataset. Alternatively, you can train and make predictions on models by using the `gcloud` command-line tool or by using the online Cloud Console.\n",
-=======
         "In this tutorial, you learn how to train and make predictions on an AutoML model based on a tabular dataset. Alternatively, you can train and make predictions on models by using the `gcloud` command-line tool or by using the online Cloud Console.\n",
->>>>>>> 7fa2502c
         "\n",
         "The steps performed include the following:\n",
         "\n",
