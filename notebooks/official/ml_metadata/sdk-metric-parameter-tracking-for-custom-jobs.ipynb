--- conflicted
+++ resolved
@@ -1,1125 +1,1109 @@
 {
-  "cells": [
-    {
-      "cell_type": "code",
-      "execution_count": null,
-      "metadata": {
-        "id": "ur8xi4C7S06n"
-      },
-      "outputs": [],
-      "source": [
-        "# Copyright 2022 Google LLC\n",
-        "#\n",
-        "# Licensed under the Apache License, Version 2.0 (the \"License\");\n",
-        "# you may not use this file except in compliance with the License.\n",
-        "# You may obtain a copy of the License at\n",
-        "#\n",
-        "#     https://www.apache.org/licenses/LICENSE-2.0\n",
-        "#\n",
-        "# Unless required by applicable law or agreed to in writing, software\n",
-        "# distributed under the License is distributed on an \"AS IS\" BASIS,\n",
-        "# WITHOUT WARRANTIES OR CONDITIONS OF ANY KIND, either express or implied.\n",
-        "# See the License for the specific language governing permissions and\n",
-        "# limitations under the License."
-      ]
-    },
-    {
-      "cell_type": "markdown",
-      "metadata": {
-        "id": "JAPoU8Sm5E6e"
-      },
-      "source": [
-        "# Vertex AI: Track parameters and metrics for custom training jobs\n",
-        "\n",
-        "<table align=\"left\">\n",
-        "\n",
-        "  <td>\n",
-        "    <a href=\"https://colab.research.google.com/github/GoogleCloudPlatform/vertex-ai-samples/blob/master/notebooks/official/ml_metadata/sdk-metric-parameter-tracking-for-custom-jobs.ipynb\">\n",
-        "      <img src=\"https://cloud.google.com/ml-engine/images/colab-logo-32px.png\" alt=\"Colab logo\"> Run in Colab\n",
-        "    </a>\n",
-        "  </td>\n",
-        "  <td>\n",
-        "    <a href=\"https://github.com/GoogleCloudPlatform/vertex-ai-samples/blob/master/notebooks/official/ml_metadata/sdk-metric-parameter-tracking-for-custom-jobs.ipynb\">\n",
-        "      <img src=\"https://cloud.google.com/ml-engine/images/github-logo-32px.png\" alt=\"GitHub logo\">\n",
-        "      View on GitHub\n",
-        "    </a>\n",
-        "  </td>\n",
-        "  <td>\n",
-        "    <a href=\"https://console.cloud.google.com/vertex-ai/workbench/deploy-notebook?download_url=https://github.com/GoogleCloudPlatform/vertex-ai-samples/blob/main/notebooks/official/ml_metadata/sdk-metric-parameter-tracking-for-custom-jobs.ipynb\">\n",
-        "      <img src=\"https://lh3.googleusercontent.com/UiNooY4LUgW_oTvpsNhPpQzsstV5W8F7rYgxgGBD85cWJoLmrOzhVs_ksK_vgx40SHs7jCqkTkCk=e14-rj-sc0xffffff-h130-w32\" alt=\"Vertex AI logo\">\n",
-        "      Open in Vertex AI Workbench\n",
-        "    </a>\n",
-        "  </td>  \n",
-        "</table>"
-      ]
-    },
-    {
-      "cell_type": "markdown",
-      "metadata": {
-        "id": "tvgnzT1CKxrO"
-      },
-      "source": [
-        "## Overview\n",
-        "\n",
-        "This notebook demonstrates how to track metrics and parameters for `Vertex AI` custom training jobs, and how to perform detailed analysis using this data."
-      ]
-    },
-    {
-      "cell_type": "markdown",
-      "metadata": {
-        "id": "37147bd9c3c4"
-      },
-      "source": [
-<<<<<<< HEAD
-        "## Overview\n",
-        "\n",
-        "This notebook demonstrates how to track metrics and parameters for Vertex AI custom training jobs, and how to perform detailed analysis using this data.\n",
-        "\n",
-        "### Dataset\n",
-        "\n",
-        "This example uses the Abalone Dataset. For more information about this dataset please visit: https://archive.ics.uci.edu/ml/datasets/abalone\n",
-=======
->>>>>>> d8df732d
-        "### Objective\n",
-        "\n",
-        "In this notebook, you will learn how to use Vertex AI SDK for Python to:\n",
-        "\n",
-<<<<<<< HEAD
-        "    * Track training parameters and prediction metrics for a custom training job.\n",
-        "    * Extract and perform analysis for all parameters and metrics within an Experiment.\n",
-=======
-        "This tutorial uses the following Google Cloud ML services:\n",
-        "\n",
-        "- `Vertex ML Metadata`\n",
-        "- `Vertex AI Experiments`\n",
-        "\n",
-        "The steps performed include:\n",
-        "\n",
-        "- Track parameters and metrics for a `Vertex AI` custom trained model.\n",
-        "- Extract and perform analysis for all parameters and metrics within an Experiment."
-      ]
-    },
-    {
-      "cell_type": "markdown",
-      "metadata": {
-        "id": "96cb18467417"
-      },
-      "source": [
-        "### Dataset\n",
->>>>>>> d8df732d
-        "\n",
-        "This example uses the Abalone Dataset. For more information about this dataset please visit: https://archive.ics.uci.edu/ml/datasets/abalone"
-      ]
-    },
-    {
-      "cell_type": "markdown",
-      "metadata": {
-        "id": "c831245dc1d5"
-      },
-      "source": [
-        "### Costs \n",
-        "\n",
-        "\n",
-        "This tutorial uses billable components of Google Cloud:\n",
-        "\n",
-        "* Vertex AI\n",
-        "* Cloud Storage\n",
-        "\n",
-        "Learn about [Vertex AI\n",
-        "pricing](https://cloud.google.com/vertex-ai/pricing) and [Cloud Storage\n",
-        "pricing](https://cloud.google.com/storage/pricing), and use the [Pricing\n",
-        "Calculator](https://cloud.google.com/products/calculator/)\n",
-        "to generate a cost estimate based on your projected usage."
-      ]
-    },
-    {
-      "cell_type": "markdown",
-      "metadata": {
-        "id": "ze4-nDLfK4pw"
-      },
-      "source": [
-        "### Set up your local development environment\n",
-        "\n",
-        "**If you are using Colab or Vertex AI Workbench**, your environment already meets\n",
-        "all the requirements to run this notebook. You can skip this step."
-      ]
-    },
-    {
-      "cell_type": "markdown",
-      "metadata": {
-        "id": "gCuSR8GkAgzl"
-      },
-      "source": [
-        "**Otherwise**, make sure your environment meets this notebook's requirements.\n",
-        "You need the following:\n",
-        "\n",
-        "* The Google Cloud SDK\n",
-        "* Git\n",
-        "* Python 3\n",
-        "* virtualenv\n",
-        "* Jupyter notebook running in a virtual environment with Python 3\n",
-        "\n",
-        "The Google Cloud guide to [Setting up a Python development\n",
-        "environment](https://cloud.google.com/python/setup) and the [Jupyter\n",
-        "installation guide](https://jupyter.org/install) provide detailed instructions\n",
-        "for meeting these requirements. The following steps provide a condensed set of\n",
-        "instructions:\n",
-        "\n",
-        "1. [Install and initialize the Cloud SDK.](https://cloud.google.com/sdk/docs/)\n",
-        "\n",
-        "1. [Install Python 3.](https://cloud.google.com/python/setup#installing_python)\n",
-        "\n",
-        "1. [Install\n",
-        "   virtualenv](https://cloud.google.com/python/setup#installing_and_using_virtualenv)\n",
-        "   and create a virtual environment that uses Python 3. Activate the virtual environment.\n",
-        "\n",
-        "1. To install Jupyter, run `pip install jupyter` on the\n",
-        "command-line in a terminal shell.\n",
-        "\n",
-        "1. To launch Jupyter, run `jupyter notebook` on the command-line in a terminal shell.\n",
-        "\n",
-        "1. Open this notebook in the Jupyter Notebook Dashboard."
-      ]
-    },
-    {
-      "cell_type": "markdown",
-      "metadata": {
-        "id": "i7EUnXsZhAGF"
-      },
-      "source": [
-        "### Install additional packages\n",
-        "\n",
-        "Install additional package dependencies not installed in your notebook environment."
-      ]
-    },
-    {
-      "cell_type": "code",
-      "execution_count": null,
-      "metadata": {
-        "id": "IaYsrh0Tc17L"
-      },
-      "outputs": [],
-      "source": [
-        "import os\n",
-        "\n",
-        "# The Google Cloud Notebook product has specific requirements\n",
-        "IS_GOOGLE_CLOUD_NOTEBOOK = os.path.exists(\"/opt/deeplearning/metadata/env_version\")\n",
-        "\n",
-        "# Google Cloud Notebook requires dependencies to be installed with '--user'\n",
-        "USER_FLAG = \"\"\n",
-        "if IS_GOOGLE_CLOUD_NOTEBOOK:\n",
-        "    USER_FLAG = \"--user\""
-      ]
-    },
-    {
-      "cell_type": "code",
-      "execution_count": null,
-      "metadata": {
-        "id": "qblyW_dcyOQA"
-      },
-      "outputs": [],
-      "source": [
-        "! pip3 install -U tensorflow $USER_FLAG\n",
-        "! python3 -m pip install {USER_FLAG} google-cloud-aiplatform --upgrade\n",
-        "! pip3 install scikit-learn {USER_FLAG}\n"
-      ]
-    },
-    {
-      "cell_type": "markdown",
-      "metadata": {
-        "id": "hhq5zEbGg0XX"
-      },
-      "source": [
-        "### Restart the kernel\n",
-        "\n",
-        "After you install the additional packages, you need to restart the notebook kernel so it can find the packages."
-      ]
-    },
-    {
-      "cell_type": "code",
-      "execution_count": null,
-      "metadata": {
-        "id": "EzrelQZ22IZj"
-      },
-      "outputs": [],
-      "source": [
-        "# Automatically restart kernel after installs\n",
-        "import os\n",
-        "\n",
-        "if not os.getenv(\"IS_TESTING\"):\n",
-        "    # Automatically restart kernel after installs\n",
-        "    import IPython\n",
-        "\n",
-        "    app = IPython.Application.instance()\n",
-        "    app.kernel.do_shutdown(True)"
-      ]
-    },
-    {
-      "cell_type": "markdown",
-      "metadata": {
-        "id": "lWEdiXsJg0XY"
-      },
-      "source": [
-        "## Before you begin\n",
-        "\n",
-        "### Select a GPU runtime\n",
-        "\n",
-        "**Make sure you're running this notebook in a GPU runtime if you have that option. In Colab, select \"Runtime --> Change runtime type > GPU\"**"
-      ]
-    },
-    {
-      "cell_type": "markdown",
-      "metadata": {
-        "id": "BF1j6f9HApxa"
-      },
-      "source": [
-        "### Set up your Google Cloud project\n",
-        "\n",
-        "**The following steps are required, regardless of your notebook environment.**\n",
-        "\n",
-        "1. [Select or create a Google Cloud project](https://console.cloud.google.com/cloud-resource-manager). When you first create an account, you get a $300 free credit towards your compute/storage costs.\n",
-        "\n",
-        "1. [Make sure that billing is enabled for your project](https://cloud.google.com/billing/docs/how-to/modify-project).\n",
-        "\n",
-        "1. [Enable the Vertex AI API and Compute Engine API](https://console.cloud.google.com/flows/enableapi?apiid=aiplatform.googleapis.com,compute_component).\n",
-        "\n",
-        "1. If you are running this notebook locally, you will need to install the [Cloud SDK](https://cloud.google.com/sdk).\n",
-        "\n",
-        "1. Enter your project ID in the cell below. Then run the cell to make sure the\n",
-        "Cloud SDK uses the right project for all the commands in this notebook.\n",
-        "\n",
-        "**Note**: Jupyter runs lines prefixed with `!` as shell commands, and it interpolates Python variables prefixed with `$` into these commands."
-      ]
-    },
-    {
-      "cell_type": "markdown",
-      "metadata": {
-        "id": "WReHDGG5g0XY"
-      },
-      "source": [
-        "#### Set your project ID\n",
-        "\n",
-        "**If you don't know your project ID**, you may be able to get your project ID using `gcloud`."
-      ]
-    },
-    {
-      "cell_type": "code",
-      "execution_count": null,
-      "metadata": {
-        "id": "oM1iC_MfAts1"
-      },
-      "outputs": [],
-      "source": [
-        "import os\n",
-        "\n",
-        "PROJECT_ID = \"\"\n",
-        "\n",
-        "# Get your Google Cloud project ID from gcloud\n",
-        "if not os.getenv(\"IS_TESTING\"):\n",
-        "    shell_output = !gcloud config list --format 'value(core.project)' 2>/dev/null\n",
-        "    PROJECT_ID = shell_output[0]\n",
-        "    print(\"Project ID: \", PROJECT_ID)"
-      ]
-    },
-    {
-      "cell_type": "markdown",
-      "metadata": {
-        "id": "qJYoRfYng0XZ"
-      },
-      "source": [
-<<<<<<< HEAD
-        "Otherwise, set your project ID here."
-=======
-        "if PROJECT_ID == \"[your-project-id]\" or PROJECT_ID == \"\" or PROJECT_ID is None:\n",
-        "    # Get your GCP project id from gcloud\n",
-        "    shell_output = ! gcloud config list --format 'value(core.project)' 2>/dev/null\n",
-        "    PROJECT_ID = shell_output[0]\n",
-        "    print(\"Project ID:\", PROJECT_ID)"
->>>>>>> d8df732d
-      ]
-    },
-    {
-      "cell_type": "code",
-      "execution_count": null,
-      "metadata": {
-        "id": "riG_qUokg0XZ"
-      },
-      "outputs": [],
-      "source": [
-        "if PROJECT_ID == \"\" or PROJECT_ID is None:\n",
-        "    PROJECT_ID = \"[your-project-id]\"  # @param {type:\"string\"}"
-      ]
-    },
-    {
-      "cell_type": "markdown",
-      "metadata": {
-        "id": "XsnuGoJM9mUw"
-      },
-      "source": [
-        "Set gcloud config to your project ID."
-      ]
-    },
-    {
-      "cell_type": "code",
-      "execution_count": null,
-      "metadata": {
-        "id": "TL9QIaVd9hvm"
-      },
-      "outputs": [],
-      "source": [
-<<<<<<< HEAD
-        "!gcloud config set project $PROJECT_ID"
-=======
-        "REGION = \"[your-region]\"  # @param {type: \"string\"}\n",
-        "\n",
-        "if REGION == \"[your-region]\":\n",
-        "    REGION = \"us-central1\""
->>>>>>> d8df732d
-      ]
-    },
-    {
-      "cell_type": "markdown",
-      "metadata": {
-        "id": "06571eb4063b"
-      },
-      "source": [
-        "#### UUID\n",
-        "\n",
-        "If you are in a live tutorial session, you might be using a shared test account or project. To avoid name collisions between users on resources created, you create a uuid for each instance session, and append it onto the name of resources you create in this tutorial."
-      ]
-    },
-    {
-      "cell_type": "code",
-      "execution_count": null,
-      "metadata": {
-        "id": "697568e92bd6"
-      },
-      "outputs": [],
-      "source": [
-        "import random\n",
-        "import string\n",
-        "\n",
-        "\n",
-        "# Generate a uuid of length 8\n",
-        "def generate_uuid():\n",
-        "    return \"\".join(random.choices(string.ascii_lowercase + string.digits, k=8))\n",
-        "\n",
-        "\n",
-        "UUID = generate_uuid()"
-      ]
-    },
-    {
-      "cell_type": "markdown",
-      "metadata": {
-        "id": "dr--iN2kAylZ"
-      },
-      "source": [
-        "### Authenticate your Google Cloud account\n",
-        "\n",
-        "**If you are using Vertex AI Workbench**, your environment is already\n",
-        "authenticated. "
-      ]
-    },
-    {
-      "cell_type": "markdown",
-      "metadata": {
-        "id": "sBCra4QMA2wR"
-      },
-      "source": [
-        "**If you are using Colab**, run the cell below and follow the instructions\n",
-        "when prompted to authenticate your account via oAuth.\n",
-        "\n",
-        "**Otherwise**, follow these steps:\n",
-        "\n",
-        "1. In the Cloud Console, go to the [**Create service account key**\n",
-        "   page](https://console.cloud.google.com/apis/credentials/serviceaccountkey).\n",
-        "\n",
-        "2. Click **Create service account**.\n",
-        "\n",
-        "3. In the **Service account name** field, enter a name, and\n",
-        "   click **Create**.\n",
-        "\n",
-        "4. In the **Grant this service account access to project** section, click the **Role** drop-down list. Type \"Vertex AI\"\n",
-        "into the filter box, and select\n",
-        "   **Vertex AI Administrator**. Type \"Storage Object Admin\" into the filter box, and select **Storage Object Admin**.\n",
-        "\n",
-        "5. Click *Create*. A JSON file that contains your key downloads to your\n",
-        "local environment.\n",
-        "\n",
-        "6. Enter the path to your service account key as the\n",
-        "`GOOGLE_APPLICATION_CREDENTIALS` variable in the cell below and run the cell."
-      ]
-    },
-    {
-      "cell_type": "code",
-      "execution_count": null,
-      "metadata": {
-        "id": "PyQmSRbKA8r-"
-      },
-      "outputs": [],
-      "source": [
-        "import os\n",
-        "import sys\n",
-        "\n",
-        "# If you are running this notebook in Colab, run this cell and follow the\n",
-        "# instructions to authenticate your GCP account. This provides access to your\n",
-        "# Cloud Storage bucket and lets you submit training jobs and prediction\n",
-        "# requests.\n",
-        "\n",
-        "# If on Google Cloud Notebooks, then don't execute this code\n",
-        "if not os.path.exists(\"/opt/deeplearning/metadata/env_version\"):\n",
-        "    if \"google.colab\" in sys.modules:\n",
-        "        from google.colab import auth as google_auth\n",
-        "\n",
-        "        google_auth.authenticate_user()\n",
-        "\n",
-        "    # If you are running this notebook locally, replace the string below with the\n",
-        "    # path to your service account key and run this cell to authenticate your GCP\n",
-        "    # account.\n",
-        "    elif not os.getenv(\"IS_TESTING\"):\n",
-        "        %env GOOGLE_APPLICATION_CREDENTIALS ''"
-      ]
-    },
-    {
-      "cell_type": "markdown",
-      "metadata": {
-        "id": "zgPO1eR3CYjk"
-      },
-      "source": [
-        "### Create a Cloud Storage bucket\n",
-        "\n",
-        "**The following steps are required, regardless of your notebook environment.**\n",
-        "\n",
-        "\n",
-        "When you submit a training job using the Cloud SDK, you upload a Python package\n",
-        "containing your training code to a Cloud Storage bucket. Vertex AI runs\n",
-        "the code from this package. In this tutorial, Vertex AI also saves the\n",
-        "trained model that results from your job in the same bucket. Using this model artifact, you can then\n",
-        "create Vertex AI model and endpoint resources in order to serve\n",
-        "online predictions.\n",
-        "\n",
-        "Set the name of your Cloud Storage bucket below. It must be unique across all\n",
-        "Cloud Storage buckets.\n",
-        "\n",
-        "You may also change the `REGION` variable, which is used for operations\n",
-        "throughout the rest of this notebook. Make sure to [choose a region where Vertex AI services are\n",
-        "available](https://cloud.google.com/vertex-ai/docs/general/locations#available_regions). You may\n",
-        "not use a Multi-Regional Storage bucket for training with Vertex AI."
-      ]
-    },
-    {
-      "cell_type": "code",
-      "execution_count": null,
-      "metadata": {
-        "id": "MzGDU7TWdts_"
-      },
-      "outputs": [],
-      "source": [
-        "BUCKET_URI = \"gs://[your-bucket-name]\"  # @param {type:\"string\"}\n",
-        "REGION = \"[your-region]\"  # @param {type:\"string\"}"
-      ]
-    },
-    {
-      "cell_type": "code",
-      "execution_count": null,
-      "metadata": {
-        "id": "cf221059d072"
-      },
-      "outputs": [],
-      "source": [
-        "if BUCKET_URI == \"\" or BUCKET_URI is None or BUCKET_URI == \"gs://[your-bucket-name]\":\n",
-        "    BUCKET_URI = \"gs://\" + PROJECT_ID + \"-aip-\" + UUID\n",
-        "\n",
-        "if REGION == \"[your-region]\":\n",
-        "    REGION = \"us-central1\""
-      ]
-    },
-    {
-      "cell_type": "markdown",
-      "metadata": {
-        "id": "-EcIXiGsCePi"
-      },
-      "source": [
-        "**Only if your bucket doesn't already exist**: Run the following cell to create your Cloud Storage bucket."
-      ]
-    },
-    {
-      "cell_type": "code",
-      "execution_count": null,
-      "metadata": {
-        "id": "NIq7R4HZCfIc"
-      },
-      "outputs": [],
-      "source": [
-        "! gsutil mb -l $REGION $BUCKET_URI"
-      ]
-    },
-    {
-      "cell_type": "markdown",
-      "metadata": {
-        "id": "ucvCsknMCims"
-      },
-      "source": [
-        "Finally, validate access to your Cloud Storage bucket by examining its contents:"
-      ]
-    },
-    {
-      "cell_type": "code",
-      "execution_count": null,
-      "metadata": {
-        "id": "vhOb7YnwClBb"
-      },
-      "outputs": [],
-      "source": [
-        "! gsutil ls -al $BUCKET_URI"
-      ]
-    },
-    {
-      "cell_type": "markdown",
-      "metadata": {
-        "id": "XoEqT2Y4DJmf"
-      },
-      "source": [
-        "### Import libraries and define constants"
-      ]
-    },
-    {
-      "cell_type": "markdown",
-      "metadata": {
-        "id": "Y9Uo3tifg1kx"
-      },
-      "source": [
-        "Import required libraries.\n"
-      ]
-    },
-    {
-      "cell_type": "code",
-      "execution_count": null,
-      "metadata": {
-        "id": "pRUOFELefqf1"
-      },
-      "outputs": [],
-      "source": [
-        "import pandas as pd\n",
-        "from google.cloud import aiplatform\n",
-        "from sklearn.metrics import mean_absolute_error, mean_squared_error\n",
-        "from tensorflow.python.keras.utils import data_utils"
-      ]
-    },
-    {
-      "cell_type": "markdown",
-      "metadata": {
-        "id": "O8XJZB3gR8eL"
-      },
-      "source": [
-        "## Initialize Vertex AI and set an _experiment_\n"
-      ]
-    },
-    {
-      "cell_type": "markdown",
-      "metadata": {
-        "id": "xtXZWmYqJ1bh"
-      },
-      "source": [
-        "Define experiment name."
-      ]
-    },
-    {
-      "cell_type": "code",
-      "execution_count": null,
-      "metadata": {
-        "id": "JIOrI-hoJ46P"
-      },
-      "outputs": [],
-      "source": [
-        "EXPERIMENT_NAME = \"\"  # @param {type:\"string\"}"
-      ]
-    },
-    {
-      "cell_type": "markdown",
-      "metadata": {
-        "id": "jWQLXXNVN4Lv"
-      },
-      "source": [
-        "If EXEPERIMENT_NAME is not set, set a default one below:"
-      ]
-    },
-    {
-      "cell_type": "code",
-      "execution_count": null,
-      "metadata": {
-        "id": "Q1QInYWOKsmo"
-      },
-      "outputs": [],
-      "source": [
-        "if EXPERIMENT_NAME == \"\" or EXPERIMENT_NAME is None:\n",
-        "    EXPERIMENT_NAME = \"my-experiment-\" + UUID"
-      ]
-    },
-    {
-      "cell_type": "markdown",
-      "metadata": {
-        "id": "DKIsYVjj56_X"
-      },
-      "source": [
-        "Initialize the *client* for Vertex AI."
-      ]
-    },
-    {
-      "cell_type": "code",
-      "execution_count": null,
-      "metadata": {
-        "id": "Wrlk2B2nJ7-X"
-      },
-      "outputs": [],
-      "source": [
-        "aiplatform.init(\n",
-        "    project=PROJECT_ID,\n",
-        "    location=REGION,\n",
-        "    staging_bucket=BUCKET_URI,\n",
-        "    experiment=EXPERIMENT_NAME,\n",
-        ")"
-      ]
-    },
-    {
-      "cell_type": "markdown",
-      "metadata": {
-        "id": "6PlilQPFeS_h"
-      },
-      "source": [
-        "## Tracking parameters and metrics in Vertex AI custom training jobs"
-      ]
-    },
-    {
-      "cell_type": "markdown",
-      "metadata": {
-        "id": "9nokDKBAxwV8"
-      },
-      "source": [
-        "This example uses the Abalone Dataset. For more information about this dataset please visit: https://archive.ics.uci.edu/ml/datasets/abalone"
-      ]
-    },
-    {
-      "cell_type": "code",
-      "execution_count": null,
-      "metadata": {
-        "id": "V_T10yTTqcS_"
-      },
-      "outputs": [],
-      "source": [
-        "!wget https://storage.googleapis.com/download.tensorflow.org/data/abalone_train.csv\n",
-        "!gsutil cp abalone_train.csv {BUCKET_URI}/data/\n",
-        "\n",
-        "gcs_csv_path = f\"{BUCKET_URI}/data/abalone_train.csv\""
-      ]
-    },
-    {
-      "cell_type": "markdown",
-      "metadata": {
-        "id": "35QVNhACqcTJ"
-      },
-      "source": [
-        "### Create a Vertex AI Dataset from a CSV\n",
-        "\n",
-        "A Vertex AI Dataset can be used to create an AutoML model or a custom model. "
-      ]
-    },
-    {
-      "cell_type": "code",
-      "execution_count": null,
-      "metadata": {
-        "id": "4OfCqaYRqcTJ"
-      },
-      "outputs": [],
-      "source": [
-        "ds = aiplatform.TabularDataset.create(display_name=\"abalone\", gcs_source=[gcs_csv_path])\n",
-        "\n",
-        "print(ds.resource_name)"
-      ]
-    },
-    {
-      "cell_type": "markdown",
-      "metadata": {
-        "id": "VcEOYYolqcTN"
-      },
-      "source": [
-        "### Write the training script\n",
-        "\n",
-        "Run the following cell to create the training script that is used in the sample custom training job."
-      ]
-    },
-    {
-      "cell_type": "code",
-      "execution_count": null,
-      "metadata": {
-        "id": "OauJqJmJqcTO"
-      },
-      "outputs": [],
-      "source": [
-        "%%writefile training_script.py\n",
-        "\n",
-        "import pandas as pd\n",
-        "import argparse\n",
-        "import os\n",
-        "import tensorflow as tf\n",
-        "from tensorflow import keras\n",
-        "from tensorflow.keras import layers\n",
-        "\n",
-        "parser = argparse.ArgumentParser()\n",
-        "parser.add_argument('--epochs', dest='epochs',\n",
-        "                    default=10, type=int,\n",
-        "                    help='Number of epochs.')\n",
-        "parser.add_argument('--num_units', dest='num_units',\n",
-        "                    default=64, type=int,\n",
-        "                    help='Number of unit for first layer.')\n",
-        "args = parser.parse_args()\n",
-        "# uncomment and bump up replica_count for distributed training\n",
-        "# strategy = tf.distribute.experimental.MultiWorkerMirroredStrategy()\n",
-        "# tf.distribute.experimental_set_strategy(strategy)\n",
-        "\n",
-        "col_names = [\"Length\", \"Diameter\", \"Height\", \"Whole weight\", \"Shucked weight\", \"Viscera weight\", \"Shell weight\", \"Age\"]\n",
-        "target = \"Age\"\n",
-        "\n",
-        "def aip_data_to_dataframe(wild_card_path):\n",
-        "    return pd.concat([pd.read_csv(fp.numpy().decode(), names=col_names)\n",
-        "                      for fp in tf.data.Dataset.list_files([wild_card_path])])\n",
-        "\n",
-        "def get_features_and_labels(df):\n",
-        "    return df.drop(target, axis=1).values, df[target].values\n",
-        "\n",
-        "def data_prep(wild_card_path):\n",
-        "    return get_features_and_labels(aip_data_to_dataframe(wild_card_path))\n",
-        "\n",
-        "\n",
-        "model = tf.keras.Sequential([layers.Dense(args.num_units), layers.Dense(1)])\n",
-        "model.compile(loss='mse', optimizer='adam')\n",
-        "\n",
-        "model.fit(*data_prep(os.environ[\"AIP_TRAINING_DATA_URI\"]),\n",
-        "          epochs=args.epochs ,\n",
-        "          validation_data=data_prep(os.environ[\"AIP_VALIDATION_DATA_URI\"]))\n",
-        "print(model.evaluate(*data_prep(os.environ[\"AIP_TEST_DATA_URI\"])))\n",
-        "\n",
-        "# save as Vertex AI Managed model\n",
-        "tf.saved_model.save(model, os.environ[\"AIP_MODEL_DIR\"])"
-      ]
-    },
-    {
-      "cell_type": "markdown",
-      "metadata": {
-        "id": "Yp2clkOJSDhR"
-      },
-      "source": [
-        "### Launch a custom training job and track its trainig parameters on Vertex AI ML Metadata"
-      ]
-    },
-    {
-      "cell_type": "code",
-      "execution_count": null,
-      "metadata": {
-        "id": "btb6d48lqcTT"
-      },
-      "outputs": [],
-      "source": [
-        "job = aiplatform.CustomTrainingJob(\n",
-        "    display_name=\"train-abalone-dist-1-replica\",\n",
-        "    script_path=\"training_script.py\",\n",
-        "    container_uri=\"us-docker.pkg.dev/vertex-ai/training/tf-cpu.2-8:latest\",\n",
-        "    requirements=[\"gcsfs==0.7.1\"],\n",
-        "    model_serving_container_image_uri=\"us-docker.pkg.dev/vertex-ai/prediction/tf2-cpu.2-8:latest\",\n",
-        ")"
-      ]
-    },
-    {
-      "cell_type": "markdown",
-      "metadata": {
-        "id": "k_QorXXztzPH"
-      },
-      "source": [
-        "Start a new experiment run to track training parameters and start the training job. \n",
-        "\n",
-        "Prior to executing the training job, you call the `start_run()` method to initialize the start of the experiment, and then use the `log_params()` to log the parameters used in the experiment.\n",
-        "\n",
-        "*Note:* This operation will take around 10 mins."
-      ]
-    },
-    {
-      "cell_type": "code",
-      "execution_count": null,
-      "metadata": {
-        "id": "oVTORjQpJ7-Y"
-      },
-      "outputs": [],
-      "source": [
-        "aiplatform.start_run(\"custom-training-run-1\")  # Change this to your desired run name\n",
-        "parameters = {\"epochs\": 10, \"num_units\": 64}\n",
-        "aiplatform.log_params(parameters)\n",
-        "\n",
-        "model = job.run(\n",
-        "    ds,\n",
-        "    replica_count=1,\n",
-        "    model_display_name=\"abalone-model\",\n",
-        "    args=[f\"--epochs={parameters['epochs']}\", f\"--num_units={parameters['num_units']}\"],\n",
-        ")"
-      ]
-    },
-    {
-      "cell_type": "markdown",
-      "metadata": {
-        "id": "5vhDsMJNqcTW"
-      },
-      "source": [
-        "### Deploy Model and calculate prediction metrics"
-      ]
-    },
-    {
-      "cell_type": "markdown",
-      "metadata": {
-        "id": "O-uCOL3Naap4"
-      },
-      "source": [
-        "Deploy model to Google Cloud. This operation may take a few minutes."
-      ]
-    },
-    {
-      "cell_type": "code",
-      "execution_count": null,
-      "metadata": {
-        "id": "Y9GH72wWqcTX"
-      },
-      "outputs": [],
-      "source": [
-        "endpoint = model.deploy(machine_type=\"n1-standard-4\")"
-      ]
-    },
-    {
-      "cell_type": "markdown",
-      "metadata": {
-        "id": "JY-5skFhasWs"
-      },
-      "source": [
-        "Once model is deployed, perform online prediction using the `abalone_test` dataset and calculate prediction metrics."
-      ]
-    },
-    {
-      "cell_type": "markdown",
-      "metadata": {
-        "id": "saw50bqwa-dR"
-      },
-      "source": [
-        "Prepare the prediction dataset."
-      ]
-    },
-    {
-      "cell_type": "code",
-      "execution_count": null,
-      "metadata": {
-        "id": "ABZQmqsWISQv"
-      },
-      "outputs": [],
-      "source": [
-        "def read_data(uri):\n",
-        "    dataset_path = data_utils.get_file(\"abalone_test.data\", uri)\n",
-        "    col_names = [\n",
-        "        \"Length\",\n",
-        "        \"Diameter\",\n",
-        "        \"Height\",\n",
-        "        \"Whole weight\",\n",
-        "        \"Shucked weight\",\n",
-        "        \"Viscera weight\",\n",
-        "        \"Shell weight\",\n",
-        "        \"Age\",\n",
-        "    ]\n",
-        "    dataset = pd.read_csv(\n",
-        "        dataset_path,\n",
-        "        names=col_names,\n",
-        "        na_values=\"?\",\n",
-        "        comment=\"\\t\",\n",
-        "        sep=\",\",\n",
-        "        skipinitialspace=True,\n",
-        "    )\n",
-        "    return dataset\n",
-        "\n",
-        "\n",
-        "def get_features_and_labels(df):\n",
-        "    target = \"Age\"\n",
-        "    return df.drop(target, axis=1).values, df[target].values\n",
-        "\n",
-        "\n",
-        "test_dataset, test_labels = get_features_and_labels(\n",
-        "    read_data(\n",
-        "        \"https://storage.googleapis.com/download.tensorflow.org/data/abalone_test.csv\"\n",
-        "    )\n",
-        ")"
-      ]
-    },
-    {
-      "cell_type": "markdown",
-      "metadata": {
-        "id": "_HphZ38obJeB"
-      },
-      "source": [
-        "### Perform online prediction"
-      ]
-    },
-    {
-      "cell_type": "code",
-      "execution_count": null,
-      "metadata": {
-        "id": "eXD-OvsrKmCt"
-      },
-      "outputs": [],
-      "source": [
-        "prediction = endpoint.predict(test_dataset.tolist())\n",
-        "print(prediction)"
-      ]
-    },
-    {
-      "cell_type": "markdown",
-      "metadata": {
-        "id": "TDKiv_O7bNwE"
-      },
-      "source": [
-        "### Calculate and track prediction evaluation metrics.\n",
-        "\n",
-        "Next, log the evaluation metrics for your experiment.\n",
-        "\n",
-        "Once the experiment is completed, you call the `end_run()` method to indicate the end of tracking for the experiment."
-      ]
-    },
-    {
-      "cell_type": "code",
-      "execution_count": null,
-      "metadata": {
-        "id": "cj0fHucbKopn"
-      },
-      "outputs": [],
-      "source": [
-        "mse = mean_squared_error(test_labels, prediction.predictions)\n",
-        "mae = mean_absolute_error(test_labels, prediction.predictions)\n",
-        "\n",
-        "aiplatform.log_metrics({\"mse\": mse, \"mae\": mae})\n",
-        "\n",
-        "aiplatform.end_run()"
-      ]
-    },
-    {
-      "cell_type": "markdown",
-      "metadata": {
-        "id": "CCGmesdIbbHf"
-      },
-      "source": [
-        "### Extract all parameters and metrics created during this experiment."
-      ]
-    },
-    {
-      "cell_type": "code",
-      "execution_count": null,
-      "metadata": {
-        "id": "KlcEBou-Pl4Z"
-      },
-      "outputs": [],
-      "source": [
-        "aiplatform.get_experiment_df()"
-      ]
-    },
-    {
-      "cell_type": "markdown",
-      "metadata": {
-        "id": "WTHvPMweMlP1"
-      },
-      "source": [
-        "### View data in the Cloud Console"
-      ]
-    },
-    {
-      "cell_type": "markdown",
-      "metadata": {
-        "id": "F19_5lw0MqXv"
-      },
-      "source": [
-        "Parameters and metrics can also be viewed in the Cloud Console. \n"
-      ]
-    },
-    {
-      "cell_type": "code",
-      "execution_count": null,
-      "metadata": {
-        "id": "GmN9vE9pqqzt"
-      },
-      "outputs": [],
-      "source": [
-        "print(\"Vertex AI Experiments:\")\n",
-        "print(\n",
-        "    f\"https://console.cloud.google.com/ai/platform/experiments/experiments?folder=&organizationId=&project={PROJECT_ID}\"\n",
-        ")"
-      ]
-    },
-    {
-      "cell_type": "markdown",
-      "metadata": {
-        "id": "TpV-iwP9qw9c"
-      },
-      "source": [
-        "## Cleaning up\n",
-        "\n",
-        "To clean up all Google Cloud resources used in this project, you can [delete the Google Cloud\n",
-        "project](https://cloud.google.com/resource-manager/docs/creating-managing-projects#shutting_down_projects) you used for the tutorial.\n",
-        "\n",
-        "Otherwise, you can delete the individual resources you created in this tutorial:\n",
-        "Training Job\n",
-        "Model\n",
-        "Cloud Storage Bucket\n",
-        "\n",
-        "* Vertex AI Dataset\n",
-        "* Training Job\n",
-        "* Model\n",
-        "* Endpoint\n",
-        "* Cloud Storage Bucket\n"
-      ]
-    },
-    {
-      "cell_type": "code",
-      "execution_count": null,
-      "metadata": {
-        "id": "rwPZoZISHhaY"
-      },
-      "outputs": [],
-      "source": [
-        "# Warning: Setting this to true will delete everything in your bucket\n",
-        "delete_bucket = False\n",
-        "\n",
-        "# Delete dataset\n",
-        "ds.delete()\n",
-        "\n",
-        "# Delete the training job\n",
-        "job.delete()\n",
-        "\n",
-        "# Undeploy model from endpoint\n",
-        "endpoint.undeploy_all()\n",
-        "\n",
-        "# Delete the endpoint\n",
-        "endpoint.delete()\n",
-        "\n",
-        "# Delete the model\n",
-        "model.delete()\n",
-        "\n",
-        "\n",
-        "if delete_bucket or os.getenv(\"IS_TESTING\"):\n",
-        "    ! gsutil -m rm -r $BUCKET_URI"
-      ]
-    }
-  ],
-  "metadata": {
-    "colab": {
-      "collapsed_sections": [],
-      "name": "sdk-metric-parameter-tracking-for-custom-jobs.ipynb",
-      "toc_visible": true
-    },
-    "kernelspec": {
-      "display_name": "Python 3",
-      "name": "python3"
-    }
-  },
-  "nbformat": 4,
-  "nbformat_minor": 0
+ "cells": [
+  {
+   "cell_type": "code",
+   "execution_count": null,
+   "metadata": {
+    "id": "ur8xi4C7S06n"
+   },
+   "outputs": [],
+   "source": [
+    "# Copyright 2021 Google LLC\n",
+    "#\n",
+    "# Licensed under the Apache License, Version 2.0 (the \"License\");\n",
+    "# you may not use this file except in compliance with the License.\n",
+    "# You may obtain a copy of the License at\n",
+    "#\n",
+    "#     https://www.apache.org/licenses/LICENSE-2.0\n",
+    "#\n",
+    "# Unless required by applicable law or agreed to in writing, software\n",
+    "# distributed under the License is distributed on an \"AS IS\" BASIS,\n",
+    "# WITHOUT WARRANTIES OR CONDITIONS OF ANY KIND, either express or implied.\n",
+    "# See the License for the specific language governing permissions and\n",
+    "# limitations under the License."
+   ]
+  },
+  {
+   "cell_type": "markdown",
+   "metadata": {
+    "id": "JAPoU8Sm5E6e"
+   },
+   "source": [
+    "<table align=\"left\">\n",
+    "\n",
+    "  <td>\n",
+    "    <a href=\"https://colab.research.google.com/github/GoogleCloudPlatform/vertex-ai-samples/blob/master/notebooks/official/ml_metadata/sdk-metric-parameter-tracking-for-custom-jobs.ipynb\">\n",
+    "      <img src=\"https://cloud.google.com/ml-engine/images/colab-logo-32px.png\" alt=\"Colab logo\"> Run in Colab\n",
+    "    </a>\n",
+    "  </td>\n",
+    "  <td>\n",
+    "    <a href=\"https://github.com/GoogleCloudPlatform/vertex-ai-samples/blob/master/notebooks/official/ml_metadata/sdk-metric-parameter-tracking-for-custom-jobs.ipynb\">\n",
+    "      <img src=\"https://cloud.google.com/ml-engine/images/github-logo-32px.png\" alt=\"GitHub logo\">\n",
+    "      View on GitHub\n",
+    "    </a>\n",
+    "  </td>\n",
+    "  <td>\n",
+    "    <a href=\"https://console.cloud.google.com/vertex-ai/workbench/deploy-notebook?download_url=https://github.com/GoogleCloudPlatform/vertex-ai-samples/blob/main/notebooks/official/ml_metadata/sdk-metric-parameter-tracking-for-custom-jobs.ipynb\">\n",
+    "      <img src=\"https://lh3.googleusercontent.com/UiNooY4LUgW_oTvpsNhPpQzsstV5W8F7rYgxgGBD85cWJoLmrOzhVs_ksK_vgx40SHs7jCqkTkCk=e14-rj-sc0xffffff-h130-w32\" alt=\"Vertex AI logo\">\n",
+    "      Open in Vertex AI Workbench\n",
+    "    </a>\n",
+    "  </td>  \n",
+    "</table>"
+   ]
+  },
+  {
+   "cell_type": "markdown",
+   "metadata": {
+    "id": "j9gUDU_3vV9d"
+   },
+   "source": [
+    "# Vertex AI: Track parameters and metrics for custom training jobs"
+   ]
+  },
+  {
+   "cell_type": "markdown",
+   "metadata": {},
+   "source": [
+    "## Overview\n",
+    "\n",
+    "This notebook demonstrates how to track metrics and parameters for Vertex AI custom training jobs, and how to perform detailed analysis using this data."
+   ]
+  },
+  {
+   "cell_type": "markdown",
+   "metadata": {
+    "tags": []
+   },
+   "source": [
+    "### Objective\n",
+    "\n",
+    "In this notebook, you will learn how to use Vertex AI SDK for Python to:\n",
+    "\n",
+    "This tutorial uses the following Google Cloud ML services and resources:\n",
+    "- Vertex AI Dataset\n",
+    "- Vertex AI Model\n",
+    "- Vertex AI Endpoint\n",
+    "- Vertex AI Custom Training Job\n",
+    "\n",
+    "The steps performed include:\n",
+    "- Track training parameters and prediction metrics for a custom training job.\n",
+    "- Extract and perform analysis for all parameters and metrics within an Experiment."
+   ]
+  },
+  {
+   "cell_type": "markdown",
+   "metadata": {},
+   "source": [
+    "### Dataset\n",
+    "\n",
+    "This example uses the Abalone Dataset. For more information about this dataset please visit: https://archive.ics.uci.edu/ml/datasets/abalone"
+   ]
+  },
+  {
+   "cell_type": "markdown",
+   "metadata": {
+    "id": "tvgnzT1CKxrO"
+   },
+   "source": [
+    "### Costs \n",
+    "\n",
+    "\n",
+    "This tutorial uses billable components of Google Cloud:\n",
+    "\n",
+    "* Vertex AI\n",
+    "* Cloud Storage\n",
+    "\n",
+    "Learn about [Vertex AI\n",
+    "pricing](https://cloud.google.com/vertex-ai/pricing) and [Cloud Storage\n",
+    "pricing](https://cloud.google.com/storage/pricing), and use the [Pricing\n",
+    "Calculator](https://cloud.google.com/products/calculator/)\n",
+    "to generate a cost estimate based on your projected usage."
+   ]
+  },
+  {
+   "cell_type": "markdown",
+   "metadata": {
+    "id": "ze4-nDLfK4pw"
+   },
+   "source": [
+    "### Set up your local development environment\n",
+    "\n",
+    "**If you are using Colab or Vertex AI Workbench**, your environment already meets\n",
+    "all the requirements to run this notebook. You can skip this step."
+   ]
+  },
+  {
+   "cell_type": "markdown",
+   "metadata": {
+    "id": "gCuSR8GkAgzl"
+   },
+   "source": [
+    "**Otherwise**, make sure your environment meets this notebook's requirements.\n",
+    "You need the following:\n",
+    "\n",
+    "* The Google Cloud SDK\n",
+    "* Git\n",
+    "* Python 3\n",
+    "* virtualenv\n",
+    "* Jupyter notebook running in a virtual environment with Python 3\n",
+    "\n",
+    "The Google Cloud guide to [Setting up a Python development\n",
+    "environment](https://cloud.google.com/python/setup) and the [Jupyter\n",
+    "installation guide](https://jupyter.org/install) provide detailed instructions\n",
+    "for meeting these requirements. The following steps provide a condensed set of\n",
+    "instructions:\n",
+    "\n",
+    "1. [Install and initialize the Cloud SDK.](https://cloud.google.com/sdk/docs/)\n",
+    "\n",
+    "1. [Install Python 3.](https://cloud.google.com/python/setup#installing_python)\n",
+    "\n",
+    "1. [Install\n",
+    "   virtualenv](https://cloud.google.com/python/setup#installing_and_using_virtualenv)\n",
+    "   and create a virtual environment that uses Python 3. Activate the virtual environment.\n",
+    "\n",
+    "1. To install Jupyter, run `pip install jupyter` on the\n",
+    "command-line in a terminal shell.\n",
+    "\n",
+    "1. To launch Jupyter, run `jupyter notebook` on the command-line in a terminal shell.\n",
+    "\n",
+    "1. Open this notebook in the Jupyter Notebook Dashboard."
+   ]
+  },
+  {
+   "cell_type": "markdown",
+   "metadata": {
+    "id": "i7EUnXsZhAGF"
+   },
+   "source": [
+    "### Install additional packages\n",
+    "\n",
+    "Install additional package dependencies not installed in your notebook environment."
+   ]
+  },
+  {
+   "cell_type": "code",
+   "execution_count": null,
+   "metadata": {
+    "id": "qblyW_dcyOQA",
+    "tags": []
+   },
+   "outputs": [],
+   "source": [
+    "import os\n",
+    "\n",
+    "# The Vertex AI Workbench Notebook product has specific requirements\n",
+    "IS_WORKBENCH_NOTEBOOK = os.getenv(\"DL_ANACONDA_HOME\")\n",
+    "IS_USER_MANAGED_WORKBENCH_NOTEBOOK = os.path.exists(\n",
+    "    \"/opt/deeplearning/metadata/env_version\"\n",
+    ")\n",
+    "\n",
+    "# Vertex AI Notebook requires dependencies to be installed with '--user'\n",
+    "USER_FLAG = \"\"\n",
+    "if IS_WORKBENCH_NOTEBOOK:\n",
+    "    USER_FLAG = \"--user\"\n",
+    "\n",
+    "\n",
+    "! pip3 install -U tensorflow $USER_FLAG\n",
+    "! python3 -m pip3 install {USER_FLAG} google-cloud-aiplatform --upgrade\n",
+    "! pip3 install scikit-learn {USER_FLAG}"
+   ]
+  },
+  {
+   "cell_type": "markdown",
+   "metadata": {
+    "id": "hhq5zEbGg0XX"
+   },
+   "source": [
+    "### Restart the kernel\n",
+    "\n",
+    "After you install the additional packages, you need to restart the notebook kernel so it can find the packages."
+   ]
+  },
+  {
+   "cell_type": "code",
+   "execution_count": null,
+   "metadata": {
+    "id": "EzrelQZ22IZj"
+   },
+   "outputs": [],
+   "source": [
+    "# Automatically restart kernel after installs\n",
+    "import os\n",
+    "\n",
+    "if not os.getenv(\"IS_TESTING\"):\n",
+    "    # Automatically restart kernel after installs\n",
+    "    import IPython\n",
+    "\n",
+    "    app = IPython.Application.instance()\n",
+    "    app.kernel.do_shutdown(True)"
+   ]
+  },
+  {
+   "cell_type": "markdown",
+   "metadata": {
+    "id": "lWEdiXsJg0XY"
+   },
+   "source": [
+    "## Before you begin\n",
+    "\n",
+    "### Select a GPU runtime\n",
+    "\n",
+    "**Make sure you're running this notebook in a GPU runtime if you have that option. In Colab, select \"Runtime --> Change runtime type > GPU\"**"
+   ]
+  },
+  {
+   "cell_type": "markdown",
+   "metadata": {
+    "id": "BF1j6f9HApxa"
+   },
+   "source": [
+    "### Set up your Google Cloud project\n",
+    "\n",
+    "**The following steps are required, regardless of your notebook environment.**\n",
+    "\n",
+    "1. [Select or create a Google Cloud project](https://console.cloud.google.com/cloud-resource-manager). When you first create an account, you get a $300 free credit towards your compute/storage costs.\n",
+    "\n",
+    "1. [Make sure that billing is enabled for your project](https://cloud.google.com/billing/docs/how-to/modify-project).\n",
+    "\n",
+    "1. [Enable the Vertex AI API and Compute Engine API](https://console.cloud.google.com/flows/enableapi?apiid=aiplatform.googleapis.com,compute_component).\n",
+    "\n",
+    "1. If you are running this notebook locally, you will need to install the [Cloud SDK](https://cloud.google.com/sdk).\n",
+    "\n",
+    "1. Enter your project ID in the cell below. Then run the cell to make sure the\n",
+    "Cloud SDK uses the right project for all the commands in this notebook.\n",
+    "\n",
+    "**Note**: Jupyter runs lines prefixed with `!` as shell commands, and it interpolates Python variables prefixed with `$` into these commands."
+   ]
+  },
+  {
+   "cell_type": "markdown",
+   "metadata": {
+    "id": "WReHDGG5g0XY"
+   },
+   "source": [
+    "#### Set your project ID\n",
+    "\n",
+    "**If you don't know your project ID**, you may be able to get your project ID using `gcloud`."
+   ]
+  },
+  {
+   "cell_type": "code",
+   "execution_count": null,
+   "metadata": {},
+   "outputs": [],
+   "source": [
+    "PROJECT_ID = \"[your-project-id]\"  # @param {type:\"string\"}"
+   ]
+  },
+  {
+   "cell_type": "code",
+   "execution_count": null,
+   "metadata": {
+    "id": "oM1iC_MfAts1"
+   },
+   "outputs": [],
+   "source": [
+    "if PROJECT_ID == \"\" or PROJECT_ID is None or PROJECT_ID == \"[your-project-id]\":\n",
+    "    # Get your GCP project id from gcloud\n",
+    "    shell_output = ! gcloud config list --format 'value(core.project)' 2>/dev/null\n",
+    "    PROJECT_ID = shell_output[0]\n",
+    "    print(\"Project ID:\", PROJECT_ID)"
+   ]
+  },
+  {
+   "cell_type": "code",
+   "execution_count": null,
+   "metadata": {
+    "id": "TL9QIaVd9hvm"
+   },
+   "outputs": [],
+   "source": [
+    "!gcloud config set project $PROJECT_ID"
+   ]
+  },
+  {
+   "cell_type": "markdown",
+   "metadata": {},
+   "source": [
+    "#### Region\n",
+    "\n",
+    "You can also change the `REGION` variable, which is used for operations\n",
+    "throughout the rest of this notebook.  Below are regions supported for Vertex AI. We recommend that you choose the region closest to you.\n",
+    "\n",
+    "- Americas: `us-central1`\n",
+    "- Europe: `europe-west4`\n",
+    "- Asia Pacific: `asia-east1`\n",
+    "\n",
+    "You may not use a multi-regional bucket for training with Vertex AI. Not all regions provide support for all Vertex AI services.\n",
+    "\n",
+    "Learn more about [Vertex AI regions](https://cloud.google.com/vertex-ai/docs/general/locations)."
+   ]
+  },
+  {
+   "cell_type": "code",
+   "execution_count": null,
+   "metadata": {},
+   "outputs": [],
+   "source": [
+    "REGION = \"[your-region]\"  # @param {type: \"string\"}\n",
+    "\n",
+    "if REGION == \"[your-region]\":\n",
+    "    REGION = \"us-central1\""
+   ]
+  },
+  {
+   "cell_type": "markdown",
+   "metadata": {
+    "id": "06571eb4063b"
+   },
+   "source": [
+    "#### UUID\n",
+    "\n",
+    "If you are in a live tutorial session, you might be using a shared test account or project. To avoid name collisions between users on resources created, you create a uuid for each instance session, and append it onto the name of resources you create in this tutorial."
+   ]
+  },
+  {
+   "cell_type": "code",
+   "execution_count": null,
+   "metadata": {
+    "id": "697568e92bd6"
+   },
+   "outputs": [],
+   "source": [
+    "import random\n",
+    "import string\n",
+    "\n",
+    "\n",
+    "# Generate a uuid of length 8\n",
+    "def generate_uuid():\n",
+    "    return \"\".join(random.choices(string.ascii_lowercase + string.digits, k=8))\n",
+    "\n",
+    "\n",
+    "UUID = generate_uuid()"
+   ]
+  },
+  {
+   "cell_type": "markdown",
+   "metadata": {
+    "id": "dr--iN2kAylZ"
+   },
+   "source": [
+    "### Authenticate your Google Cloud account\n",
+    "\n",
+    "**If you are using Vertex AI Workbench**, your environment is already\n",
+    "authenticated. Skip this step."
+   ]
+  },
+  {
+   "cell_type": "markdown",
+   "metadata": {
+    "id": "sBCra4QMA2wR"
+   },
+   "source": [
+    "**If you are using Colab**, run the cell below and follow the instructions\n",
+    "when prompted to authenticate your account via oAuth.\n",
+    "\n",
+    "**Otherwise**, follow these steps:\n",
+    "\n",
+    "1. In the Cloud Console, go to the [**Create service account key**\n",
+    "   page](https://console.cloud.google.com/apis/credentials/serviceaccountkey).\n",
+    "\n",
+    "2. Click **Create service account**.\n",
+    "\n",
+    "3. In the **Service account name** field, enter a name, and\n",
+    "   click **Create**.\n",
+    "\n",
+    "4. In the **Grant this service account access to project** section, click the **Role** drop-down list. Type \"Vertex AI\"\n",
+    "into the filter box, and select\n",
+    "   **Vertex AI Administrator**. Type \"Storage Object Admin\" into the filter box, and select **Storage Object Admin**.\n",
+    "\n",
+    "5. Click *Create*. A JSON file that contains your key downloads to your\n",
+    "local environment.\n",
+    "\n",
+    "6. Enter the path to your service account key as the\n",
+    "`GOOGLE_APPLICATION_CREDENTIALS` variable in the cell below and run the cell."
+   ]
+  },
+  {
+   "cell_type": "code",
+   "execution_count": null,
+   "metadata": {
+    "id": "PyQmSRbKA8r-"
+   },
+   "outputs": [],
+   "source": [
+    "import os\n",
+    "import sys\n",
+    "\n",
+    "# If you are running this notebook in Colab, run this cell and follow the\n",
+    "# instructions to authenticate your GCP account. This provides access to your\n",
+    "# Cloud Storage bucket and lets you submit training jobs and prediction\n",
+    "# requests.\n",
+    "\n",
+    "# If on Google Cloud Notebooks, then don't execute this code\n",
+    "if not os.path.exists(\"/opt/deeplearning/metadata/env_version\"):\n",
+    "    if \"google.colab\" in sys.modules:\n",
+    "        from google.colab import auth as google_auth\n",
+    "\n",
+    "        google_auth.authenticate_user()\n",
+    "\n",
+    "    # If you are running this notebook locally, replace the string below with the\n",
+    "    # path to your service account key and run this cell to authenticate your GCP\n",
+    "    # account.\n",
+    "    elif not os.getenv(\"IS_TESTING\"):\n",
+    "        %env GOOGLE_APPLICATION_CREDENTIALS ''"
+   ]
+  },
+  {
+   "cell_type": "markdown",
+   "metadata": {
+    "id": "zgPO1eR3CYjk"
+   },
+   "source": [
+    "### Create a Cloud Storage bucket\n",
+    "\n",
+    "**The following steps are required, regardless of your notebook environment.**\n",
+    "\n",
+    "\n",
+    "When you submit a training job using the Vertex AI SDK, you upload a Python package\n",
+    "containing your training code to a Cloud Storage bucket. Vertex AI runs\n",
+    "the code from this package. In this tutorial, Vertex AI also saves the\n",
+    "trained model that results from your job in the same bucket. Using this model artifact, you can then\n",
+    "create Vertex AI model and endpoint resources in order to serve\n",
+    "online predictions.\n",
+    "\n",
+    "Set the name of your Cloud Storage bucket below. It must be unique across all\n",
+    "Cloud Storage buckets."
+   ]
+  },
+  {
+   "cell_type": "code",
+   "execution_count": null,
+   "metadata": {
+    "id": "MzGDU7TWdts_"
+   },
+   "outputs": [],
+   "source": [
+    "BUCKET_NAME = \"[your-bucket-name]\"  # @param {type:\"string\"}\n",
+    "BUCKET_URI = f\"gs://{BUCKET_NAME}\""
+   ]
+  },
+  {
+   "cell_type": "code",
+   "execution_count": null,
+   "metadata": {
+    "id": "cf221059d072"
+   },
+   "outputs": [],
+   "source": [
+    "if BUCKET_NAME == \"\" or BUCKET_NAME is None or BUCKET_NAME == \"[your-bucket-name]\":\n",
+    "    BUCKET_NAME = PROJECT_ID + \"aip-\" + UUID\n",
+    "    BUCKET_URI = f\"gs://{BUCKET_NAME}\""
+   ]
+  },
+  {
+   "cell_type": "markdown",
+   "metadata": {
+    "id": "-EcIXiGsCePi"
+   },
+   "source": [
+    "**Only if your bucket doesn't already exist**: Run the following cell to create your Cloud Storage bucket."
+   ]
+  },
+  {
+   "cell_type": "code",
+   "execution_count": null,
+   "metadata": {
+    "id": "NIq7R4HZCfIc"
+   },
+   "outputs": [],
+   "source": [
+    "! gsutil mb -l $REGION $BUCKET_URI"
+   ]
+  },
+  {
+   "cell_type": "markdown",
+   "metadata": {
+    "id": "ucvCsknMCims"
+   },
+   "source": [
+    "Finally, validate access to your Cloud Storage bucket by examining its contents:"
+   ]
+  },
+  {
+   "cell_type": "code",
+   "execution_count": null,
+   "metadata": {
+    "id": "vhOb7YnwClBb"
+   },
+   "outputs": [],
+   "source": [
+    "! gsutil ls -al $BUCKET_URI"
+   ]
+  },
+  {
+   "cell_type": "markdown",
+   "metadata": {
+    "id": "XoEqT2Y4DJmf"
+   },
+   "source": [
+    "### Import libraries and define constants"
+   ]
+  },
+  {
+   "cell_type": "markdown",
+   "metadata": {
+    "id": "Y9Uo3tifg1kx"
+   },
+   "source": [
+    "Import required libraries.\n"
+   ]
+  },
+  {
+   "cell_type": "code",
+   "execution_count": null,
+   "metadata": {
+    "id": "pRUOFELefqf1"
+   },
+   "outputs": [],
+   "source": [
+    "import pandas as pd\n",
+    "from google.cloud import aiplatform\n",
+    "from sklearn.metrics import mean_absolute_error, mean_squared_error\n",
+    "from tensorflow.python.keras.utils import data_utils"
+   ]
+  },
+  {
+   "cell_type": "markdown",
+   "metadata": {
+    "id": "O8XJZB3gR8eL"
+   },
+   "source": [
+    "## Initialize Vertex AI and set an _experiment_\n"
+   ]
+  },
+  {
+   "cell_type": "markdown",
+   "metadata": {
+    "id": "xtXZWmYqJ1bh"
+   },
+   "source": [
+    "Define experiment name."
+   ]
+  },
+  {
+   "cell_type": "code",
+   "execution_count": null,
+   "metadata": {
+    "id": "JIOrI-hoJ46P"
+   },
+   "outputs": [],
+   "source": [
+    "EXPERIMENT_NAME = \"\"  # @param {type:\"string\"}"
+   ]
+  },
+  {
+   "cell_type": "markdown",
+   "metadata": {
+    "id": "jWQLXXNVN4Lv"
+   },
+   "source": [
+    "If EXEPERIMENT_NAME is not set, set a default one below:"
+   ]
+  },
+  {
+   "cell_type": "code",
+   "execution_count": null,
+   "metadata": {
+    "id": "Q1QInYWOKsmo"
+   },
+   "outputs": [],
+   "source": [
+    "if EXPERIMENT_NAME == \"\" or EXPERIMENT_NAME is None:\n",
+    "    EXPERIMENT_NAME = \"my-experiment-\" + UUID"
+   ]
+  },
+  {
+   "cell_type": "markdown",
+   "metadata": {
+    "id": "DKIsYVjj56_X"
+   },
+   "source": [
+    "Initialize the *client* for Vertex AI."
+   ]
+  },
+  {
+   "cell_type": "code",
+   "execution_count": null,
+   "metadata": {
+    "id": "Wrlk2B2nJ7-X"
+   },
+   "outputs": [],
+   "source": [
+    "aiplatform.init(\n",
+    "    project=PROJECT_ID,\n",
+    "    location=REGION,\n",
+    "    staging_bucket=BUCKET_URI,\n",
+    "    experiment=EXPERIMENT_NAME,\n",
+    ")"
+   ]
+  },
+  {
+   "cell_type": "markdown",
+   "metadata": {
+    "id": "6PlilQPFeS_h"
+   },
+   "source": [
+    "## Tracking parameters and metrics in Vertex AI custom training jobs"
+   ]
+  },
+  {
+   "cell_type": "markdown",
+   "metadata": {},
+   "source": [
+    "### Download the Dataset to Cloud Storage"
+   ]
+  },
+  {
+   "cell_type": "code",
+   "execution_count": null,
+   "metadata": {
+    "id": "V_T10yTTqcS_"
+   },
+   "outputs": [],
+   "source": [
+    "!wget https://storage.googleapis.com/download.tensorflow.org/data/abalone_train.csv\n",
+    "!gsutil cp abalone_train.csv {BUCKET_URI}/data/\n",
+    "\n",
+    "gcs_csv_path = f\"{BUCKET_URI}/data/abalone_train.csv\""
+   ]
+  },
+  {
+   "cell_type": "markdown",
+   "metadata": {
+    "id": "35QVNhACqcTJ"
+   },
+   "source": [
+    "### Create a Vertex AI Tabular dataset from CSV data\n",
+    "\n",
+    "A Vertex AI dataset can be used to create an AutoML model or a custom model. "
+   ]
+  },
+  {
+   "cell_type": "code",
+   "execution_count": null,
+   "metadata": {
+    "id": "4OfCqaYRqcTJ"
+   },
+   "outputs": [],
+   "source": [
+    "ds = aiplatform.TabularDataset.create(\n",
+    "    display_name=\"abalone\", \n",
+    "    gcs_source=[gcs_csv_path])\n",
+    "\n",
+    "ds.resource_name"
+   ]
+  },
+  {
+   "cell_type": "markdown",
+   "metadata": {
+    "id": "VcEOYYolqcTN"
+   },
+   "source": [
+    "### Write the training script\n",
+    "\n",
+    "Next, you create the training script that is used in the sample custom training job."
+   ]
+  },
+  {
+   "cell_type": "code",
+   "execution_count": null,
+   "metadata": {
+    "id": "OauJqJmJqcTO"
+   },
+   "outputs": [],
+   "source": [
+    "%%writefile training_script.py\n",
+    "\n",
+    "import pandas as pd\n",
+    "import argparse\n",
+    "import os\n",
+    "import tensorflow as tf\n",
+    "from tensorflow import keras\n",
+    "from tensorflow.keras import layers\n",
+    "\n",
+    "parser = argparse.ArgumentParser()\n",
+    "parser.add_argument('--epochs', dest='epochs',\n",
+    "                    default=10, type=int,\n",
+    "                    help='Number of epochs.')\n",
+    "parser.add_argument('--num_units', dest='num_units',\n",
+    "                    default=64, type=int,\n",
+    "                    help='Number of unit for first layer.')\n",
+    "args = parser.parse_args()\n",
+    "\n",
+    "col_names = [\"Length\", \"Diameter\", \"Height\", \"Whole weight\", \"Shucked weight\", \"Viscera weight\", \"Shell weight\", \"Age\"]\n",
+    "target = \"Age\"\n",
+    "\n",
+    "def aip_data_to_dataframe(wild_card_path):\n",
+    "    return pd.concat([pd.read_csv(fp.numpy().decode(), names=col_names)\n",
+    "                      for fp in tf.data.Dataset.list_files([wild_card_path])])\n",
+    "\n",
+    "def get_features_and_labels(df):\n",
+    "    return df.drop(target, axis=1).values, df[target].values\n",
+    "\n",
+    "def data_prep(wild_card_path):\n",
+    "    return get_features_and_labels(aip_data_to_dataframe(wild_card_path))\n",
+    "\n",
+    "\n",
+    "model = tf.keras.Sequential([layers.Dense(args.num_units), layers.Dense(1)])\n",
+    "model.compile(loss='mse', optimizer='adam')\n",
+    "\n",
+    "model.fit(*data_prep(os.environ[\"AIP_TRAINING_DATA_URI\"]),\n",
+    "          epochs=args.epochs ,\n",
+    "          validation_data=data_prep(os.environ[\"AIP_VALIDATION_DATA_URI\"]))\n",
+    "print(model.evaluate(*data_prep(os.environ[\"AIP_TEST_DATA_URI\"])))\n",
+    "\n",
+    "# save as Vertex AI Managed model\n",
+    "tf.saved_model.save(model, os.environ[\"AIP_MODEL_DIR\"])"
+   ]
+  },
+  {
+   "cell_type": "markdown",
+   "metadata": {
+    "id": "Yp2clkOJSDhR"
+   },
+   "source": [
+    "### Launch a custom training job and track its trainig parameters on Vertex ML Metadata"
+   ]
+  },
+  {
+   "cell_type": "code",
+   "execution_count": null,
+   "metadata": {
+    "id": "btb6d48lqcTT"
+   },
+   "outputs": [],
+   "source": [
+    "job = aiplatform.CustomTrainingJob(\n",
+    "    display_name=\"train-abalone-dist-1-replica\",\n",
+    "    script_path=\"training_script.py\",\n",
+    "    container_uri=\"us-docker.pkg.dev/vertex-ai/training/tf-cpu.2-8:latest\",\n",
+    "    requirements=[\"gcsfs==0.7.1\"],\n",
+    "    model_serving_container_image_uri=\"us-docker.pkg.dev/vertex-ai/prediction/tf2-cpu.2-8:latest\",\n",
+    ")"
+   ]
+  },
+  {
+   "cell_type": "markdown",
+   "metadata": {
+    "id": "k_QorXXztzPH"
+   },
+   "source": [
+    "Start a new experiment run to track training parameters and start the training job. Note that this operation will take around 10 mins."
+   ]
+  },
+  {
+   "cell_type": "code",
+   "execution_count": null,
+   "metadata": {
+    "id": "oVTORjQpJ7-Y"
+   },
+   "outputs": [],
+   "source": [
+    "aiplatform.start_run(\"custom-training-run-1\")  # Change this to your desired run name\n",
+    "parameters = {\"epochs\": 10, \"num_units\": 64}\n",
+    "aiplatform.log_params(parameters)\n",
+    "\n",
+    "model = job.run(\n",
+    "    ds,\n",
+    "    replica_count=1,\n",
+    "    model_display_name=\"abalone-model\",\n",
+    "    args=[f\"--epochs={parameters['epochs']}\",\n",
+    "          f\"--num_units={parameters['num_units']}\"],\n",
+    ")"
+   ]
+  },
+  {
+   "cell_type": "markdown",
+   "metadata": {
+    "id": "5vhDsMJNqcTW"
+   },
+   "source": [
+    "### Deploy model and calculate prediction metrics"
+   ]
+  },
+  {
+   "cell_type": "markdown",
+   "metadata": {
+    "id": "O-uCOL3Naap4"
+   },
+   "source": [
+    "Next, deploy your Vertex AI Model resource to a Vertex AI Endpoint resource. This operation will take 10-20 mins."
+   ]
+  },
+  {
+   "cell_type": "code",
+   "execution_count": null,
+   "metadata": {
+    "id": "Y9GH72wWqcTX"
+   },
+   "outputs": [],
+   "source": [
+    "endpoint = model.deploy(machine_type=\"n1-standard-4\")"
+   ]
+  },
+  {
+   "cell_type": "markdown",
+   "metadata": {
+    "id": "JY-5skFhasWs"
+   },
+   "source": [
+    "### Prediction dataset preparation and online prediction"
+   ]
+  },
+  {
+   "cell_type": "markdown",
+   "metadata": {
+    "id": "saw50bqwa-dR"
+   },
+   "source": [
+    "Once model is deployed, perform online prediction using the `abalone_test` dataset and calculate prediction metrics.\n",
+    "\n",
+    "Prepare the prediction dataset."
+   ]
+  },
+  {
+   "cell_type": "code",
+   "execution_count": null,
+   "metadata": {
+    "id": "ABZQmqsWISQv"
+   },
+   "outputs": [],
+   "source": [
+    "def read_data(uri):\n",
+    "    dataset_path = data_utils.get_file(\"abalone_test.data\", uri)\n",
+    "    col_names = [\n",
+    "        \"Length\",\n",
+    "        \"Diameter\",\n",
+    "        \"Height\",\n",
+    "        \"Whole weight\",\n",
+    "        \"Shucked weight\",\n",
+    "        \"Viscera weight\",\n",
+    "        \"Shell weight\",\n",
+    "        \"Age\",\n",
+    "    ]\n",
+    "    dataset = pd.read_csv(\n",
+    "        dataset_path,\n",
+    "        names=col_names,\n",
+    "        na_values=\"?\",\n",
+    "        comment=\"\\t\",\n",
+    "        sep=\",\",\n",
+    "        skipinitialspace=True,\n",
+    "    )\n",
+    "    return dataset\n",
+    "\n",
+    "\n",
+    "def get_features_and_labels(df):\n",
+    "    target = \"Age\"\n",
+    "    return df.drop(target, axis=1).values, df[target].values\n",
+    "\n",
+    "\n",
+    "test_dataset, test_labels = get_features_and_labels(\n",
+    "    read_data(\n",
+    "        \"https://storage.googleapis.com/download.tensorflow.org/data/abalone_test.csv\"\n",
+    "    )\n",
+    ")"
+   ]
+  },
+  {
+   "cell_type": "markdown",
+   "metadata": {
+    "id": "_HphZ38obJeB"
+   },
+   "source": [
+    "Perform online prediction."
+   ]
+  },
+  {
+   "cell_type": "code",
+   "execution_count": null,
+   "metadata": {
+    "id": "eXD-OvsrKmCt",
+    "tags": []
+   },
+   "outputs": [],
+   "source": [
+    "prediction = endpoint.predict(test_dataset.tolist())\n",
+    "prediction"
+   ]
+  },
+  {
+   "cell_type": "markdown",
+   "metadata": {
+    "id": "TDKiv_O7bNwE"
+   },
+   "source": [
+    "Calculate and track prediction evaluation metrics."
+   ]
+  },
+  {
+   "cell_type": "code",
+   "execution_count": null,
+   "metadata": {
+    "id": "cj0fHucbKopn"
+   },
+   "outputs": [],
+   "source": [
+    "mse = mean_squared_error(test_labels, prediction.predictions)\n",
+    "mae = mean_absolute_error(test_labels, prediction.predictions)\n",
+    "\n",
+    "aiplatform.log_metrics({\"mse\": mse, \"mae\": mae})"
+   ]
+  },
+  {
+   "cell_type": "markdown",
+   "metadata": {
+    "id": "CCGmesdIbbHf"
+   },
+   "source": [
+    "### Extract all parameters and metrics created during this experiment."
+   ]
+  },
+  {
+   "cell_type": "code",
+   "execution_count": null,
+   "metadata": {
+    "id": "KlcEBou-Pl4Z"
+   },
+   "outputs": [],
+   "source": [
+    "aiplatform.get_experiment_df()"
+   ]
+  },
+  {
+   "cell_type": "markdown",
+   "metadata": {
+    "id": "WTHvPMweMlP1"
+   },
+   "source": [
+    "### View data in the Cloud Console"
+   ]
+  },
+  {
+   "cell_type": "markdown",
+   "metadata": {
+    "id": "F19_5lw0MqXv"
+   },
+   "source": [
+    "Parameters and metrics can also be viewed in the Cloud Console. \n"
+   ]
+  },
+  {
+   "cell_type": "code",
+   "execution_count": null,
+   "metadata": {
+    "id": "GmN9vE9pqqzt"
+   },
+   "outputs": [],
+   "source": [
+    "print(\"Vertex AI Experiments:\")\n",
+    "print(\n",
+    "    f\"https://console.cloud.google.com/ai/platform/experiments/experiments?folder=&organizationId=&project={PROJECT_ID}\"\n",
+    ")"
+   ]
+  },
+  {
+   "cell_type": "markdown",
+   "metadata": {
+    "id": "TpV-iwP9qw9c"
+   },
+   "source": [
+    "## Cleaning up\n",
+    "\n",
+    "To clean up all Google Cloud resources used in this project, you can [delete the Google Cloud\n",
+    "project](https://cloud.google.com/resource-manager/docs/creating-managing-projects#shutting_down_projects) you used for the tutorial.\n",
+    "\n",
+    "Otherwise, you can delete the individual resources you created in this tutorial:\n",
+    "Training Job\n",
+    "Model\n",
+    "Cloud Storage Bucket\n",
+    "\n",
+    "* Vertex AI Dataset\n",
+    "* Training Job\n",
+    "* Model\n",
+    "* Endpoint\n",
+    "* Cloud Storage Bucket\n"
+   ]
+  },
+  {
+   "cell_type": "code",
+   "execution_count": null,
+   "metadata": {
+    "id": "rwPZoZISHhaY"
+   },
+   "outputs": [],
+   "source": [
+    "# Warning: Setting this to true will delete everything in your bucket\n",
+    "delete_bucket = False\n",
+    "\n",
+    "# Delete dataset\n",
+    "ds.delete()\n",
+    "\n",
+    "# Delete the training job\n",
+    "job.delete()\n",
+    "\n",
+    "# Undeploy model from endpoint\n",
+    "endpoint.undeploy_all()\n",
+    "\n",
+    "# Delete the endpoint\n",
+    "endpoint.delete()\n",
+    "\n",
+    "# Delete the model\n",
+    "model.delete()\n",
+    "\n",
+    "\n",
+    "if delete_bucket or os.getenv(\"IS_TESTING\"):\n",
+    "    ! gsutil -m rm -r $BUCKET_URI"
+   ]
+  },
+  {
+   "cell_type": "code",
+   "execution_count": null,
+   "metadata": {},
+   "outputs": [],
+   "source": []
+  }
+ ],
+ "metadata": {
+  "colab": {
+   "collapsed_sections": [],
+   "name": "sdk-metric-parameter-tracking-for-custom-jobs.ipynb",
+   "toc_visible": true
+  },
+  "environment": {
+   "kernel": "env5",
+   "name": "common-cpu.m94",
+   "type": "gcloud",
+   "uri": "gcr.io/deeplearning-platform-release/base-cpu:m94"
+  },
+  "kernelspec": {
+   "display_name": "env5",
+   "language": "python",
+   "name": "env5"
+  },
+  "language_info": {
+   "codemirror_mode": {
+    "name": "ipython",
+    "version": 3
+   },
+   "file_extension": ".py",
+   "mimetype": "text/x-python",
+   "name": "python",
+   "nbconvert_exporter": "python",
+   "pygments_lexer": "ipython3",
+   "version": "3.7.12"
+  }
+ },
+ "nbformat": 4,
+ "nbformat_minor": 4
 }