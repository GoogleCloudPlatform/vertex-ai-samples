--- conflicted
+++ resolved
@@ -67,11 +67,8 @@
 # region
 shell_output = subprocess.check_output("gcloud config list --format 'value(ai.region)'", shell=True)
 REGION = shell_output[0:-1].decode('utf-8')
-<<<<<<< HEAD
 if REGION == '':
     REGION = input("Enter REGION: ")
-=======
->>>>>>> f2d431c1
 print("REGION: ", REGION)
 
 # multi-region
