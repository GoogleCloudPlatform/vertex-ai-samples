"""
    AutoReview: Script to automatically review Vertex AI notebooks for conformance to notebook template requirements:
    
    python3 notebook_template_review.py [options]
        # options for selecting notebooks
        --notebook: review the specified notebook
        --notebook-dir: recursively traverse the directory and review each notebook enocuntered
        --notebook-file: A CSV file with list of notebooks to review.
        
        # options for error handling
        --errors: Report detected errors.
        --errors-codes: A list of error codes to report errors. Otherwise, all errors are reported.
        --errors-csv: Report errors in CSV format
        
        # index generatation
        --repo: Generate index in markdown format
        --web: Generate index in HTML format
        --title: Add title to index
        --desc: Add description to index
        --steps: Add steps to index
        --uses: Add "resources" used to index
        
    Format of CSV file for notebooks to review:
    
        tags,notebook-path,backlink
        
        tags: Double quoted ist of tags: e.g., "AutoML, Tabular Data"
        notebook-path: path of notebook, relative to https://github.com/GoogleCloudPlatform/vertex-ai-samples/notebooks
        backlink: webdoc page with more details, relative to https://cloud.google.com/
"""

import argparse
import json
import os
import sys
import urllib.request
import csv
from enum import Enum
from abc import ABC, abstractmethod


parser = argparse.ArgumentParser()
parser.add_argument('--notebook-dir', dest='notebook_dir',
                    default=None, type=str, help='Notebook directory')
parser.add_argument('--notebook', dest='notebook',
                    default=None, type=str, help='Notebook to review')
parser.add_argument('--notebook-file', dest='notebook_file',
                    default=None, type=str, help='File with list of notebooks to review')
parser.add_argument('--errors', dest='errors', action='store_true', 
                    default=False, help='Report errors')
parser.add_argument('--errors-csv', dest='errors_csv', action='store_true', 
                    default=False, help='Report errors as CSV')
parser.add_argument('--errors-codes', dest='errors_codes',
                    default=None, type=str, help='Report only specified errors')
parser.add_argument('--title', dest='title', action='store_true',
                    default=False, help='Output description')
parser.add_argument('--desc', dest='desc', action='store_true', 
                    default=False, help='Output description')
parser.add_argument('--uses', dest='uses', action='store_true', 
                    default=False, help='Output uses (resources)')
parser.add_argument('--steps', dest='steps', action='store_true', 
                    default=False, help='Ouput steps')
parser.add_argument('--web', dest='web', action='store_true', 
                    default=False, help='Output format in HTML')
parser.add_argument('--repo', dest='repo', action='store_true', 
                    default=False, help='Output format in Markdown')
args = parser.parse_args()

if args.errors_codes:
    args.errors_codes = args.errors_codes.split(',')
    args.errors = True

if args.errors_csv:
    args.errors = True


class ErrorCode(Enum):
    # Copyright cell
    #   Google copyright cell required
    ERROR_COPYRIGHT = 0,

    # Links cell
    #   H1 heading required
    #   git, colab and workbench link required
    #   links must be valid links
    ERROR_TITLE_HEADING = 1,
    ERROR_HEADING_CASE = 2,
    ERROR_HEADING_CAP = 3,
    ERROR_LINK_GIT_MISSING = 4,
    ERROR_LINK_COLAB_MISSING = 5,
    ERROR_LINK_WORKBENCH_MISSING = 6,
    ERROR_LINK_GIT_BAD = 7,
    ERROR_LINK_COLAB_BAD = 8,
    ERROR_LINK_WORKBENCH_BAD = 9,

    # Overview cells
    #   Overview cell required
    #   Objective cell required
    #   Dataset cell required
    #   Costs cell required
    #     Check for required Vertex and optional BQ and Dataflow
    ERROR_OVERVIEW_NOTFOUND = 10,
    ERROR_OBJECTIVE_NOTFOUND = 11,
    ERROR_OBJECTIVE_MISSING_DESC = 12,
    ERROR_OBJECTIVE_MISSING_USES = 13,
    ERROR_OBJECTIVE_MISSING_STEPS = 14,
    ERROR_DATASET_NOTFOUND = 15,
    ERROR_COSTS_NOTFOUND = 16,
    ERROR_COSTS_MISSING = 17,

    # Installation cell
    #   Installation cell required
    #   Wrong heading for installation cell
    #   Installation code cell not found
    #   pip3 required
    #   option -q required
    #   option {USER_FLAG} required
    #   installation code cell not match template
    #   all packages must be installed as a single pip3
    ERROR_INSTALLATION_NOTFOUND = 18,
    ERROR_INSTALLATION_HEADING = 19,
    ERROR_INSTALLATION_CODE_NOTFOUND = 20,
    ERROR_INSTALLATION_PIP3 = 21,
    ERROR_INSTALLATION_QUIET = 22,
    ERROR_INSTALLATION_USER_FLAG = 23,
    ERROR_INSTALLATION_CODE_TEMPLATE = 24,
    ERROR_INSTALLATION_SINGLE_PIP3 = 25,

    # Restart kernel cell
    #    Restart code cell required
    #    Restart code cell not found
    ERROR_RESTART_NOTFOUND = 23,
    ERROR_RESTART_CODE_NOTFOUND = 24,

    # Before you begin cell
    #    Before you begin cell required
    #    Before you begin cell incomplete
    ERROR_BEFOREBEGIN_NOTFOUND = 25,
    ERROR_BEFOREBEGIN_INCOMPLETE = 26,

    # Set Project ID
    #    Set project ID cell required
    #    Set project ID code cell not found
    #    Set project ID not match template
    ERROR_PROJECTID_NOTFOUND = 27,
    ERROR_PROJECTID_CODE_NOTFOUND = 28,
    ERROR_PROJECTID_TEMPLATE = 29,

    # Technical Writer Rules
    ERROR_TWRULE_TODO = 51,
    ERROR_TWRULE_FIRSTPERSON = 52,
    ERROR_TWRULE_FUTURETENSE = 53,
    ERROR_TWRULE_BRANDING = 54,

    ERROR_EMPTY_CALL = 101


# globals
num_errors = 0
last_tag = ''


def parse_dir(directory: str) -> None:
    """
        Recursively walk the specified directory, reviewing each notebook (.ipynb) encountered.
        
        directory: The directory path.
    """
    entries = os.scandir(directory)
    for entry in entries:
        if entry.is_dir():
            if entry.name[0] == '.':
                continue
            if entry.name == 'src' or entry.name == 'images' or entry.name == 'sample_data':
                continue
            print("\n##", entry.name, "\n")
            parse_dir(entry.path)
        elif entry.name.endswith('.ipynb'):
            parse_notebook(entry.path)


def parse_notebook(path: str) -> None:
    """
        Review the specified notebook.
        
        path: The path to the notebook.
    """
    with open(path, 'r') as f:
        try:
            content = json.load(f)
        except:
            print("Corrupted notebook:", path)
            return
        
        cells = content['cells']
        
<<<<<<< HEAD
        NotebookRule.init(path, content['cells'])
        
        CopyrightRule().validate()
            
        NoticesRule().validate()
        
        TitleRule().validate()

        LinksRule().validate()
        
        OverviewRule().validate()
       
        ObjectiveRule().validate()
            
        RecommendationsRule().validate()

        DatasetRule().validate()

        CostsRule().validate()

        SetupLocalRule().validate()

        HelpersRule().validate()

        InstallationRule().validate()

        RestartRule().validate()
        
        VersionsRule().validate()
        
        BeforeBeginRule().validate()
        
        EnableAPIsRule().validate()
        
        SetupProjectRule().validate()
        if NotebookRule.desc != '':
            add_index(path, 
                      tag, 
                      NotebookRule.title, 
                      NotebookRule.desc, 
                      NotebookRule.uses, 
                      NotebookRule.steps, 
                      NotebookRule.git_link, 
                      NotebookRule.colab_link, 
                      NotebookRule.workbench_link
            )


class NotebookRule(ABC):
    """
    Abstract class for defining notebook conformance rules
    """
    path = None     # The relative path to the notebook
    cell_index = 0  # The index of the last cell that was parsed (reviewed).
    title = ''      # The H1 title for the notebook
    git_link = None  # The GitHub link
    colab_link = None  # The Colab link
    workbench_link = None  # The Workbench link
    desc = ''  # The description in the objective section
    uses = ''  # The resources used in the objective section
    steps = ''  # The steps in the objective section
    costs = []  # The paid services used as derived from the resources used subsection
    
    @staticmethod
    def init(path: str,
             cells: list) -> None:
        """
        Initialize the static variables in the abstract class, specific to a notebook instance
        
        path: The relative path to the notebook
        cells: The content cells (JSON) for the notebook
        """
        NotebookRule.cell_index = 0
        NotebookRule.path = path
        NotebookRule.cells = cells
        NotebookRule.title = ''
        NotebookRule.git_link = None
        NotebookRule.colab_link = None
        NotebookRule.workbench_link = None
        NotebookRule.desc = ''
        NotebookRule.uses = ''
        NotebookRule.steps = ''
        NotebookRule.costs = ''
    
    @abstractmethod
    def validate(self, cells: list) -> None:
        pass
    
    def get_cell(self) -> list:
        """
            Get the next notebook cell.

            Returns:

            cell: content of the next cell
        """
        while self.empty_cell():
            NotebookRule.cell_index += 1

        cell = NotebookRule.cells[NotebookRule.cell_index]
        if cell['cell_type'] == 'markdown':
            TextTWRule().validate()

        NotebookRule.cell_index += 1
        return cell
    
    def empty_cell(self) -> bool:
        """
            Check for empty cells

            Returns:

            bool: whether cell is empty or not
        """
        if len(NotebookRule.cells[NotebookRule.cell_index]['source']) == 0:
            self.report_error(ErrorCode.ERROR_EMPTY_CELL, f'empty cell: cell #{NotebookRule.cell_index}')
            return True
        else:
            return False
        
    def report_error(self,
                     code: ErrorCode,
                     errmsg: str) -> None:
        """
        Report an error.
            If args.errors_codes set, then only report these errors. Otherwise, all errors.

        code: The error code number.
        errmsg: The error message
        """

        global num_errors

        if args.errors:
            code = code.value[0]
            if args.errors_codes:
                if str(code) not in args.errors_codes:
                    return

            if args.errors_csv:
                print(NotebookRule.path, ',', code)
            else:
                print(f"{NotebookRule.path}: ERROR ({code}): {errmsg}", file=sys.stderr)
                num_errors += 1


class CopyrightRule(NotebookRule):
    def validate(self) -> None:
        """
        Parse the copyright cell
        """
        cell = self.get_cell()
        if not 'Copyright' in cell['source'][0]:
            self.report_error(ErrorCode.ERROR_COPYRIGHT, "missing copyright cell")


class NoticesRule(NotebookRule):
    def validate(self) -> None:
        """
        Parse the (optional) notices cell
        """
        cell = self.get_cell()
        if not cell['source'][0].startswith('This notebook'):
             NotebookRule.cell_index -= 1


class TitleRule(NotebookRule):
    def validate(self) -> None: 
        """
        Parse the title in the links cell
        """
        cell = self.get_cell()
        if not cell['source'][0].startswith('# '):
            self.report_error(ErrorCode.ERROR_TITLE_HEADING, "title cell must start with H1 heading")
            NotebookRule.title = ''
        else:
            NotebookRule.title = cell['source'][0][2:].strip()
            SentenceCaseTWRule().validate(NotebookRule.title)

            # H1 title only
            if len(cell['source']) == 1:
                cell = self.get_cell()


class LinksRule(NotebookRule):
    def validate(self) -> None: 
        """
        Parse the links in the links cell
        """

        cell = NotebookRule.cells[NotebookRule.cell_index - 1]
        source = ''
        git_link = None
        colab_link = None
        workbench_link = None
        for line in cell['source']:
            source += line
            if '<a href="https://github.com' in line:
                git_link = line.strip()[9:-2].replace('" target="_blank', '')
                try:
                    code = urllib.request.urlopen(git_link).getcode()
                except Exception as e:
                    # if new notebook
                    derived_link = os.path.join('https://github.com/GoogleCloudPlatform/vertex-ai-samples/blob/main/notebooks/', NotebookRule.path)
                    if git_link != derived_link:
                        self.report_error(ErrorCode.ERROR_LINK_GIT_BAD, f"bad GitHub link: {git_link}")

            if '<a href="https://colab.research.google.com/' in line:
                colab_link = 'https://colab.research.google.com/github/' + line.strip()[50:-2].replace('" target="_blank', '')
                try:
                    code = urllib.request.urlopen(colab_link).getcode()
                except Exception as e:
                    # if new notebook
                    derived_link = os.path.join('https://colab.research.google.com/github/GoogleCloudPlatform/vertex-ai-samples/blob/main/notebooks', NotebookRule.path)
                    if colab_link != derived_link:
                        self.report_error(ErrorCode.ERROR_LINK_COLAB_BAD, f"bad Colab link: {colab_link}")


            if '<a href="https://console.cloud.google.com/vertex-ai/workbench/' in line:
                workbench_link = line.strip()[91:-2].replace('" target="_blank', '')
                try:
                    code = urllib.request.urlopen(workbench_link).getcode()
                except Exception as e:
                    derived_link = os.path.join('https://console.cloud.google.com/vertex-ai/workbench/deploy-notebook?download_url=https://raw.githubusercontent.com/GoogleCloudPlatform/vertex-ai-samples/main/notebooks/', NotebookRule.path)
                    if colab_link != workbench_link:
                        self.report_error(ErrorCode.ERROR_LINK_WORKBENCH_BAD, f"bad Workbench link: {workbench_link}")

        if 'View on GitHub' not in source or not git_link:
            self.report_error(ErrorCode.ERROR_LINK_GIT_MISSING, 'Missing link for GitHub')
        if 'Run in Colab' not in source or not colab_link:
            self.report_error(ErrorCode.ERROR_LINK_COLAB_MISSING, 'Missing link for Colab')    
        if 'Open in Vertex AI Workbench' not in source or not workbench_link:
            self.report_error(ErrorCode.ERROR_LINK_WORKBENCH_MISSING, 'Missing link for Workbench')
        
        NotebookRule.git_link = git_link
        NotebookRule.colab_link = colab_link
        NotebookRule.workbench_link = workbench_link


class OverviewRule(NotebookRule):
    def validate(self) -> None: 
        """
        Parse the overview cell
        """
        cell = self.get_cell()
        if not cell['source'][0].startswith("## Overview"):
            self.report_error(ErrorCode.ERROR_OVERVIEW_NOTFOUND, "Overview section not found")


class ObjectiveRule(NotebookRule):
    def validate(self) -> None: 
        """
        Parse the objective cell.
            Find the description, uses and steps.
        """
        desc = ''
        uses = ''
        steps = ''
        costs = []

        cell = self.get_cell()
        if not cell['source'][0].startswith("### Objective"):
            self.report_error(ErrorCode.ERROR_OBJECTIVE_NOTFOUND, "Objective section not found")
            return

        in_desc = True
        in_uses = False
        in_steps = False
    
=======
        NotebookRule.init()
        
        CopyrightRule().validate(path, cells)
            
        NoticesRule().validate(path, cells)
        
        TitleRule().validate(path, cells)

        LinksRule().validate(path, cells)
        
        OverviewRule().validate(path, cells)
       
        ObjectiveRule().validate(path, cells)
        if NotebookRule.desc != '':
            add_index(path, 
                      tag, 
                      NotebookRule.title, 
                      NotebookRule.desc, 
                      NotebookRule.uses, 
                      NotebookRule.steps, 
                      NotebookRule.git_link, 
                      NotebookRule.colab_link, 
                      NotebookRule.workbench_link
            )
            
        RecommendationsRule().validate(path, cells)

        DatasetRule().validate(path, cells)

        CostsRule().validate(path, cells)

        SetupLocalRule().validate(path, cells)

        HelpersRule().validate(path, cells)

        InstallationRule().validate(path, cells)

        RestartRule().validate(path, cells)
        
        VersionsRule().validate(path, cells)
        
        BeforeBeginRule().validate(path, cells)
        
        EnableAPIsRule().validate(path, cells)
        
        SetupProjectRule().validate(path, cells)


class NotebookRule(ABC):
    """
    Abstract class for defining notebook conformance rules
    """
    cell_index = 0
    title = ''
    git_link = None
    colab_link = None
    workbench_link = None
    desc = ''
    uses = ''
    steps = ''
    costs = []
    
    @staticmethod
    def init():
        NotebookRule.cell_index = 0
        NotebookRule.title = ''
        NotebookRule.git_link = None
        NotebookRule.colab_link = None
        NotebookRule.workbench_link = None
        NotebookRule.desc = ''
        NotebookRule.uses = ''
        NotebookRule.steps = ''
        NotebookRule.costs = ''
    
    @abstractmethod
    def validate(self, path: str, cells: list) -> None:
        pass


class CopyrightRule(NotebookRule):
    def validate(self, path: str, cells: list) -> None:
        """
        Parse the copyright cell

        path: used only for reporting an error
        cells: The content cells (JSON) for the notebook
        """
        cell, cell_index = get_cell(path, cells, NotebookRule.cell_index)
        if not 'Copyright' in cell['source'][0]:
            report_error(path, ErrorCode.ERROR_COPYRIGHT, "missing copyright cell")
            
        NotebookRule.cell_index = cell_index


class NoticesRule(NotebookRule):
    def validate(self, path: str, cells: list) -> None:
        """
        Parse the (optional) notices cell

        path: used only for reporting an error
        cells: The content cells (JSON) for the notebook
        """
        cell, cell_index = get_cell(path, cells, NotebookRule.cell_index)
        if cell['source'][0].startswith('This notebook'):
             NotebookRule.cell_index = cell_index
        else:
            NotebookRule.cell_index = cell_index - 1


class TitleRule(NotebookRule):
    def validate(self, path: str, cells: list) -> None: 
        """
        Parse the title in the links cell

        path: used only for reporting an error
        cells: The content cells (JSON) for the notebook
        """
        cell, cell_index = get_cell(path, cells, NotebookRule.cell_index)
        if not cell['source'][0].startswith('# '):
            report_error(path, ErrorCode.ERROR_TITLE_HEADING, "title cell must start with H1 heading")
            NotebookRule.title = ''
        else:
            NotebookRule.title = cell['source'][0][2:].strip()
            check_sentence_case(path, NotebookRule.title)

            # H1 title only
            if len(cell['source']) == 1:
                cell, cell_index = get_cell(path, cells, cell_index)

        NotebookRule.cell_index = cell_index


class LinksRule(NotebookRule):
    def validate(self, path: str, cells: list) -> None: 
        """
        Parse the links in the links cell

        path: used only for reporting an error
        cells: The content cells (JSON) for the notebook
        """

        cell = cells[NotebookRule.cell_index-1]
        source = ''
        git_link = None
        colab_link = None
        workbench_link = None
        for line in cell['source']:
            source += line
            if '<a href="https://github.com' in line:
                git_link = line.strip()[9:-2].replace('" target="_blank', '')
                try:
                    code = urllib.request.urlopen(git_link).getcode()
                except Exception as e:
                    # if new notebook
                    derived_link = os.path.join('https://github.com/GoogleCloudPlatform/vertex-ai-samples/blob/main/notebooks/', path)
                    if git_link != derived_link:
                        report_error(path, ErrorCode.ERROR_LINK_GIT_BAD, f"bad GitHub link: {git_link}")

            if '<a href="https://colab.research.google.com/' in line:
                colab_link = 'https://github.com/' + line.strip()[50:-2].replace('" target="_blank', '')
                try:
                    code = urllib.request.urlopen(colab_link).getcode()
                except Exception as e:
                    # if new notebook
                    derived_link = os.path.join('https://colab.research.google.com/github/GoogleCloudPlatform/vertex-ai-samples/blob/main/notebooks', path)
                    if colab_link != derived_link:
                        report_error(path, ErrorCode.ERROR_LINK_COLAB_BAD, f"bad Colab link: {colab_link}")


            if '<a href="https://console.cloud.google.com/vertex-ai/workbench/' in line:
                workbench_link = line.strip()[91:-2].replace('" target="_blank', '')
                try:
                    code = urllib.request.urlopen(workbench_link).getcode()
                except Exception as e:
                    derived_link = os.path.join('https://console.cloud.google.com/vertex-ai/workbench/deploy-notebook?download_url=https://raw.githubusercontent.com/GoogleCloudPlatform/vertex-ai-samples/main/notebooks/', path)
                    if colab_link != workbench_link:
                        report_error(path, ErrorCode.ERROR_LINK_WORKBENCH_BAD, f"bad Workbench link: {workbench_link}")

        if 'View on GitHub' not in source or not git_link:
            report_error(path, ErrorCode.ERROR_LINK_GIT_MISSING, 'Missing link for GitHub')
        if 'Run in Colab' not in source or not colab_link:
            report_error(path, ErrorCode.ERROR_LINK_COLAB_MISSING, 'Missing link for Colab')    
        if 'Open in Vertex AI Workbench' not in source or not workbench_link:
            report_error(path, ErrorCode.ERROR_LINK_WORKBENCH_MISSING, 'Missing link for Workbench')
        
        NotebookRule.git_link = git_link
        NotebookRule.colab_link = colab_link
        NotebookRule.workbench_link = workbench_link


class OverviewRule(NotebookRule):
    def validate(self, path: str, cells: list) -> None: 
        """
        Parse the overview cell

        path: used only for reporting an error
        cells: The content cells (JSON) for the notebook
        """
        cell, cell_index = get_cell(path, cells, NotebookRule.cell_index)
        if not cell['source'][0].startswith("## Overview"):
            report_error(path, ErrorCode.ERROR_OVERVIEW_NOTFOUND, "Overview section not found")

        NotebookRule.cell_index = cell_index


class ObjectiveRule(NotebookRule):
    def validate(self, path: str, cells: list) -> None: 
        """
        Parse the objective cell.
            Find the description, uses and steps.

        path: The path to the notebook.
        cells: The content cells (JSON) for the notebook
        """
        desc = ''
        uses = ''
        steps = ''
        costs = []

        cell, cell_index = get_cell(path, cells, NotebookRule.cell_index)
        if not cell['source'][0].startswith("### Objective"):
            report_error(path, ErrorCode.ERROR_OBJECTIVE_NOTFOUND, "Objective section not found")
            return cell_index, desc, uses, steps, costs

        in_desc = True
        in_uses = False
        in_steps = False
    
>>>>>>> a4a6ed84
        for line in cell['source'][1:]:
            if line.startswith('This tutorial uses'):
                in_desc = False
                in_steps = False
                in_uses = True
                uses += line
                continue
            elif line.startswith('The steps performed'):
                in_desc = False
                in_uses = False
                in_steps = True
                steps += line
                continue

            if in_desc:
                if len(desc) > 0 and line.strip() == '':
                    in_desc = False
                    continue
                desc += line
            elif in_uses:
                sline = line.strip()
                if len(sline) == 0:
                    uses += '\n'
                else:
                    ch = sline[0]
                    if ch in ['-', '*', '1', '2', '3', '4', '5', '6', '7', '8', '9']:
                        uses += line
            elif in_steps:
                sline = line.strip()
                if len(sline) == 0:
                    steps += '\n'
                else:
                    ch = sline[0]
                    if ch in ['-', '*', '1', '2', '3', '4', '5', '6', '7', '8', '9']:
                        steps += line
            
        if desc == '':
<<<<<<< HEAD
            self.report_error(ErrorCode.ERROR_OBJECTIVE_MISSING_DESC, "Objective section missing desc")
=======
            report_error(path, ErrorCode.ERROR_OBJECTIVE_MISSING_DESC, "Objective section missing desc")
>>>>>>> a4a6ed84
        else:
            desc = desc.lstrip()
            sentences = desc.split('.')
            if len(sentences) > 1:
                desc = sentences[0] + '.\n'
            if desc.startswith('In this tutorial, you learn') or desc.startswith('In this notebook, you learn'):
                desc = desc[22].upper() + desc[23:]

        if uses == '':
<<<<<<< HEAD
            self.report_error(ErrorCode.ERROR_OBJECTIVE_MISSING_USES, "Objective section missing uses services list")
=======
            report_error(path, ErrorCode.ERROR_OBJECTIVE_MISSING_USES, "Objective section missing uses services list")
>>>>>>> a4a6ed84
        else:
            if 'BigQuery' in uses:
                costs.append('BQ')
            if 'Vertex' in uses:
                costs.append('Vertex')
            if 'Dataflow' in uses:
                costs.append('Dataflow')

        if steps == '':
<<<<<<< HEAD
            self.report_error(ErrorCode.ERROR_OBJECTIVE_MISSING_STEPS, "Objective section missing steps list")
            
=======
            report_error(path, ErrorCode.ERROR_OBJECTIVE_MISSING_STEPS, "Objective section missing steps list")
            
        NotebookRule.cell_index = cell_index
>>>>>>> a4a6ed84
        NotebookRule.desc = desc
        NotebookRule.uses = uses
        NotebookRule.steps = steps
        NotebookRule.costs = costs
<<<<<<< HEAD
=======


class RecommendationsRule(NotebookRule):
    def validate(self, path: str, cells: list) -> None: 
        """
        Parse the (optional) recommendations cell
>>>>>>> a4a6ed84

        path: used only for reporting an error
        cells: The content cells (JSON) for the notebook
        """
        # (optional) Recommendation
        cell, cell_index = get_cell(path, cells, NotebookRule.cell_index)
        if cell['source'][0].startswith("### Recommendations"):
            NotebookRule.cell_index = cell_index
        else:
            NotebookRule.cell_index = cell_index - 1

<<<<<<< HEAD
class RecommendationsRule(NotebookRule):
    def validate(self) -> None: 
        """
        Parse the (optional) recommendations cell
        """
        # (optional) Recommendation
        cell = self.get_cell()
        if not cell['source'][0].startswith("### Recommendations"):
            NotebookRule.cell_index -= 1
=======

class DatasetRule(NotebookRule):
    def validate(self, path: str, cells: list) -> None: 
        """
        Parse the dataset cell

        path: used only for reporting an error
        cells: The content cells (JSON) for the notebook
        """
        # Dataset
        cell, cell_index = get_cell(path, cells, NotebookRule.cell_index)
        if not cell['source'][0].startswith("### Dataset") and not cell['source'][0].startswith("### Model") and not cell['source'][0].startswith("### Embedding"):
            report_error(path, ErrorCode.ERROR_DATASET_NOTFOUND, "Dataset/Model section not found")
>>>>>>> a4a6ed84

        NotebookRule.cell_index = cell_index

<<<<<<< HEAD
class DatasetRule(NotebookRule):
    def validate(self) -> None: 
        """
        Parse the dataset cell
        """
        # Dataset
        cell = self.get_cell()
        if not cell['source'][0].startswith("### Dataset") and not cell['source'][0].startswith("### Model") and not cell['source'][0].startswith("### Embedding"):
            self.report_error(ErrorCode.ERROR_DATASET_NOTFOUND, "Dataset/Model section not found")
=======
>>>>>>> a4a6ed84

class CostsRule(NotebookRule):
    def validate(self, path: str, cells: list) -> None: 
        """
        Parse the costs cell

<<<<<<< HEAD
class CostsRule(NotebookRule):
    def validate(self) -> None: 
        """
        Parse the costs cell
        """
        # Costs
        cell = self.get_cell()
        if not cell['source'][0].startswith("### Costs"):
            self.report_error(ErrorCode.ERROR_COSTS_NOTFOUND, "Costs section not found")
=======
        path: used only for reporting an error
        cells: The content cells (JSON) for the notebook
        """
        # Costs
        cell, cell_index = get_cell(path, cells, NotebookRule.cell_index)
        if not cell['source'][0].startswith("### Costs"):
            report_error(path, ErrorCode.ERROR_COSTS_NOTFOUND, "Costs section not found")
>>>>>>> a4a6ed84
        else:
            text = ''
            for line in cell['source']:
                text += line
            if 'BQ' in NotebookRule.costs and 'BigQuery' not in text:
<<<<<<< HEAD
                self.report_error(ErrorCode.ERROR_COSTS_MISSING, 'Costs section missing reference to BiqQuery')
            if 'Vertex' in NotebookRule.costs and 'Vertex' not in text:
                self.report_error(ErrorCode.ERROR_COSTS_MISSING, 'Costs section missing reference to Vertex')
            if 'Dataflow' in NotebookRule.costs and 'Dataflow' not in text:    
                self.report_error(ErrorCode.ERROR_COSTS_MISSING, 'Costs section missing reference to Dataflow')


class SetupLocalRule(NotebookRule):
    def validate(self) -> None:
        """
        Parse the (optional) setup local environment cell
        """
        cell = self.get_cell()
        if not cell['source'][0].startswith('### Set up your local development environment'):
            NotebookRule.cell_index -= 1
            return
        
        cell = self.get_cell()
        if not cell['source'][0].startswith('**Otherwise**, make sure your environment meets'):
            NotebookRule.cell_index -= 1


class HelpersRule(NotebookRule):
    def validate(self) -> None:
        """
        Parse the (optional) helpers text/code cell
        """
        cell = self.get_cell()
        if 'helper' in cell['source'][0]:
            NotebookRule.cell_index += 1  # text and code
        else:
            NotebookRule.cell_index -= 1


class InstallationRule(NotebookRule):
    def validate(self) -> None:
        """
        Parse the installation cells
        """
        cell = self.get_cell()
        if not cell['source'][0].startswith("## Install"):
            if cell['source'][0].startswith("### Install"):
                self.report_error(ErrorCode.ERROR_INSTALLATION_HEADING, "Installation section needs to be H2 heading")
            else:
                self.report_error(ErrorCode.ERROR_INSTALLATION_NOTFOUND, "Installation section not found")
        else:
            cell = self.get_cell()
            if cell['cell_type'] != 'code':
                self.report_error(ErrorCode.ERROR_INSTALLATION_NOTFOUND, "Installation section not found")
            else:
                if cell['source'][0].startswith('! mkdir'):
                    cell = self.get_cell()
                if 'requirements.txt' in cell['source'][0]:
                    cell = self.get_cell()
=======
                report_error(path, ErrorCode.ERROR_COSTS_MISSING, 'Costs section missing reference to BiqQuery')
            if 'Vertex' in NotebookRule.costs and 'Vertex' not in text:
                report_error(path, ErrorCode.ERROR_COSTS_MISSING, 'Costs section missing reference to Vertex')
            if 'Dataflow' in NotebookRule.costs and 'Dataflow' not in text:    
                report_error(path, ErrorCode.ERROR_COSTS_MISSING, 'Costs section missing reference to Dataflow')

        NotebookRule.cell_index = cell_index


class SetupLocalRule(NotebookRule):
    def validate(self, path: str, cells: list) -> None:
        """
        Parse the (optional) setup local environment cell

        path: used only for reporting an error
        cells: The content cells (JSON) for the notebook
        """
        cell, cell_index = get_cell(path, cells, NotebookRule.cell_index)
        if not cell['source'][0].startswith('### Set up your local development environment'):
            NotebookRule.cell_index = cell_index - 1
            return
        
        cell, cell_index = get_cell(path, cells, cell_index)
        if not cell['source'][0].startswith('**Otherwise**, make sure your environment meets'):
            NotebookRule.cell_index = cell_index - 1
        else:
            NotebookRule.cell_index = cell_index


class HelpersRule(NotebookRule):
    def validate(self, path: str, cells: list) -> None:
        """
        Parse the (optional) helpers text/code cell

        path: used only for reporting an error
        cells: The content cells (JSON) for the notebook
        """
        cell, cell_index = get_cell(path, cells, NotebookRule.cell_index)
        if 'helper' in cell['source'][0]:
            NotebookRule.cell_index = cell_index + 1  # text and code
        else:
            NotebookRule.cell_index = cell_index - 1


class InstallationRule(NotebookRule):
    def validate(self, path: str, cells: list) -> None:
        """
        Parse the installation cells

        path: used only for reporting an error
        cells: The content cells (JSON) for the notebook
        """
        cell, cell_index = get_cell(path, cells, NotebookRule.cell_index)
        if not cell['source'][0].startswith("## Install"):
            if cell['source'][0].startswith("### Install"):
                report_error(path, ErrorCode.ERROR_INSTALLATION_HEADING, "Installation section needs to be H2 heading")
            else:
                report_error(path, ErrorCode.ERROR_INSTALLATION_NOTFOUND, "Installation section not found")
        else:
            cell, cell_index = get_cell(path, cells, cell_index)
            if cell['cell_type'] != 'code':
                report_error(path, ErrorCode.ERROR_INSTALLATION_NOTFOUND, "Installation section not found")
            else:
                if cell['source'][0].startswith('! mkdir'):
                    cell, cell_index = get_cell(path, cells, cell_index)
                if 'requirements.txt' in cell['source'][0]:
                    cell, cell_index = get_cell(path, cells, cell_index)
>>>>>>> a4a6ed84

                text = ''
                for line in cell['source']:
                    text += line
                    if 'pip ' in line:
                        if 'pip3' not in line:
<<<<<<< HEAD
                            self.report_error(ErrorCode.ERROR_INSTALLATION_PIP3, "Installation code section: use pip3")
                        if line.endswith('\\\n'):
                            continue
                        if '-q' not in line and '--quiet' not in line :
                            self.report_error(ErrorCode.ERROR_INSTALLATION_QUIET, "Installation code section: use -q with pip3")
                        if 'USER_FLAG' not in line and 'sh(' not in line:
                            self.report_error(ErrorCode.ERROR_INSTALLATION_USER_FLAG, "Installation code section: use {USER_FLAG} with pip3")
                if 'if IS_WORKBENCH_NOTEBOOK:' not in text:
                    self.report_error(ErrorCode.ERROR_INSTALLATION_CODE_TEMPLATE, "Installation code section out of date (see template)")


class RestartRule(NotebookRule):
    def validate(self) -> None:
        """
        Parse the restart cells
=======
                            report_error(path, ErrorCode.ERROR_INSTALLATION_PIP3, "Installation code section: use pip3")
                        if line.endswith('\\\n'):
                            continue
                        if '-q' not in line and '--quiet' not in line :
                            report_error(path, ErrorCode.ERROR_INSTALLATION_QUIET, "Installation code section: use -q with pip3")
                        if 'USER_FLAG' not in line and 'sh(' not in line:
                            report_error(path, ErrorCode.ERROR_INSTALLATION_USER_FLAG, "Installation code section: use {USER_FLAG} with pip3")
                if 'if IS_WORKBENCH_NOTEBOOK:' not in text:
                    report_error(path, ErrorCode.ERROR_INSTALLATION_CODE_TEMPLATE, "Installation code section out of date (see template)")

        NotebookRule.cell_index = cell_index


class RestartRule(NotebookRule):
    def validate(self, path: str, cells: list) -> None:
        """
        Parse the restart cells

        path: used only for reporting an error
        cells: The content cells (JSON) for the notebook
>>>>>>> a4a6ed84
        """
        # Restart kernel
        cell_index = NotebookRule.cell_index
        while True:
            cont = False
<<<<<<< HEAD
            cell = self.get_cell()
            for line in cell['source']:
                if 'pip' in line:
                    self.report_error(ErrorCode.ERROR_INSTALLATION_SINGLE_PIP3, f"All pip installations must be in a single code cell: {line}")
=======
            cell, cell_index = get_cell(path, cells, cell_index)
            for line in cell['source']:
                if 'pip' in line:
                    report_error(path, ErrorCode.ERROR_INSTALLATION_SINGLE_PIP3, f"All pip installations must be in a single code cell: {line}")
>>>>>>> a4a6ed84
                    cont = True
                    break
            if not cont:
                break
<<<<<<< HEAD

        if not cell['source'][0].startswith("### Restart the kernel"):
            self.report_error(ErrorCode.ERROR_RESTART_NOTFOUND, "Restart the kernel section not found")
        else:
            cell = self.get_cell()  # code cell
            if cell['cell_type'] != 'code':
                self.report_error(ErrorCode.ERROR_RESTART_CODE_NOTFOUND, "Restart the kernel code section not found")


class VersionsRule(NotebookRule):
    def validate(self) -> None:
        """
        Parse the (optional) package versions code/text cell
        """
        cell = self.get_cell()
        if cell['source'][0].startswith('#### Check package versions'):
            NotebookRule.cell_index += 1
        else:
            NotebookRule.cell_index -= 1
=======

        if not cell['source'][0].startswith("### Restart the kernel"):
            report_error(path, ErrorCode.ERROR_RESTART_NOTFOUND, "Restart the kernel section not found")
        else:
            cell, cell_index = get_cell(path, cells, cell_index) # code cell
            if cell['cell_type'] != 'code':
                report_error(path, ErrorCode.ERROR_RESTART_CODE_NOTFOUND, "Restart the kernel code section not found")

        NotebookRule.cell_index = cell_index


class VersionsRule(NotebookRule):
    def validate(self, path: str, cells: list) -> None:
        """
        Parse the (optional) package versions code/text cell

        path: used only for reporting an error
        cells: The content cells (JSON) for the notebook
        """
        cell, cell_index = get_cell(path, cells, NotebookRule.cell_index)
        if cell['source'][0].startswith('#### Check package versions'):
            NotebookRule.cell_index = cell_index + 1
        else:
            NotebookRule.cell_index = cell_index - 1


class BeforeBeginRule(NotebookRule):
    def validate(self, path: str, cells: list) -> None:
        """
        Parse the before you begin cell

        path: used only for reporting an error
        cells: The content cells (JSON) for the notebook
        """
        cell, cell_index = get_cell(path, cells, NotebookRule.cell_index)
        if not cell['source'][0].startswith("## Before you begin"):
            report_error(path, ErrorCode.ERROR_BEFOREBEGIN_NOTFOUND, "Before you begin section not found")
        else:
            # maybe one or two cells
            if len(cell['source']) < 2:
                cell, cell_index = get_cell(path, cells, cell_index)
                if not cell['source'][0].startswith("### Set up your Google Cloud project"):
                    report_error(path, ErrorCode.ERROR_BEFOREBEGIN_INCOMPLETE, "Before you begin section incomplete")
        NotebookRule.cell_index = cell_index


class EnableAPIsRule(NotebookRule):
    def validate(self, path: str, cells: list) -> None:
        """
        Parse the (optional) enable apis code/text cell

        path: used only for reporting an error
        cells: The content cells (JSON) for the notebook
        """
        cell, cell_index = get_cell(path, cells, NotebookRule.cell_index)
        if cell['source'][0].startswith("### Enable APIs"):
            NotebookRule.cell_index = cell_index + 1
        else:
            NotebookRule.cell_index = cell_index - 1


class SetupProjectRule(NotebookRule):
    def validate(self, path: str, cells: list) -> None:
        """
        Parse the set project cells

        path: used only for reporting an error
        cells: The content cells (JSON) for the notebook
        """
        cell, cell_index = get_cell(path, cells, NotebookRule.cell_index)
        if not cell['source'][0].startswith('#### Set your project ID'):
            report_error(path, ErrorCode.ERROR_PROJECTID_NOTFOUND, "Set project ID section not found")
        else: 
            cell, cell_index = get_cell(path, cells, cell_index)
            if cell['cell_type'] != 'code':
                report_error(path, ErrorCode.ERROR_PROJECTID_CODE_NOTFOUND, "Set project ID code section not found")
            elif not cell['source'][0].startswith('PROJECT_ID = "[your-project-id]"'):
                report_error(path, ErrorCode.ERROR_PROJECTID_TEMPLATE, f"Set project ID not match template")

            cell, cell_index = get_cell(path, cells, cell_index)
            if cell['cell_type'] != 'code' or 'or PROJECT_ID == "[your-project-id]":' not in cell['source'][0]:
                report_error(path, ErrorCode.ERROR_PROJECTID_TEMPLATE, f"Set project ID not match template")  

            cell, cell_index = get_cell(path, cells, cell_index)
            if cell['cell_type'] != 'code' or '! gcloud config set project' not in cell['source'][0]:
                report_error(path, ErrorCode.ERROR_PROJECTID_TEMPLATE, f"Set project ID not match template")

        NotebookRule.cell_index = cell_index
>>>>>>> a4a6ed84


class BeforeBeginRule(NotebookRule):
    def validate(self) -> None:
        """
        Parse the before you begin cell
        """
        cell = self.get_cell()
        if not cell['source'][0].startswith("## Before you begin"):
            self.report_error(ErrorCode.ERROR_BEFOREBEGIN_NOTFOUND, "Before you begin section not found")
        else:
            # maybe one or two cells
            if len(cell['source']) < 2:
                cell = self.get_cell()
                if not cell['source'][0].startswith("### Set up your Google Cloud project"):
                    self.report_error(ErrorCode.ERROR_BEFOREBEGIN_INCOMPLETE, "Before you begin section incomplete")


class EnableAPIsRule(NotebookRule):
    def validate(self) -> None:
        """
        Parse the (optional) enable apis code/text cell
        """
        cell = self.get_cell()
        if cell['source'][0].startswith("### Enable APIs"):
            NotebookRule.cell_index += 1
        else:
            NotebookRule.cell_index -= 1


class SetupProjectRule(NotebookRule):
    def validate(self) -> None:
        """
        Parse the set project cells
        """
        cell = self.get_cell()
        if not cell['source'][0].startswith('#### Set your project ID'):
            self.report_error(ErrorCode.ERROR_PROJECTID_NOTFOUND, "Set project ID section not found")
        else: 
            cell = self.get_cell()
            if cell['cell_type'] != 'code':
                self.report_error(ErrorCode.ERROR_PROJECTID_CODE_NOTFOUND, "Set project ID code section not found")
            elif not cell['source'][0].startswith('PROJECT_ID = "[your-project-id]"'):
                self.report_error(ErrorCode.ERROR_PROJECTID_TEMPLATE, "Set project ID not match template")

            cell = self.get_cell()
            if cell['cell_type'] != 'code' or 'or PROJECT_ID == "[your-project-id]":' not in cell['source'][0]:
                self.report_error(ErrorCode.ERROR_PROJECTID_TEMPLATE, "Set project ID not match template")  

            cell = self.get_cell()
            if cell['cell_type'] != 'code' or '! gcloud config set project' not in cell['source'][0]:
                self.report_error(ErrorCode.ERROR_PROJECTID_TEMPLATE, "Set project ID not match template")


class TextTWRule(NotebookRule):
    def validate(self) -> None:
        """
            Check text cells for technical writing requirements
                1. Product branding names
                2. No future tense
                3. No 1st person

            path: used only for reporting an error
            cell: The text cell to review.
        """
    
        branding = {
            'Vertex SDK': 'Vertex AI SDK',
            'Vertex Training': 'Vertex AI Training',
            'Vertex Prediction': 'Vertex AI Prediction',
            'Vertex Batch Prediction': 'Vertex AI Batch Prediction',
            'Vertex XAI': 'Vertex Explainable AI',
            'Vertex Explainability': 'Vertex Explainable AI',
            'Vertex AI Explainability': 'Vertex Explainable AI',
            'Vertex Pipelines': 'Vertex AI Pipelines',
            'Vertex Experiments': 'Vertex AI Experiments',
            'Vertex TensorBoard': 'Vertex AI TensorBoard',
            'Vertex Hyperparameter Tuning': 'Vertex AI Hyperparameter Tuning',
            'Vertex Metadata': 'Vertex ML Metadata',
            'Vertex AI Metadata': 'Vertex ML Metadata',
            'Vertex AI ML Metadata': 'Vertex ML Metadata',
            'Vertex Vizier': 'Vertex AI Vizier',
            'Vertex Feature Store': 'Vertex AI Feature Store',
            'Vertex Forecasting': 'Vertex AI Forecasting',
            'Vertex Matching Engine': 'Vertex AI Matching Engine',
            'Vertex TabNet': 'Vertex AI TabNet',
            'Tabnet': 'TabNet',
            'Vertex Two Towers': 'Vertex AI Two-Towers',
            'Vertex Two-Towers': 'Vertex AI Two-Towers',
            'Vertex Dataset': 'Vertex AI Dataset',
            'Vertex Model': 'Vertex AI Model',
            'Vertex Endpoint': 'Vertex AI Endpoint',
            'Vertex Private Endpoint': 'Vertex AI Private Endpoint',
            'Automl': 'AutoML',
            'AutoML Tables': 'AutoML Tabular',
            'AutoML Vision': 'AutoML Image',
            'AutoML Language': 'AutoML Text',
            'Tensorflow': 'TensorFlow',
            'Tensorboard': 'TensorBoard',
            'Google Cloud Notebooks': 'Vertex AI Workbench Notebooks',
            'BQ ': 'BigQuery',
            'BQ.': 'BigQuery',
            'Bigquery': 'BigQuery',
            'BQML': 'BigQuery ML',
            'GCS ': 'Cloud Storage',
            'GCS.': 'Cloud Storage',
            'Google Cloud Storage': 'Cloud Storage',
            'Pytorch': 'PyTorch',
            'Sklearn': 'scikit-learn',
            'sklearn': 'scikit-learn'
        }
        cell = NotebookRule.cells[NotebookRule.cell_index]
        
        for line in cell['source']:
            # HTML code
            if '<a ' in line:
                continue

            if 'TODO' in line or 'WIP' in line:
                self.report_error(ErrorCode.ERROR_TWRULE_TODO, f'TODO in cell: {line}')
            if 'we ' in line.lower() or "let's" in line.lower() in line.lower():
                self.report_error(ErrorCode.ERROR_TWRULE_FIRSTPERSON, f'Do not use first person (e.g., we), replace with 2nd person (you): {line}')
            if 'will' in line.lower() or 'would' in line.lower():
                self.report_error(ErrorCode.ERROR_TWRULE_FUTURETENSE, f'Do not use future tense (e.g., will), replace with present tense: {line}')

            for mistake, brand in branding.items():
                if mistake in line:
                    self.report_error(ErrorCode.ERROR_TWRULE_BRANDING, f"Branding {mistake} -> {brand}: {line}")

class SentenceCaseTWRule(NotebookRule):
    def validate(self,
                 heading: str) -> None:
        """
        Check that headings are in sentence case

        path: used only for reporting an error
        heading: the heading to check
        """

        ACRONYMS = ['E2E', 'Vertex', 'AutoML', 'ML', 'AI', 'GCP', 'API', 'R', 'CMEK', 
                    'TF', 'TFX', 'TFDV', 'SDK', 'VM', 'CPR', 'NVIDIA', 'ID', 'DASK', 
                    'ARIMA_PLUS', 'KFP', 'I/O', 'GPU', 'Google', 'TensorFlow', 'PyTorch'
                    ]

        words = heading.split(' ')
        if not words[0][0].isupper():
            self.report_error(ErrorCode.ERROR_HEADING_CAP, f"heading must start with capitalized word: {words[0]}")

        for word in words[1:]:
            word = word.replace(':', '').replace('(', '').replace(')', '')
            if word in ACRONYMS:
                continue
            if word.isupper():
                self.report_error(ErrorCode.ERROR_HEADING_CASE, f"heading is not sentence case: {word}")


def add_index(path: str, 
              tag: str, 
              title : str, 
              desc: str, 
              uses: str, 
              steps: str, 
              git_link: str, 
              colab_link: str, 
              workbench_link: str) -> None:
    """
    """
    global last_tag
    
    if not args.web and not args.repo:
        return
    
    title = title.split(':')[-1].strip()
    title = title[0].upper() + title[1:]
    if args.web:
        title = title.replace('`', '')
        
        print('    <tr>')
        print('        <td>')
        tags = tag.split(',')
        for tag in tags:
            print(f'            {tag.strip()}<br/>\n')
        print('        </td>')
        print('        <td>')
        print(f'            {title}<br/>\n')
        if args.desc:
            desc = desc.replace('`', '')
            print(f'            {desc}<br/>\n')
        if linkback:
            text = ''
            for tag in tags:
                text += tag.strip() + ' '
                
            print(f'            Learn more about <a src="https://cloud.google.com/{linkback}">{text}</a><br/>\n')
        print('        </td>')
        print('        <td>')
        if colab_link:
            print(f'            <a src="{colab_link}">Colab</a><br/>\n')
        if git_link:
            print(f'            <a src="{git_link}">GitHub</a><br/>\n')
        if workbench_link:
            print(f'            <a src="{workbench_link}">Vertex AI Workbench</a><br/>\n')
        print('        </td>')
        print('    </tr>\n')
    elif args.repo:
        tags = tag.split(',')
        if tags != last_tag and tag != '':
            last_tag = tags
            flat_list = ''
            for item in tags:
                flat_list += item.replace("'", '') + ' '
            print(f"\n### {flat_list}\n")
        print(f"\n[{title}]({git_link})\n")
    
        if args.desc:
            print(desc)

        if args.uses:
            print(uses)

        if args.steps:
            print(steps)

if args.web:
    print('<table>')
    print('    <th>Vertex AI Feature</th>')
    print('    <th>Description</th>')
    print('    <th>Open in</th>')

if args.notebook_dir:
    if not os.path.isdir(args.notebook_dir):
        print("Error: not a directory:", args.notebook_dir)
        exit(1)
    tag = ''
    parse_dir(args.notebook_dir)
elif args.notebook:
    if not os.path.isfile(args.notebook):
        print("Error: not a notebook:", args.notebook)
        exit(1)
    tag = ''
    parse_notebook(args.notebook)
elif args.notebook_file:
    if not os.path.isfile(args.notebook_file):
        print("Error: file does not exist", args.notebook_file)
    else:
        with open(args.notebook_file, 'r') as csvfile:
            reader = csv.reader(csvfile)
            heading = True
            for row in reader:
                if heading:
                    heading = False
                else:
                    tag = row[0]
                    notebook = row[1]
                    try:
                        linkback = row[2]
                    except:
                        linkback = None
                    parse_notebook(notebook)
else:
    print("Error: must specify a directory or notebook")
    exit(1)

if args.web:
    print('</table>\n')

exit(num_errors)<|MERGE_RESOLUTION|>--- conflicted
+++ resolved
@@ -194,7 +194,6 @@
         
         cells = content['cells']
         
-<<<<<<< HEAD
         NotebookRule.init(path, content['cells'])
         
         CopyrightRule().validate()
@@ -463,237 +462,7 @@
         in_desc = True
         in_uses = False
         in_steps = False
-    
-=======
-        NotebookRule.init()
-        
-        CopyrightRule().validate(path, cells)
-            
-        NoticesRule().validate(path, cells)
-        
-        TitleRule().validate(path, cells)
-
-        LinksRule().validate(path, cells)
-        
-        OverviewRule().validate(path, cells)
-       
-        ObjectiveRule().validate(path, cells)
-        if NotebookRule.desc != '':
-            add_index(path, 
-                      tag, 
-                      NotebookRule.title, 
-                      NotebookRule.desc, 
-                      NotebookRule.uses, 
-                      NotebookRule.steps, 
-                      NotebookRule.git_link, 
-                      NotebookRule.colab_link, 
-                      NotebookRule.workbench_link
-            )
-            
-        RecommendationsRule().validate(path, cells)
-
-        DatasetRule().validate(path, cells)
-
-        CostsRule().validate(path, cells)
-
-        SetupLocalRule().validate(path, cells)
-
-        HelpersRule().validate(path, cells)
-
-        InstallationRule().validate(path, cells)
-
-        RestartRule().validate(path, cells)
-        
-        VersionsRule().validate(path, cells)
-        
-        BeforeBeginRule().validate(path, cells)
-        
-        EnableAPIsRule().validate(path, cells)
-        
-        SetupProjectRule().validate(path, cells)
-
-
-class NotebookRule(ABC):
-    """
-    Abstract class for defining notebook conformance rules
-    """
-    cell_index = 0
-    title = ''
-    git_link = None
-    colab_link = None
-    workbench_link = None
-    desc = ''
-    uses = ''
-    steps = ''
-    costs = []
-    
-    @staticmethod
-    def init():
-        NotebookRule.cell_index = 0
-        NotebookRule.title = ''
-        NotebookRule.git_link = None
-        NotebookRule.colab_link = None
-        NotebookRule.workbench_link = None
-        NotebookRule.desc = ''
-        NotebookRule.uses = ''
-        NotebookRule.steps = ''
-        NotebookRule.costs = ''
-    
-    @abstractmethod
-    def validate(self, path: str, cells: list) -> None:
-        pass
-
-
-class CopyrightRule(NotebookRule):
-    def validate(self, path: str, cells: list) -> None:
-        """
-        Parse the copyright cell
-
-        path: used only for reporting an error
-        cells: The content cells (JSON) for the notebook
-        """
-        cell, cell_index = get_cell(path, cells, NotebookRule.cell_index)
-        if not 'Copyright' in cell['source'][0]:
-            report_error(path, ErrorCode.ERROR_COPYRIGHT, "missing copyright cell")
-            
-        NotebookRule.cell_index = cell_index
-
-
-class NoticesRule(NotebookRule):
-    def validate(self, path: str, cells: list) -> None:
-        """
-        Parse the (optional) notices cell
-
-        path: used only for reporting an error
-        cells: The content cells (JSON) for the notebook
-        """
-        cell, cell_index = get_cell(path, cells, NotebookRule.cell_index)
-        if cell['source'][0].startswith('This notebook'):
-             NotebookRule.cell_index = cell_index
-        else:
-            NotebookRule.cell_index = cell_index - 1
-
-
-class TitleRule(NotebookRule):
-    def validate(self, path: str, cells: list) -> None: 
-        """
-        Parse the title in the links cell
-
-        path: used only for reporting an error
-        cells: The content cells (JSON) for the notebook
-        """
-        cell, cell_index = get_cell(path, cells, NotebookRule.cell_index)
-        if not cell['source'][0].startswith('# '):
-            report_error(path, ErrorCode.ERROR_TITLE_HEADING, "title cell must start with H1 heading")
-            NotebookRule.title = ''
-        else:
-            NotebookRule.title = cell['source'][0][2:].strip()
-            check_sentence_case(path, NotebookRule.title)
-
-            # H1 title only
-            if len(cell['source']) == 1:
-                cell, cell_index = get_cell(path, cells, cell_index)
-
-        NotebookRule.cell_index = cell_index
-
-
-class LinksRule(NotebookRule):
-    def validate(self, path: str, cells: list) -> None: 
-        """
-        Parse the links in the links cell
-
-        path: used only for reporting an error
-        cells: The content cells (JSON) for the notebook
-        """
-
-        cell = cells[NotebookRule.cell_index-1]
-        source = ''
-        git_link = None
-        colab_link = None
-        workbench_link = None
-        for line in cell['source']:
-            source += line
-            if '<a href="https://github.com' in line:
-                git_link = line.strip()[9:-2].replace('" target="_blank', '')
-                try:
-                    code = urllib.request.urlopen(git_link).getcode()
-                except Exception as e:
-                    # if new notebook
-                    derived_link = os.path.join('https://github.com/GoogleCloudPlatform/vertex-ai-samples/blob/main/notebooks/', path)
-                    if git_link != derived_link:
-                        report_error(path, ErrorCode.ERROR_LINK_GIT_BAD, f"bad GitHub link: {git_link}")
-
-            if '<a href="https://colab.research.google.com/' in line:
-                colab_link = 'https://github.com/' + line.strip()[50:-2].replace('" target="_blank', '')
-                try:
-                    code = urllib.request.urlopen(colab_link).getcode()
-                except Exception as e:
-                    # if new notebook
-                    derived_link = os.path.join('https://colab.research.google.com/github/GoogleCloudPlatform/vertex-ai-samples/blob/main/notebooks', path)
-                    if colab_link != derived_link:
-                        report_error(path, ErrorCode.ERROR_LINK_COLAB_BAD, f"bad Colab link: {colab_link}")
-
-
-            if '<a href="https://console.cloud.google.com/vertex-ai/workbench/' in line:
-                workbench_link = line.strip()[91:-2].replace('" target="_blank', '')
-                try:
-                    code = urllib.request.urlopen(workbench_link).getcode()
-                except Exception as e:
-                    derived_link = os.path.join('https://console.cloud.google.com/vertex-ai/workbench/deploy-notebook?download_url=https://raw.githubusercontent.com/GoogleCloudPlatform/vertex-ai-samples/main/notebooks/', path)
-                    if colab_link != workbench_link:
-                        report_error(path, ErrorCode.ERROR_LINK_WORKBENCH_BAD, f"bad Workbench link: {workbench_link}")
-
-        if 'View on GitHub' not in source or not git_link:
-            report_error(path, ErrorCode.ERROR_LINK_GIT_MISSING, 'Missing link for GitHub')
-        if 'Run in Colab' not in source or not colab_link:
-            report_error(path, ErrorCode.ERROR_LINK_COLAB_MISSING, 'Missing link for Colab')    
-        if 'Open in Vertex AI Workbench' not in source or not workbench_link:
-            report_error(path, ErrorCode.ERROR_LINK_WORKBENCH_MISSING, 'Missing link for Workbench')
-        
-        NotebookRule.git_link = git_link
-        NotebookRule.colab_link = colab_link
-        NotebookRule.workbench_link = workbench_link
-
-
-class OverviewRule(NotebookRule):
-    def validate(self, path: str, cells: list) -> None: 
-        """
-        Parse the overview cell
-
-        path: used only for reporting an error
-        cells: The content cells (JSON) for the notebook
-        """
-        cell, cell_index = get_cell(path, cells, NotebookRule.cell_index)
-        if not cell['source'][0].startswith("## Overview"):
-            report_error(path, ErrorCode.ERROR_OVERVIEW_NOTFOUND, "Overview section not found")
-
-        NotebookRule.cell_index = cell_index
-
-
-class ObjectiveRule(NotebookRule):
-    def validate(self, path: str, cells: list) -> None: 
-        """
-        Parse the objective cell.
-            Find the description, uses and steps.
-
-        path: The path to the notebook.
-        cells: The content cells (JSON) for the notebook
-        """
-        desc = ''
-        uses = ''
-        steps = ''
-        costs = []
-
-        cell, cell_index = get_cell(path, cells, NotebookRule.cell_index)
-        if not cell['source'][0].startswith("### Objective"):
-            report_error(path, ErrorCode.ERROR_OBJECTIVE_NOTFOUND, "Objective section not found")
-            return cell_index, desc, uses, steps, costs
-
-        in_desc = True
-        in_uses = False
-        in_steps = False
-    
->>>>>>> a4a6ed84
+
         for line in cell['source'][1:]:
             if line.startswith('This tutorial uses'):
                 in_desc = False
@@ -731,11 +500,7 @@
                         steps += line
             
         if desc == '':
-<<<<<<< HEAD
             self.report_error(ErrorCode.ERROR_OBJECTIVE_MISSING_DESC, "Objective section missing desc")
-=======
-            report_error(path, ErrorCode.ERROR_OBJECTIVE_MISSING_DESC, "Objective section missing desc")
->>>>>>> a4a6ed84
         else:
             desc = desc.lstrip()
             sentences = desc.split('.')
@@ -745,11 +510,7 @@
                 desc = desc[22].upper() + desc[23:]
 
         if uses == '':
-<<<<<<< HEAD
             self.report_error(ErrorCode.ERROR_OBJECTIVE_MISSING_USES, "Objective section missing uses services list")
-=======
-            report_error(path, ErrorCode.ERROR_OBJECTIVE_MISSING_USES, "Objective section missing uses services list")
->>>>>>> a4a6ed84
         else:
             if 'BigQuery' in uses:
                 costs.append('BQ')
@@ -759,39 +520,14 @@
                 costs.append('Dataflow')
 
         if steps == '':
-<<<<<<< HEAD
             self.report_error(ErrorCode.ERROR_OBJECTIVE_MISSING_STEPS, "Objective section missing steps list")
             
-=======
-            report_error(path, ErrorCode.ERROR_OBJECTIVE_MISSING_STEPS, "Objective section missing steps list")
-            
-        NotebookRule.cell_index = cell_index
->>>>>>> a4a6ed84
         NotebookRule.desc = desc
         NotebookRule.uses = uses
         NotebookRule.steps = steps
         NotebookRule.costs = costs
-<<<<<<< HEAD
-=======
-
-
-class RecommendationsRule(NotebookRule):
-    def validate(self, path: str, cells: list) -> None: 
-        """
-        Parse the (optional) recommendations cell
->>>>>>> a4a6ed84
-
-        path: used only for reporting an error
-        cells: The content cells (JSON) for the notebook
-        """
-        # (optional) Recommendation
-        cell, cell_index = get_cell(path, cells, NotebookRule.cell_index)
-        if cell['source'][0].startswith("### Recommendations"):
-            NotebookRule.cell_index = cell_index
-        else:
-            NotebookRule.cell_index = cell_index - 1
-
-<<<<<<< HEAD
+
+
 class RecommendationsRule(NotebookRule):
     def validate(self) -> None: 
         """
@@ -801,25 +537,7 @@
         cell = self.get_cell()
         if not cell['source'][0].startswith("### Recommendations"):
             NotebookRule.cell_index -= 1
-=======
-
-class DatasetRule(NotebookRule):
-    def validate(self, path: str, cells: list) -> None: 
-        """
-        Parse the dataset cell
-
-        path: used only for reporting an error
-        cells: The content cells (JSON) for the notebook
-        """
-        # Dataset
-        cell, cell_index = get_cell(path, cells, NotebookRule.cell_index)
-        if not cell['source'][0].startswith("### Dataset") and not cell['source'][0].startswith("### Model") and not cell['source'][0].startswith("### Embedding"):
-            report_error(path, ErrorCode.ERROR_DATASET_NOTFOUND, "Dataset/Model section not found")
->>>>>>> a4a6ed84
-
-        NotebookRule.cell_index = cell_index
-
-<<<<<<< HEAD
+
 class DatasetRule(NotebookRule):
     def validate(self) -> None: 
         """
@@ -829,15 +547,13 @@
         cell = self.get_cell()
         if not cell['source'][0].startswith("### Dataset") and not cell['source'][0].startswith("### Model") and not cell['source'][0].startswith("### Embedding"):
             self.report_error(ErrorCode.ERROR_DATASET_NOTFOUND, "Dataset/Model section not found")
-=======
->>>>>>> a4a6ed84
 
 class CostsRule(NotebookRule):
     def validate(self, path: str, cells: list) -> None: 
         """
         Parse the costs cell
 
-<<<<<<< HEAD
+
 class CostsRule(NotebookRule):
     def validate(self) -> None: 
         """
@@ -847,21 +563,11 @@
         cell = self.get_cell()
         if not cell['source'][0].startswith("### Costs"):
             self.report_error(ErrorCode.ERROR_COSTS_NOTFOUND, "Costs section not found")
-=======
-        path: used only for reporting an error
-        cells: The content cells (JSON) for the notebook
-        """
-        # Costs
-        cell, cell_index = get_cell(path, cells, NotebookRule.cell_index)
-        if not cell['source'][0].startswith("### Costs"):
-            report_error(path, ErrorCode.ERROR_COSTS_NOTFOUND, "Costs section not found")
->>>>>>> a4a6ed84
         else:
             text = ''
             for line in cell['source']:
                 text += line
             if 'BQ' in NotebookRule.costs and 'BigQuery' not in text:
-<<<<<<< HEAD
                 self.report_error(ErrorCode.ERROR_COSTS_MISSING, 'Costs section missing reference to BiqQuery')
             if 'Vertex' in NotebookRule.costs and 'Vertex' not in text:
                 self.report_error(ErrorCode.ERROR_COSTS_MISSING, 'Costs section missing reference to Vertex')
@@ -916,82 +622,12 @@
                     cell = self.get_cell()
                 if 'requirements.txt' in cell['source'][0]:
                     cell = self.get_cell()
-=======
-                report_error(path, ErrorCode.ERROR_COSTS_MISSING, 'Costs section missing reference to BiqQuery')
-            if 'Vertex' in NotebookRule.costs and 'Vertex' not in text:
-                report_error(path, ErrorCode.ERROR_COSTS_MISSING, 'Costs section missing reference to Vertex')
-            if 'Dataflow' in NotebookRule.costs and 'Dataflow' not in text:    
-                report_error(path, ErrorCode.ERROR_COSTS_MISSING, 'Costs section missing reference to Dataflow')
-
-        NotebookRule.cell_index = cell_index
-
-
-class SetupLocalRule(NotebookRule):
-    def validate(self, path: str, cells: list) -> None:
-        """
-        Parse the (optional) setup local environment cell
-
-        path: used only for reporting an error
-        cells: The content cells (JSON) for the notebook
-        """
-        cell, cell_index = get_cell(path, cells, NotebookRule.cell_index)
-        if not cell['source'][0].startswith('### Set up your local development environment'):
-            NotebookRule.cell_index = cell_index - 1
-            return
-        
-        cell, cell_index = get_cell(path, cells, cell_index)
-        if not cell['source'][0].startswith('**Otherwise**, make sure your environment meets'):
-            NotebookRule.cell_index = cell_index - 1
-        else:
-            NotebookRule.cell_index = cell_index
-
-
-class HelpersRule(NotebookRule):
-    def validate(self, path: str, cells: list) -> None:
-        """
-        Parse the (optional) helpers text/code cell
-
-        path: used only for reporting an error
-        cells: The content cells (JSON) for the notebook
-        """
-        cell, cell_index = get_cell(path, cells, NotebookRule.cell_index)
-        if 'helper' in cell['source'][0]:
-            NotebookRule.cell_index = cell_index + 1  # text and code
-        else:
-            NotebookRule.cell_index = cell_index - 1
-
-
-class InstallationRule(NotebookRule):
-    def validate(self, path: str, cells: list) -> None:
-        """
-        Parse the installation cells
-
-        path: used only for reporting an error
-        cells: The content cells (JSON) for the notebook
-        """
-        cell, cell_index = get_cell(path, cells, NotebookRule.cell_index)
-        if not cell['source'][0].startswith("## Install"):
-            if cell['source'][0].startswith("### Install"):
-                report_error(path, ErrorCode.ERROR_INSTALLATION_HEADING, "Installation section needs to be H2 heading")
-            else:
-                report_error(path, ErrorCode.ERROR_INSTALLATION_NOTFOUND, "Installation section not found")
-        else:
-            cell, cell_index = get_cell(path, cells, cell_index)
-            if cell['cell_type'] != 'code':
-                report_error(path, ErrorCode.ERROR_INSTALLATION_NOTFOUND, "Installation section not found")
-            else:
-                if cell['source'][0].startswith('! mkdir'):
-                    cell, cell_index = get_cell(path, cells, cell_index)
-                if 'requirements.txt' in cell['source'][0]:
-                    cell, cell_index = get_cell(path, cells, cell_index)
->>>>>>> a4a6ed84
 
                 text = ''
                 for line in cell['source']:
                     text += line
                     if 'pip ' in line:
                         if 'pip3' not in line:
-<<<<<<< HEAD
                             self.report_error(ErrorCode.ERROR_INSTALLATION_PIP3, "Installation code section: use pip3")
                         if line.endswith('\\\n'):
                             continue
@@ -1003,23 +639,6 @@
                     self.report_error(ErrorCode.ERROR_INSTALLATION_CODE_TEMPLATE, "Installation code section out of date (see template)")
 
 
-class RestartRule(NotebookRule):
-    def validate(self) -> None:
-        """
-        Parse the restart cells
-=======
-                            report_error(path, ErrorCode.ERROR_INSTALLATION_PIP3, "Installation code section: use pip3")
-                        if line.endswith('\\\n'):
-                            continue
-                        if '-q' not in line and '--quiet' not in line :
-                            report_error(path, ErrorCode.ERROR_INSTALLATION_QUIET, "Installation code section: use -q with pip3")
-                        if 'USER_FLAG' not in line and 'sh(' not in line:
-                            report_error(path, ErrorCode.ERROR_INSTALLATION_USER_FLAG, "Installation code section: use {USER_FLAG} with pip3")
-                if 'if IS_WORKBENCH_NOTEBOOK:' not in text:
-                    report_error(path, ErrorCode.ERROR_INSTALLATION_CODE_TEMPLATE, "Installation code section out of date (see template)")
-
-        NotebookRule.cell_index = cell_index
-
 
 class RestartRule(NotebookRule):
     def validate(self, path: str, cells: list) -> None:
@@ -1028,28 +647,19 @@
 
         path: used only for reporting an error
         cells: The content cells (JSON) for the notebook
->>>>>>> a4a6ed84
         """
         # Restart kernel
         cell_index = NotebookRule.cell_index
         while True:
             cont = False
-<<<<<<< HEAD
             cell = self.get_cell()
             for line in cell['source']:
                 if 'pip' in line:
                     self.report_error(ErrorCode.ERROR_INSTALLATION_SINGLE_PIP3, f"All pip installations must be in a single code cell: {line}")
-=======
-            cell, cell_index = get_cell(path, cells, cell_index)
-            for line in cell['source']:
-                if 'pip' in line:
-                    report_error(path, ErrorCode.ERROR_INSTALLATION_SINGLE_PIP3, f"All pip installations must be in a single code cell: {line}")
->>>>>>> a4a6ed84
                     cont = True
                     break
             if not cont:
                 break
-<<<<<<< HEAD
 
         if not cell['source'][0].startswith("### Restart the kernel"):
             self.report_error(ErrorCode.ERROR_RESTART_NOTFOUND, "Restart the kernel section not found")
@@ -1069,96 +679,6 @@
             NotebookRule.cell_index += 1
         else:
             NotebookRule.cell_index -= 1
-=======
-
-        if not cell['source'][0].startswith("### Restart the kernel"):
-            report_error(path, ErrorCode.ERROR_RESTART_NOTFOUND, "Restart the kernel section not found")
-        else:
-            cell, cell_index = get_cell(path, cells, cell_index) # code cell
-            if cell['cell_type'] != 'code':
-                report_error(path, ErrorCode.ERROR_RESTART_CODE_NOTFOUND, "Restart the kernel code section not found")
-
-        NotebookRule.cell_index = cell_index
-
-
-class VersionsRule(NotebookRule):
-    def validate(self, path: str, cells: list) -> None:
-        """
-        Parse the (optional) package versions code/text cell
-
-        path: used only for reporting an error
-        cells: The content cells (JSON) for the notebook
-        """
-        cell, cell_index = get_cell(path, cells, NotebookRule.cell_index)
-        if cell['source'][0].startswith('#### Check package versions'):
-            NotebookRule.cell_index = cell_index + 1
-        else:
-            NotebookRule.cell_index = cell_index - 1
-
-
-class BeforeBeginRule(NotebookRule):
-    def validate(self, path: str, cells: list) -> None:
-        """
-        Parse the before you begin cell
-
-        path: used only for reporting an error
-        cells: The content cells (JSON) for the notebook
-        """
-        cell, cell_index = get_cell(path, cells, NotebookRule.cell_index)
-        if not cell['source'][0].startswith("## Before you begin"):
-            report_error(path, ErrorCode.ERROR_BEFOREBEGIN_NOTFOUND, "Before you begin section not found")
-        else:
-            # maybe one or two cells
-            if len(cell['source']) < 2:
-                cell, cell_index = get_cell(path, cells, cell_index)
-                if not cell['source'][0].startswith("### Set up your Google Cloud project"):
-                    report_error(path, ErrorCode.ERROR_BEFOREBEGIN_INCOMPLETE, "Before you begin section incomplete")
-        NotebookRule.cell_index = cell_index
-
-
-class EnableAPIsRule(NotebookRule):
-    def validate(self, path: str, cells: list) -> None:
-        """
-        Parse the (optional) enable apis code/text cell
-
-        path: used only for reporting an error
-        cells: The content cells (JSON) for the notebook
-        """
-        cell, cell_index = get_cell(path, cells, NotebookRule.cell_index)
-        if cell['source'][0].startswith("### Enable APIs"):
-            NotebookRule.cell_index = cell_index + 1
-        else:
-            NotebookRule.cell_index = cell_index - 1
-
-
-class SetupProjectRule(NotebookRule):
-    def validate(self, path: str, cells: list) -> None:
-        """
-        Parse the set project cells
-
-        path: used only for reporting an error
-        cells: The content cells (JSON) for the notebook
-        """
-        cell, cell_index = get_cell(path, cells, NotebookRule.cell_index)
-        if not cell['source'][0].startswith('#### Set your project ID'):
-            report_error(path, ErrorCode.ERROR_PROJECTID_NOTFOUND, "Set project ID section not found")
-        else: 
-            cell, cell_index = get_cell(path, cells, cell_index)
-            if cell['cell_type'] != 'code':
-                report_error(path, ErrorCode.ERROR_PROJECTID_CODE_NOTFOUND, "Set project ID code section not found")
-            elif not cell['source'][0].startswith('PROJECT_ID = "[your-project-id]"'):
-                report_error(path, ErrorCode.ERROR_PROJECTID_TEMPLATE, f"Set project ID not match template")
-
-            cell, cell_index = get_cell(path, cells, cell_index)
-            if cell['cell_type'] != 'code' or 'or PROJECT_ID == "[your-project-id]":' not in cell['source'][0]:
-                report_error(path, ErrorCode.ERROR_PROJECTID_TEMPLATE, f"Set project ID not match template")  
-
-            cell, cell_index = get_cell(path, cells, cell_index)
-            if cell['cell_type'] != 'code' or '! gcloud config set project' not in cell['source'][0]:
-                report_error(path, ErrorCode.ERROR_PROJECTID_TEMPLATE, f"Set project ID not match template")
-
-        NotebookRule.cell_index = cell_index
->>>>>>> a4a6ed84
 
 
 class BeforeBeginRule(NotebookRule):
