--- conflicted
+++ resolved
@@ -71,7 +71,6 @@
 if args.errors_csv:
     args.errors = True
 
-<<<<<<< HEAD
 
 class ErrorCodes(Enum):
     # Copyright cell
@@ -152,87 +151,7 @@
     ERROR_TWRULE_BRANDING = 54,
 
     ERROR_EMPTY_CALL = 101
-=======
-# Copyright cell
-#   Google copyright cell required
-ERROR_COPYRIGHT = 0
-
-# Links cell
-#   H1 heading required
-#   git, colab and workbench link required
-#   links must be valid links
-ERROR_TITLE_HEADING = 1
-ERROR_HEADING_CASE = 2
-ERROR_HEADING_CAP = 3
-ERROR_LINK_GIT_MISSING = 4
-ERROR_LINK_COLAB_MISSING = 5
-ERROR_LINK_WORKBENCH_MISSING = 6
-ERROR_LINK_GIT_BAD = 7
-ERROR_LINK_COLAB_BAD = 8
-ERROR_LINK_WORKBENCH_BAD = 9
->>>>>>> 60776de9
-
-# Overview cells
-#   Overview cell required
-#   Objective cell required
-#   Dataset cell required
-#   Costs cell required
-#     Check for required Vertex and optional BQ and Dataflow
-ERROR_OVERVIEW_NOTFOUND = 10
-ERROR_OBJECTIVE_NOTFOUND = 11
-ERROR_OBJECTIVE_MISSING_DESC = 12
-ERROR_OBJECTIVE_MISSING_USES = 13
-ERROR_OBJECTIVE_MISSING_STEPS = 14
-ERROR_DATASET_NOTFOUND = 15
-ERROR_COSTS_NOTFOUND = 16
-ERROR_COSTS_MISSING = 17
-
-# Installation cell
-#   Installation cell required
-#   Wrong heading for installation cell
-#   Installation code cell not found
-#   pip3 required
-#   option -q required
-#   option {USER_FLAG} required
-#   installation code cell not match template
-#   all packages must be installed as a single pip3
-ERROR_INSTALLATION_NOTFOUND = 18
-ERROR_INSTALLATION_HEADING = 19
-ERROR_INSTALLATION_CODE_NOTFOUND = 20
-ERROR_INSTALLATION_PIP3 = 21
-ERROR_INSTALLATION_QUIET = 22
-ERROR_INSTALLATION_USER_FLAG = 23
-ERROR_INSTALLATION_CODE_TEMPLATE = 24
-ERROR_INSTALLATION_SINGLE_PIP3 = 25
-
-# Restart kernel cell
-#    Restart code cell required
-#    Restart code cell not found
-ERROR_RESTART_NOTFOUND = 23
-ERROR_RESTART_CODE_NOTFOUND = 24
-
-# Before you begin cell
-#    Before you begin cell required
-#    Before you begin cell incomplete
-ERROR_BEFOREBEGIN_NOTFOUND = 25
-ERROR_BEFOREBEGIN_INCOMPLETE = 26
-
-# Set Project ID
-#    Set project ID cell required
-#    Set project ID code cell not found
-#    Set project ID not match template
-ERROR_PROJECTID_NOTFOUND = 27
-ERROR_PROJECTID_CODE_NOTFOUND = 28
-ERROR_PROJECTID_TEMPLATE = 29
-
-# Technical Writer Rules
-ERROR_TWRULE_TODO = 51
-ERROR_TWRULE_FIRSTPERSON = 52
-ERROR_TWRULE_FUTURETENSE = 53
-ERROR_TWRULE_BRANDING = 54
-
-ERROR_PLACEHOLDER = 100
-ERROR_EMPTY_CALL = ERROR_PLACEHOLDER + 1
+
 
 # globals
 num_errors = 0
@@ -298,31 +217,11 @@
         nth = parse_recommendations(path, cells, nth)
 
         # Dataset
-<<<<<<< HEAD
         nth = parse_dataset(path, cells, nth)
             
         # Costs
         nth = parse_costs(path, cells, nth, costs)
-=======
-        cell, nth = get_cell(path, cells, nth)
-        if not cell['source'][0].startswith("### Dataset") and not cell['source'][0].startswith("### Model") and not cell['source'][0].startswith("### Embedding"):
-            report_error(path, ERROR_DATASET_NOTFOUND, "Dataset/Model section not found")
-            
-        # Costs
-        cell, nth = get_cell(path, cells, nth)
-        if not cell['source'][0].startswith("### Costs"):
-            report_error(path, ERROR_COSTS_NOTFOUND, "Costs section not found")
-        else:
-            text = ''
-            for line in cell['source']:
-                text += line
-            if 'BQ' in costs and 'BigQuery' not in text:
-                report_error(path, ERROR_COSTS_MISSING, 'Costs section missing reference to BiqQuery')
-            if 'Vertex' in costs and 'Vertex' not in text:
-                report_error(path, ERROR_COSTS_MISSING, 'Costs section missing reference to Vertex')
-            if 'Dataflow' in costs and 'Dataflow' not in text:    
-                report_error(path, ERROR_COSTS_MISSING, 'Costs section missing reference to Dataflow')
->>>>>>> 60776de9
+
                 
         # (optional) Setup local environment
         nth = parse_setuplocal(path, cells, nth)
@@ -331,84 +230,23 @@
         nth = parse_helpers(path, cells, nth)
                 
         # Installation
-<<<<<<< HEAD
         nth = parse_installation(path, cells, nth)
         
         # Restart kernel
         nth = parse_restart(path, cells, nth)
-=======
-        if not cell['source'][0].startswith("## Install"):
-            if cell['source'][0].startswith("### Install"):
-                report_error(path, ERROR_INSTALLATION_HEADING, "Installation section needs to be H2 heading")
-            else:
-                report_error(path, ERROR_INSTALLATION_NOTFOUND, "Installation section not found")
-        else:
-            cell, nth = get_cell(path, cells, nth)
-            if cell['cell_type'] != 'code':
-                report_error(path, ERROR_INSTALLATION_NOTFOUND, "Installation section not found")
-            else:
-                if cell['source'][0].startswith('! mkdir'):
-                    cell, nth = get_cell(path, cells, nth)
-                if 'requirements.txt' in cell['source'][0]:
-                    cell, nth = get_cell(path, cells, nth)
-                    
-                text = ''
-                for line in cell['source']:
-                    text += line
-                    if 'pip ' in line:
-                        if 'pip3' not in line:
-                            report_error(path, ERROR_INSTALLATION_PIP3, "Installation code section: use pip3")
-                        if line.endswith('\\\n'):
-                            continue
-                        if '-q' not in line and '--quiet' not in line :
-                            report_error(path, ERROR_INSTALLATION_QUIET, "Installation code section: use -q with pip3")
-                        if 'USER_FLAG' not in line and 'sh(' not in line:
-                            report_error(path, ERROR_INSTALLATION_USER_FLAG, "Installation code section: use {USER_FLAG} with pip3")
-                if 'if IS_WORKBENCH_NOTEBOOK:' not in text:
-                    report_error(path, ERROR_INSTALLATION_CODE_TEMPLATE, "Installation code section out of date (see template)")
-            
-        # Restart kernel
-        while True:
-            cont = False
-            cell, nth = get_cell(path, cells, nth)
-            for line in cell['source']:
-                if 'pip' in line:
-                    report_error(path, ERROR_INSTALLATION_SINGLE_PIP3, f"All pip installations must be in a single code cell: {line}")
-                    cont = True
-                    break
-            if not cont:
-                break
-           
-        if not cell['source'][0].startswith("### Restart the kernel"):
-            report_error(path, ERROR_RESTART_NOTFOUND, "Restart the kernel section not found")
-        else:
-            cell, nth = get_cell(path, cells, nth) # code cell
-            if cell['cell_type'] != 'code':
-                report_error(path, ERROR_RESTART_CODE_NOTFOUND, "Restart the kernel code section not found")
->>>>>>> 60776de9
+
                 
         # (optional) Check package versions
         nth = parse_versions(path, cells, nth)
             
         # Before you begin
-<<<<<<< HEAD
         nth = parse_beforebegin(path, cells, nth)
-=======
-        if not cell['source'][0].startswith("## Before you begin"):
-            report_error(path, ERROR_BEFOREBEGIN_NOTFOUND, "Before you begin section not found")
-        else:
-            # maybe one or two cells
-            if len(cell['source']) < 2:
-                cell, nth = get_cell(path, cells, nth)
-                if not cell['source'][0].startswith("### Set up your Google Cloud project"):
-                    report_error(path, ERROR_BEFOREBEGIN_INCOMPLETE, "Before you begin section incomplete")
->>>>>>> 60776de9
+
               
         # (optional) enable APIs
         th = parse_enableapis(path, cells, nth)
             
         # Set project ID
-<<<<<<< HEAD
         nth = parse_setproject(path, cells, nth)
 
 
@@ -468,21 +306,11 @@
     else:
         title = cell['source'][0][2:].strip()
         check_sentence_case(path, title)
-=======
-        if not cell['source'][0].startswith('#### Set your project ID'):
-            report_error(path, ERROR_PROJECTID_NOTFOUND, "Set project ID section not found")
-        else: 
-            cell, nth = get_cell(path, cells, nth)
-            if cell['cell_type'] != 'code':
-                report_error(path, ERROR_PROJECTID_CODE_NOTFOUND, "Set project ID code section not found")
-            elif not cell['source'][0].startswith('PROJECT_ID = "[your-project-id]"'):
-                report_error(path, 33, f"Set project ID not match template: {line}")
->>>>>>> 60776de9
+
             
         # H1 title only
         if len(cell['source']) == 1:
             cell, nth = get_cell(path, cells, nth)
-<<<<<<< HEAD
             
     return nth, title
 
@@ -606,14 +434,6 @@
             in_steps = True
             steps += line
             continue
-=======
-            if cell['cell_type'] != 'code' or 'or PROJECT_ID == "[your-project-id]":' not in cell['source'][0]:
-                report_error(path, ERROR_PROJECTID_TEMPLATE, f"Set project ID not match template: {line}")  
-            
-            cell, nth = get_cell(path, cells, nth)
-            if cell['cell_type'] != 'code' or '! gcloud config set project' not in cell['source'][0]:
-                report_error(path, ERROR_PROJECTID_TEMPLATE, f"Set project ID not match template: {line}")   
->>>>>>> 60776de9
             
         if in_desc:
             if len(desc) > 0 and line.strip() == '':
@@ -663,28 +483,19 @@
     return nth, desc, uses, steps, costs
 
 
-<<<<<<< HEAD
 def parse_recommendations(path: str, 
                           cells: list, 
                           nth: int) -> int:
     
     """
     Parse the recommendations cell
-=======
-def parse_copyright(path: str,
-                    cells: list,
-                    nth: int) -> int:
-    """
-    Parse the copyright cell
->>>>>>> 60776de9
-    
-    path: used only for reporting an error
-    cells: The content cells (JSON) for the notebook
-    nth: The index of the last cell that was parsed (reviewed).
-    
-    Returns: cell index
-    """
-<<<<<<< HEAD
+    
+    path: used only for reporting an error
+    cells: The content cells (JSON) for the notebook
+    nth: The index of the last cell that was parsed (reviewed).
+    
+    Returns: cell index
+    """
     # (optional) Recommendation
     cell, nth = get_cell(path, cells, nth)
     if cell['source'][0].startswith("### Recommendations"):
@@ -699,277 +510,20 @@
     
     """
     Parse the dataset cell
-=======
-    cell, nth = get_cell(path, cells, nth)
-    if not 'Copyright' in cell['source'][0]:
-        report_error(path, ERROR_COPYRIGHT, "missing copyright cell")
-    return nth
-
-
-def parse_notices(path: str,
-                  cells: list,
-                  nth: int) -> int:
-    """
-    Parse the (optional) notices cell
-    
-    path: used only for reporting an error
-    cells: The content cells (JSON) for the notebook
-    nth: The index of the last cell that was parsed (reviewed).
-    
-    Returns: cell index
-    """
-    cell, nth = get_cell(path, cells, nth)
-    if cell['source'][0].startswith('This notebook'):
-         return nth
-    return nth - 1
-
-
-def parse_title(path: str,
-                cells: list,
-                nth: int) -> (int, str):
-    """
-    Parse the title in the links cell
-    
-    path: used only for reporting an error
-    cells: The content cells (JSON) for the notebook
-    nth: The index of the last cell that was parsed (reviewed).
-    
-    Returns: cell index, and title
-    """
-    cell, nth = get_cell(path, cells, nth)
-    if not cell['source'][0].startswith('# '):
-        report_error(path, ERROR_TITLE_HEADING, "title cell must start with H1 heading")
-        title = ''
-    else:
-        title = cell['source'][0][2:].strip()
-        check_sentence_case(path, title)
-            
-        # H1 title only
-        if len(cell['source']) == 1:
-            cell, nth = get_cell(path, cells, nth)
-            
-    return nth, title
-
-
-def parse_links(path: str,
-                cells: list,
-                nth: int) -> (int, str, str, str):
-    """
-    Parse the links in the links cell
-    
-    path: used only for reporting an error
-    cells: The content cells (JSON) for the notebook
-    nth: The index of the last cell that was parsed (reviewed).
-    
-    Returns: cell index, and git, colab and workbench links
-    """
-
-    cell = cells[nth-1]
-    source = ''
-    git_link = None
-    colab_link = None
-    workbench_link = None
-    for line in cell['source']:
-        source += line
-        if '<a href="https://github.com' in line:
-            git_link = line.strip()[9:-2].replace('" target="_blank', '')
-            try:
-                code = urllib.request.urlopen(git_link).getcode()
-            except Exception as e:
-                # if new notebook
-                derived_link = os.path.join('https://github.com/GoogleCloudPlatform/vertex-ai-samples/blob/main/notebooks/', path)
-                if git_link != derived_link:
-                    report_error(path, ERROR_LINK_GIT_BAD, f"bad GitHub link: {git_link}")
-                    
-        if '<a href="https://colab.research.google.com/' in line:
-            colab_link = 'https://github.com/' + line.strip()[50:-2].replace('" target="_blank', '')
-            try:
-                code = urllib.request.urlopen(colab_link).getcode()
-            except Exception as e:
-                # if new notebook
-                derived_link = os.path.join('https://colab.research.google.com/github/GoogleCloudPlatform/vertex-ai-samples/blob/main/notebooks', path)
-                if colab_link != derived_link:
-                    report_error(path, ERROR_LINK_COLAB_BAD, f"bad Colab link: {colab_link}")
-                    
-
-        if '<a href="https://console.cloud.google.com/vertex-ai/workbench/' in line:
-            workbench_link = line.strip()[91:-2].replace('" target="_blank', '')
-            try:
-                code = urllib.request.urlopen(workbench_link).getcode()
-            except Exception as e:
-                derived_link = os.path.join('https://console.cloud.google.com/vertex-ai/workbench/deploy-notebook?download_url=https://raw.githubusercontent.com/GoogleCloudPlatform/vertex-ai-samples/main/notebooks/', path)
-                if colab_link != workbench_link:
-                    report_error(path, ERROR_LINK_WORKBENCH_BAD, f"bad Workbench link: {workbench_link}")
-
-    if 'View on GitHub' not in source or not git_link:
-        report_error(path, ERROR_LINK_GIT_MISSING, 'Missing link for GitHub')
-    if 'Run in Colab' not in source or not colab_link:
-        report_error(path, ERROR_LINK_COLAB_MISSING, 'Missing link for Colab')    
-    if 'Open in Vertex AI Workbench' not in source or not workbench_link:
-        report_error(path, ERROR_LINK_WORKBENCH_MISSING, 'Missing link for Workbench')
-    return nth, git_link, colab_link, workbench_link
-
-
-def parse_overview(path: str, 
-                   cells: list, 
-                   nth: int) -> int:
-    
-    """
-    Parse the overview cell
-    
-    path: used only for reporting an error
-    cells: The content cells (JSON) for the notebook
-    nth: The index of the last cell that was parsed (reviewed).
-    
-    Returns: cell index
-    """
-    cell, nth = get_cell(path, cells, nth)
-    if not cell['source'][0].startswith("## Overview"):
-        report_error(path, ERROR_OVERVIEW_NOTFOUND, "Overview section not found")
-        
-    return nth
-
-
-def parse_objective(path: str, 
-                    cells: list,
-                    nth: int) -> (int, str, str, str, list):
-    """
-    Parse the objective cell.
-        Find the description, uses and steps.
-    
-    path: The path to the notebook.
-    cells: The content cells (JSON) for the notebook
-    nth: The index of the last cell that was parsed (reviewed).
-    
-    Returns cell index, desc, uses, steps and costs
-    """
-    desc = ''
-    uses = ''
-    steps = ''
-    costs = []
-    
-    cell, nth = get_cell(path, cells, nth)
-    if not cell['source'][0].startswith("### Objective"):
-        report_error(path, ERROR_OBJECTIVE_NOTFOUND, "Objective section not found")
-        return nth, desc, uses, steps, costs
-    
-    in_desc = True
-    in_uses = False
-    in_steps = False
-    
-    for line in cell['source'][1:]:
-        if line.startswith('This tutorial uses'):
-            in_desc = False
-            in_steps = False
-            in_uses = True
-            uses += line
-            continue
-        elif line.startswith('The steps performed'):
-            in_desc = False
-            in_uses = False
-            in_steps = True
-            steps += line
-            continue
-            
-        if in_desc:
-            if len(desc) > 0 and line.strip() == '':
-                in_desc = False
-                continue
-            desc += line
-        elif in_uses:
-            sline = line.strip()
-            if len(sline) == 0:
-                uses += '\n'
-            else:
-                ch = sline[0]
-                if ch in ['-', '*', '1', '2', '3', '4', '5', '6', '7', '8', '9']:
-                    uses += line
-        elif in_steps:
-            sline = line.strip()
-            if len(sline) == 0:
-                steps += '\n'
-            else:
-                ch = sline[0]
-                if ch in ['-', '*', '1', '2', '3', '4', '5', '6', '7', '8', '9']:
-                    steps += line
-            
-    if desc == '':
-        report_error(path, ERROR_OBJECTIVE_MISSING_DESC, "Objective section missing desc")
-    else:
-        desc = desc.lstrip()
-        sentences = desc.split('.')
-        if len(sentences) > 1:
-            desc = sentences[0] + '.\n'
-        if desc.startswith('In this tutorial, you learn') or desc.startswith('In this notebook, you learn'):
-            desc = desc[22].upper() + desc[23:]
-        
-    if uses == '':
-        report_error(path, ERROR_OBJECTIVE_MISSING_USES, "Objective section missing uses services list")
-    else:
-        if 'BigQuery' in uses:
-            costs.append('BQ')
-        if 'Vertex' in uses:
-            costs.append('Vertex')
-        if 'Dataflow' in uses:
-            costs.append('Dataflow')
-            
-    if steps == '':
-        report_error(path, ERROR_OBJECTIVE_MISSING_STEPS, "Objective section missing steps list")
-            
-    return nth, desc, uses, steps, costs
-
-
-def parse_recommendations(path: str, 
-                          cells: list, 
-                          nth: int) -> int:
-    
-    """
-    Parse the overview cell
->>>>>>> 60776de9
-    
-    path: used only for reporting an error
-    cells: The content cells (JSON) for the notebook
-    nth: The index of the last cell that was parsed (reviewed).
-    
-    Returns: cell index
-    """
-<<<<<<< HEAD
+    
+    path: used only for reporting an error
+    cells: The content cells (JSON) for the notebook
+    nth: The index of the last cell that was parsed (reviewed).
+    
+    Returns: cell index
+    """
     # Dataset
     cell, nth = get_cell(path, cells, nth)
     if not cell['source'][0].startswith("### Dataset") and not cell['source'][0].startswith("### Model") and not cell['source'][0].startswith("### Embedding"):
         report_error(path, ErrorCodes.ERROR_DATASET_NOTFOUND, "Dataset/Model section not found")
-=======
-    # (optional) Recommendation
-    cell, nth = get_cell(path, cells, nth)
-    if cell['source'][0].startswith("### Recommendations"):
-        return nth
-    
-    return nth - 1
-
-
-def get_cell(path: str, 
-             cells: list, 
-             nth: int) -> (list, int):
-    """
-        Get the next notebook cell.
-        
-        path: used only for reporting an error
-        cells: The content cells (JSON) for the notebook
-        nth: The index of the last cell that was parsed (reviewed).
-        
-        Returns:
-        
-        cell: content of the next cell
-        nth + 1: index of subsequent cell
-    """
-    while empty_cell(path, cells, nth):
-        nth += 1
->>>>>>> 60776de9
         
     return nth
 
-
-<<<<<<< HEAD
 def parse_costs(path: str, 
                 cells: list, 
                 nth: int,
@@ -989,25 +543,6 @@
     cell, nth = get_cell(path, cells, nth)
     if not cell['source'][0].startswith("### Costs"):
         report_error(path, ErrorCodes.ERROR_COSTS_NOTFOUND, "Costs section not found")
-=======
-def empty_cell(path: str, 
-               cells: list, 
-               nth: int) -> bool:
-    """
-        Check for empty cells
-        
-        path: used only for reporting an error
-        cells: The content cells (JSON) for the notebook
-        nth: The index of the last cell that was parsed (reviewed).
-        
-        Returns:
-        
-        bool: whether cell is empty or not
-    """
-    if len(cells[nth]['source']) == 0:
-        report_error(path, ERROR_EMPTY_CELL, f'empty cell: cell #{nth}')
-        return True
->>>>>>> 60776de9
     else:
         text = ''
         for line in cell['source']:
@@ -1044,7 +579,6 @@
     return nth
 
 
-<<<<<<< HEAD
 def parse_helpers(path: str, 
                   cells: list, 
                   nth: int) -> int:
@@ -1244,9 +778,6 @@
     return nth
 
 
-=======
-    
->>>>>>> 60776de9
 def check_text_cell(path: str,
                     cell: list) -> None:
     """
@@ -1306,7 +837,6 @@
     }
     
     for line in cell['source']:
-<<<<<<< HEAD
         # HTML code
         if '<a ' in line:
             continue
@@ -1321,18 +851,6 @@
         for mistake, brand in branding.items():
             if mistake in line:
                 report_error(path, ErrorCodes.ERROR_TWRULE_BRANDING, f"Branding {mistake} -> {brand}: {line}")
-=======
-        if 'TODO' in line or 'WIP' in line:
-            report_error(path, ERROR_TWRULE_TODO, f'TODO in cell: {line}')
-        if 'we ' in line.lower() or "let's" in line.lower() in line.lower():
-            report_error(path, ERROR_TWRULE_FIRSTPERSON, f'Do not use first person (e.g., we), replace with 2nd person (you): {line}')
-        if 'will' in line.lower() or 'would' in line.lower():
-            report_error(path, ERROR_TWRULE_FUTURETENSE, f'Do not use future tense (e.g., will), replace with present tense: {line}')
-            
-        for mistake, brand in branding.items():
-            if mistake in line:
-                report_error(path, ERROR_TWRULE_BRANDING, f"Branding {brand}: {line}")
->>>>>>> 60776de9
 
 
 def check_sentence_case(path: str, 
@@ -1361,7 +879,6 @@
             report_error(path, ErrorCodes.ERROR_HEADING_CASE, f"heading is not sentence case: {word}")
 
 
-<<<<<<< HEAD
 def get_cell(path: str, 
              cells: list, 
              nth: int) -> (list, int):
@@ -1409,10 +926,6 @@
 
 def report_error(notebook: str, 
                  code: ErrorCodes,
-=======
-def report_error(notebook: str, 
-                 code: str,
->>>>>>> 60776de9
                  errmsg: str) -> None:
     """
     Report an error.
@@ -1437,12 +950,6 @@
             print(f"{notebook}: ERROR ({code}): {errmsg}", file=sys.stderr)
             num_errors += 1
 
-<<<<<<< HEAD
-=======
-
-
-
->>>>>>> 60776de9
 
 def add_index(path: str, 
               tag: str, 
