--- conflicted
+++ resolved
@@ -196,7 +196,6 @@
                 tag = 'AutoML'
             elif tag == 'bigquery_ml':
                 tag = 'BigQuery ML'
-<<<<<<< HEAD
             elif tag == 'custom':
                 tag = 'Vertex AI Training'
             elif tag == 'experiments':
@@ -243,10 +242,7 @@
             # special case
             if 'workbench' in directory:
                 tag = 'Vertex AI Workbench'
-=======
-            elif tag == 'explainable_ai':
-                tag = 'Vertex Explainable AI'
->>>>>>> d2a65083
+
                 
             exit_code += parse_notebook(entry.path, tag=tag, linkback=None, rules=rules)
             
@@ -581,11 +577,7 @@
             return notebook.report_error(ErrorCode.ERROR_OVERVIEW_NOTFOUND, "Overview section not found")
         
         last_line = cell['source'][-1]
-<<<<<<< HEAD
         if last_line.startswith('Learn more about ['):
-=======
-        if last_line.startswith('Learn more about'):
->>>>>>> d2a65083
             linkback = last_line.split('(')[1].split(')')[0]
             self.linkback = linkback
             tag = last_line.split('[')[1].split(']')[0]
