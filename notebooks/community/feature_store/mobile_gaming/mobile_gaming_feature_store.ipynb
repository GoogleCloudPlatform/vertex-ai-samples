{
  "cells": [
    {
      "cell_type": "code",
      "execution_count": null,
      "metadata": {
        "id": "ur8xi4C7S06n"
      },
      "outputs": [],
      "source": [
        "# Copyright 2022 Google LLC\n",
        "#\n",
        "# Licensed under the Apache License, Version 2.0 (the \"License\");\n",
        "# you may not use this file except in compliance with the License.\n",
        "# You may obtain a copy of the License at\n",
        "#\n",
        "#     https://www.apache.org/licenses/LICENSE-2.0\n",
        "#\n",
        "# Unless required by applicable law or agreed to in writing, software\n",
        "# distributed under the License is distributed on an \"AS IS\" BASIS,\n",
        "# WITHOUT WARRANTIES OR CONDITIONS OF ANY KIND, either express or implied.\n",
        "# See the License for the specific language governing permissions and\n",
        "# limitations under the License."
      ]
    },
    {
      "cell_type": "markdown",
      "metadata": {
        "id": "JAPoU8Sm5E6e"
      },
      "source": [
        "<table align=\"left\">\n",
        "\n",
        "  <td>\n",
        "    <a href=\"https://colab.research.google.com/github/GoogleCloudPlatform/vertex-ai-samples/blob/main/vertex-ai-samples/notebooks/community/feature_store/mobile_gaming_feature_store.ipynb\">\n",
        "      <img src=\"https://cloud.google.com/ml-engine/images/colab-logo-32px.png\" alt=\"Colab logo\"> Run in Colab\n",
        "    </a>\n",
        "  </td>\n",
        "  <td>\n",
        "    <a href=\"https://github.com/GoogleCloudPlatform/vertex-ai-samples/blob/main/vertex-ai-samples/notebooks/community/feature_store/mobile_gaming_feature_store.ipynb\">\n",
        "      <img src=\"https://cloud.google.com/ml-engine/images/github-logo-32px.png\" alt=\"GitHub logo\">\n",
        "      View on GitHub\n",
        "    </a>\n",
        "  </td>\n",
        "  <td>\n",
        "    <a href=\"https://github.com/GoogleCloudPlatform/vertex-ai-samples/blob/main/notebooks/community/feature_store/mobile_gaming/mobile_gaming_feature_store.ipynb\">\n",
        "      Open in Vertex AI Workbench\n",
        "    </a>\n",
        "  </td>\n",
        "</table>\n"
      ]
    },
    {
      "cell_type": "markdown",
      "metadata": {
        "id": "7FZeBEwdXS4d"
      },
      "source": [
        "## Overview\n",
        "\n",
        "Imagine you are a member of the Data Science team working on the same Mobile Gaming application reported in the [Churn prediction for game developers using Google Analytics 4 (GA4) and BigQuery ML](https://cloud.google.com/blog/topics/developers-practitioners/churn-prediction-game-developers-using-google-analytics-4-ga4-and-bigquery-ml) blog post. \n",
        "\n",
        "Business wants to use that information in real-time to take immediate intervention actions in-game to prevent churn. In particular, for each player, they want to provide gaming incentives like new items or bonus packs depending on the customer demographic,  behavioral information and the resulting propensity of return. \n",
        "\n",
        "Last year, Google Cloud announced Vertex AI, a managed machine learning (ML) platform that allows data science teams to accelerate the deployment and maintenance of ML models. One of the platform building blocks is Vertex AI Feature store which provides a managed service for low latency scalable feature serving. Also it is a centralized feature repository with easy APIs to search & discover features and feature monitoring capabilities to track drift and other quality issues. \n",
        "\n",
        "In this notebook, we will show how the role of Vertex AI Feature Store in a ready to production scenario when the user's activities within the first 24 hours of last engagment and the gaming platform would consume in order to improver UX. Below you can find the high level picture of the system\n",
        "\n",
        "<img src=\"./assets/mobile_gaming_architecture_1.png\">\n",
        "\n",
        "\n",
        "### Dataset\n",
        "\n",
        "The dataset is the public sample export data from an actual mobile game app called \"Flood It!\" (Android, iOS)\n",
        "\n",
        "### Objective\n",
        "\n",
        "In the following notebook, you will learn how Vertex AI Feature store\n",
        "\n",
        "1.   Provide a centralized feature repository with easy APIs to search & discover features and fetch them for training/serving. \n",
        "\n",
        "2.   Simplify deployments of models for Online Prediction, via low latency scalable feature serving.\n",
        "\n",
        "3.   Mitigate training serving skew and data leakage by performing point in time lookups to fetch historical data for training.\n",
        "\n",
        "**Notice that we assume that already know how to set up a Vertex AI Feature store. In case you are not, please check out [this detailed notebook](https://github.com/GoogleCloudPlatform/vertex-ai-samples/blob/main/notebooks/official/feature_store/gapic-feature-store.ipynb).**\n",
        "\n",
        "\n",
        "### Costs \n",
        "\n",
        "This tutorial uses billable components of Google Cloud:\n",
        "\n",
        "* Vertex AI\n",
        "* BigQuery\n",
        "* Cloud Storage\n",
        "\n",
        "Learn about [Vertex AI\n",
        "pricing](https://cloud.google.com/vertex-ai/pricing) and [Cloud Storage\n",
        "pricing](https://cloud.google.com/storage/pricing), and use the [Pricing\n",
        "Calculator](https://cloud.google.com/products/calculator/)\n",
        "to generate a cost estimate based on your projected usage."
      ]
    },
    {
      "cell_type": "markdown",
      "metadata": {
        "id": "ze4-nDLfK4pw"
      },
      "source": [
        "### Set up your local development environment\n",
        "\n",
        "**If you are using Colab or Google Cloud Notebooks**, your environment already meets\n",
        "all the requirements to run this notebook. You can skip this step."
      ]
    },
    {
      "cell_type": "markdown",
      "metadata": {
        "id": "gCuSR8GkAgzl"
      },
      "source": [
        "**Otherwise**, make sure your environment meets this notebook's requirements.\n",
        "You need the following:\n",
        "\n",
        "* The Google Cloud SDK\n",
        "* Git\n",
        "* Python 3\n",
        "* virtualenv\n",
        "* Jupyter notebook running in a virtual environment with Python 3\n",
        "\n",
        "The Google Cloud guide to [Setting up a Python development\n",
        "environment](https://cloud.google.com/python/setup) and the [Jupyter\n",
        "installation guide](https://jupyter.org/install) provide detailed instructions\n",
        "for meeting these requirements. The following steps provide a condensed set of\n",
        "instructions:\n",
        "\n",
        "1. [Install and initialize the Cloud SDK.](https://cloud.google.com/sdk/docs/)\n",
        "\n",
        "1. [Install Python 3.](https://cloud.google.com/python/setup#installing_python)\n",
        "\n",
        "1. [Install\n",
        "   virtualenv](https://cloud.google.com/python/setup#installing_and_using_virtualenv)\n",
        "   and create a virtual environment that uses Python 3. Activate the virtual environment.\n",
        "\n",
        "1. To install Jupyter, run `pip3 install jupyter` on the\n",
        "command-line in a terminal shell.\n",
        "\n",
        "1. To launch Jupyter, run `jupyter notebook` on the command-line in a terminal shell.\n",
        "\n",
        "1. Open this notebook in the Jupyter Notebook Dashboard."
      ]
    },
    {
      "cell_type": "markdown",
      "metadata": {
        "id": "i7EUnXsZhAGF"
      },
      "source": [
        "### Install additional packages\n",
        "\n",
        "Install additional package dependencies not installed in your notebook environment, such as {XGBoost, AdaNet, or TensorFlow Hub TODO: Replace with relevant packages for the tutorial}. Use the latest major GA version of each package."
      ]
    },
    {
      "cell_type": "code",
      "execution_count": null,
      "metadata": {
        "id": "2b4ef9b72d43"
      },
      "outputs": [],
      "source": [
        "import os\n",
        "\n",
        "# The Google Cloud Notebook product has specific requirements\n",
        "IS_GOOGLE_CLOUD_NOTEBOOK = os.path.exists(\"/opt/deeplearning/metadata/env_version\")\n",
        "\n",
        "# Google Cloud Notebook requires dependencies to be installed with '--user'\n",
        "USER_FLAG = \"\"\n",
        "if IS_GOOGLE_CLOUD_NOTEBOOK:\n",
        "    USER_FLAG = \"--user\""
      ]
    },
    {
      "cell_type": "code",
      "execution_count": null,
      "metadata": {
        "id": "SzEo6DeE2GOP"
      },
      "outputs": [],
      "source": [
        "! pip3 install {USER_FLAG} --upgrade pip\n",
        "! pip3 install {USER_FLAG} --upgrade google-cloud-aiplatform==1.11.0 -q --no-warn-conflicts\n",
        "! pip3 install {USER_FLAG} git+https://github.com/googleapis/python-aiplatform.git@main # For features monitoring\n",
        "! pip3 install {USER_FLAG} --upgrade google-cloud-bigquery==2.24.0 -q --no-warn-conflicts\n",
        "! pip3 install {USER_FLAG} --upgrade xgboost==1.1.1 -q --no-warn-conflicts"
      ]
    },
    {
      "cell_type": "markdown",
      "metadata": {
        "id": "hhq5zEbGg0XX"
      },
      "source": [
        "### Restart the kernel\n",
        "\n",
        "After you install the additional packages, you need to restart the notebook kernel so it can find the packages."
      ]
    },
    {
      "cell_type": "code",
      "execution_count": null,
      "metadata": {
        "id": "EzrelQZ22IZj"
      },
      "outputs": [],
      "source": [
        "# Automatically restart kernel after installs\n",
        "import os\n",
        "\n",
        "if not os.getenv(\"IS_TESTING\"):\n",
        "    # Automatically restart kernel after installs\n",
        "    import IPython\n",
        "\n",
        "    app = IPython.Application.instance()\n",
        "    app.kernel.do_shutdown(True)"
      ]
    },
    {
      "cell_type": "markdown",
      "metadata": {
        "id": "lWEdiXsJg0XY"
      },
      "source": [
        "## Before you begin"
      ]
    },
    {
      "cell_type": "markdown",
      "metadata": {
        "id": "BF1j6f9HApxa"
      },
      "source": [
        "### Set up your Google Cloud project\n",
        "\n",
        "**The following steps are required, regardless of your notebook environment.**\n",
        "\n",
        "1. [Select or create a Google Cloud project](https://console.cloud.google.com/cloud-resource-manager). When you first create an account, you get a $300 free credit towards your compute/storage costs.\n",
        "\n",
        "1. [Make sure that billing is enabled for your project](https://cloud.google.com/billing/docs/how-to/modify-project).\n",
        "\n",
        "1. [Enable the Vertex AI API and Compute Engine API](https://console.cloud.google.com/flows/enableapi?apiid=aiplatform.googleapis.com,compute_component). \n",
        "\n",
        "1. If you are running this notebook locally, you will need to install the [Cloud SDK](https://cloud.google.com/sdk).\n",
        "\n",
        "1. Enter your project ID in the cell below. Then run the cell to make sure the\n",
        "Cloud SDK uses the right project for all the commands in this notebook.\n",
        "\n",
        "**Note**: Jupyter runs lines prefixed with `!` as shell commands, and it interpolates Python variables prefixed with `$` into these commands."
      ]
    },
    {
      "cell_type": "markdown",
      "metadata": {
        "id": "WReHDGG5g0XY"
      },
      "source": [
        "#### Set your project ID\n",
        "\n",
        "**If you don't know your project ID**, you may be able to get your project ID using `gcloud`."
      ]
    },
    {
      "cell_type": "code",
      "execution_count": null,
      "metadata": {
        "id": "oM1iC_MfAts1"
      },
      "outputs": [],
      "source": [
        "import os\n",
        "\n",
        "PROJECT_ID = \"\"\n",
        "\n",
        "# Get your Google Cloud project ID from gcloud\n",
        "if not os.getenv(\"IS_TESTING\"):\n",
        "    shell_output = !gcloud config list --format 'value(core.project)' 2>/dev/null\n",
        "    PROJECT_ID = shell_output[0]\n",
        "    print(\"Project ID: \", PROJECT_ID)"
      ]
    },
    {
      "cell_type": "markdown",
      "metadata": {
        "id": "qJYoRfYng0XZ"
      },
      "source": [
        "Otherwise, set your project ID here."
      ]
    },
    {
      "cell_type": "code",
      "execution_count": null,
      "metadata": {
        "id": "riG_qUokg0XZ"
      },
      "outputs": [],
      "source": [
        "if PROJECT_ID == \"\" or PROJECT_ID is None:\n",
        "    PROJECT_ID = \"inardini-playground\"  # @param {type:\"string\"}"
      ]
    },
    {
      "cell_type": "code",
      "execution_count": null,
      "metadata": {
        "id": "dEjRdjxBuDsi"
      },
      "outputs": [],
      "source": [
        "!gcloud config set project $PROJECT_ID #change it"
      ]
    },
    {
      "cell_type": "markdown",
      "metadata": {
        "id": "06571eb4063b"
      },
      "source": [
        "#### Timestamp\n",
        "\n",
        "If you are in a live tutorial session, you might be using a shared test account or project. To avoid name collisions between users on resources created, you create a timestamp for each instance session, and append it onto the name of resources you create in this tutorial."
      ]
    },
    {
      "cell_type": "code",
      "execution_count": null,
      "metadata": {
        "id": "697568e92bd6"
      },
      "outputs": [],
      "source": [
        "from datetime import datetime\n",
        "\n",
        "TIMESTAMP = datetime.now().strftime(\"%Y%m%d%H%M%S\")"
      ]
    },
    {
      "cell_type": "markdown",
      "metadata": {
        "id": "dr--iN2kAylZ"
      },
      "source": [
        "### Authenticate your Google Cloud account\n",
        "\n",
        "**If you are using Google Cloud Notebooks**, your environment is already\n",
        "authenticated. Skip this step."
      ]
    },
    {
      "cell_type": "markdown",
      "metadata": {
        "id": "sBCra4QMA2wR"
      },
      "source": [
        "**If you are using Colab**, run the cell below and follow the instructions\n",
        "when prompted to authenticate your account via oAuth.\n",
        "\n",
        "**Otherwise**, follow these steps:\n",
        "\n",
        "1. In the Cloud Console, go to the [**Create service account key**\n",
        "   page](https://console.cloud.google.com/apis/credentials/serviceaccountkey).\n",
        "\n",
        "2. Click **Create service account**.\n",
        "\n",
        "3. In the **Service account name** field, enter a name, and\n",
        "   click **Create**.\n",
        "\n",
        "4. In the **Grant this service account access to project** section, click the **Role** drop-down list. Type \"Vertex AI\"\n",
        "into the filter box, and select\n",
        "   **Vertex AI Administrator**. Type \"Storage Object Admin\" into the filter box, and select **Storage Object Admin**.\n",
        "\n",
        "5. Click *Create*. A JSON file that contains your key downloads to your\n",
        "local environment.\n",
        "\n",
        "6. Enter the path to your service account key as the\n",
        "`GOOGLE_APPLICATION_CREDENTIALS` variable in the cell below and run the cell."
      ]
    },
    {
      "cell_type": "code",
      "execution_count": null,
      "metadata": {
        "id": "PyQmSRbKA8r-"
      },
      "outputs": [],
      "source": [
        "import os\n",
        "import sys\n",
        "\n",
        "# If you are running this notebook in Colab, run this cell and follow the\n",
        "# instructions to authenticate your GCP account. This provides access to your\n",
        "# Cloud Storage bucket and lets you submit training jobs and prediction\n",
        "# requests.\n",
        "\n",
        "# The Google Cloud Notebook product has specific requirements\n",
        "IS_GOOGLE_CLOUD_NOTEBOOK = os.path.exists(\"/opt/deeplearning/metadata/env_version\")\n",
        "\n",
        "# If on Google Cloud Notebooks, then don't execute this code\n",
        "if not IS_GOOGLE_CLOUD_NOTEBOOK:\n",
        "    if \"google.colab\" in sys.modules:\n",
        "        from google.colab import auth as google_auth\n",
        "\n",
        "        google_auth.authenticate_user()\n",
        "\n",
        "    # If you are running this notebook locally, replace the string below with the\n",
        "    # path to your service account key and run this cell to authenticate your GCP\n",
        "    # account.\n",
        "    elif not os.getenv(\"IS_TESTING\"):\n",
        "        %env GOOGLE_APPLICATION_CREDENTIALS ''"
      ]
    },
    {
      "cell_type": "markdown",
      "metadata": {
        "id": "zgPO1eR3CYjk"
      },
      "source": [
        "### Create a Cloud Storage bucket\n",
        "\n",
        "**The following steps are required, regardless of your notebook environment.**\n",
        "\n",
        "Set the name of your Cloud Storage bucket below. It must be unique across all\n",
        "Cloud Storage buckets.\n",
        "\n",
        "You may also change the `REGION` variable, which is used for operations\n",
        "throughout the rest of this notebook. Make sure to [choose a region where Vertex AI services are\n",
        "available](https://cloud.google.com/vertex-ai/docs/general/locations#available_regions). You may\n",
        "not use a Multi-Regional Storage bucket for training with Vertex AI."
      ]
    },
    {
      "cell_type": "code",
      "execution_count": null,
      "metadata": {
        "id": "MzGDU7TWdts_"
      },
      "outputs": [],
      "source": [
<<<<<<< HEAD
        "BUCKET_URI = \"gs://[your-bucket-name]\"  # @param {type:\"string\"}\n",
        "REGION = \"[your-region]\"  # @param {type:\"string\"}"
=======
        "BUCKET_URI = \"gs://inardini-mobile-gaming\"  # @param {type:\"string\"}\n",
        "REGION = \"us-central1\"  # @param {type:\"string\"}"
>>>>>>> 93af4341
      ]
    },
    {
      "cell_type": "code",
      "execution_count": null,
      "metadata": {
        "id": "cf221059d072"
      },
      "outputs": [],
      "source": [
        "if BUCKET_URI == \"\" or BUCKET_URI is None or BUCKET_URI == \"gs://[your-bucket-name]\":\n",
        "    BUCKET_URI = \"gs://\" + PROJECT_ID + \"-aip-\" + TIMESTAMP\n",
        "\n",
        "if REGION == \"[your-region]\":\n",
        "    REGION = \"us-central1\""
      ]
    },
    {
      "cell_type": "markdown",
      "metadata": {
        "id": "-EcIXiGsCePi"
      },
      "source": [
        "**Only if your bucket doesn't already exist**: Run the following cell to create your Cloud Storage bucket."
      ]
    },
    {
      "cell_type": "code",
      "execution_count": null,
      "metadata": {
        "id": "NIq7R4HZCfIc"
      },
      "outputs": [],
      "source": [
        "! gsutil mb -l $REGION -p $PROJECT_ID $BUCKET_URI"
      ]
    },
    {
      "cell_type": "markdown",
      "metadata": {
        "id": "994afa65eaa2"
      },
      "source": [
        "Run the following cell to grant access to your Cloud Storage resources from Vertex AI Feature store"
      ]
    },
    {
      "cell_type": "code",
      "execution_count": null,
      "metadata": {
        "id": "psP1rPU9TRnX"
      },
      "outputs": [],
      "source": [
        "! gsutil uniformbucketlevelaccess set on $BUCKET_URI"
      ]
    },
    {
      "cell_type": "markdown",
      "metadata": {
        "id": "ucvCsknMCims"
      },
      "source": [
        "Finally, validate access to your Cloud Storage bucket by examining its contents:"
      ]
    },
    {
      "cell_type": "code",
      "execution_count": null,
      "metadata": {
        "id": "vhOb7YnwClBb"
      },
      "outputs": [],
      "source": [
        "! gsutil ls -al $BUCKET_URI"
      ]
    },
    {
      "cell_type": "markdown",
      "metadata": {
        "id": "utO91mebwEmw"
      },
      "source": [
        "### Create a Bigquery dataset\n",
        "\n",
        "You create the BigQuery dataset to store the data along the demo."
      ]
    },
    {
      "cell_type": "code",
      "execution_count": null,
      "metadata": {
        "id": "G3G2BXqswb_J"
      },
      "outputs": [],
      "source": [
        "BQ_DATASET = \"Mobile_Gaming\"  # @param {type:\"string\"}\n",
        "LOCATION = \"US\"\n",
        "\n",
        "!bq mk --location=$LOCATION --dataset $PROJECT_ID:$BQ_DATASET"
      ]
    },
    {
      "cell_type": "markdown",
      "metadata": {
        "id": "XoEqT2Y4DJmf"
      },
      "source": [
        "### Import libraries"
      ]
    },
    {
      "cell_type": "code",
      "execution_count": null,
      "metadata": {
        "id": "pRUOFELefqf1"
      },
      "outputs": [],
      "source": [
        "# General\n",
        "import os\n",
        "import random\n",
        "import sys\n",
        "import time\n",
        "\n",
        "# Data Science\n",
        "import pandas as pd\n",
        "# Vertex AI and its Feature Store\n",
        "from google.cloud import aiplatform as vertex_ai\n",
        "from google.cloud import bigquery\n",
        "from google.cloud.aiplatform import Feature, Featurestore"
      ]
    },
    {
      "cell_type": "markdown",
      "metadata": {
        "id": "tgP_N3MSpnd3"
      },
      "source": [
        "### Define constants"
      ]
    },
    {
      "cell_type": "code",
      "execution_count": null,
      "metadata": {
        "id": "b_k2ejxQsET8"
      },
      "outputs": [],
      "source": [
        "# Data Engineering and Feature Engineering\n",
        "TODAY = \"2018-10-03\"\n",
        "TOMORROW = \"2018-10-04\"\n",
        "LABEL_TABLE = f\"label_table_{TODAY}\".replace(\"-\", \"\")\n",
        "FEATURES_TABLE = \"wide_features_table\"  # @param {type:\"string\"}\n",
        "FEATURES_TABLE_TODAY = f\"wide_features_table_{TODAY}\".replace(\"-\", \"\")\n",
        "FEATURES_TABLE_TOMORROW = f\"wide_features_table_{TOMORROW}\".replace(\"-\", \"\")\n",
        "FEATURESTORE_ID = \"mobile_gaming\"  # @param {type:\"string\"}\n",
        "ENTITY_TYPE_ID = \"user\"\n",
        "\n",
        "# Vertex AI Feature store\n",
        "ONLINE_STORE_NODES_COUNT = 5\n",
        "ENTITY_ID = \"user\"\n",
        "API_ENDPOINT = f\"{REGION}-aiplatform.googleapis.com\"\n",
        "FEATURE_TIME = \"timestamp\"\n",
        "ENTITY_ID_FIELD = \"user_pseudo_id\"\n",
        "BQ_SOURCE_URI = f\"bq://{PROJECT_ID}.{BQ_DATASET}.{FEATURES_TABLE}\"\n",
        "GCS_DESTINATION_PATH = f\"data/features/train_features_{TODAY}\".replace(\"-\", \"\")\n",
        "GCS_DESTINATION_OUTPUT_URI = f\"{BUCKET_URI}/{GCS_DESTINATION_PATH}\"\n",
        "SERVING_FEATURE_IDS = {\"user\": [\"*\"]}\n",
        "READ_INSTANCES_TABLE = f\"ground_truth_{TODAY}\".replace(\"-\", \"\")\n",
        "READ_INSTANCES_URI = f\"bq://{PROJECT_ID}.{BQ_DATASET}.{READ_INSTANCES_TABLE}\"\n",
        "\n",
        "# Vertex AI Training\n",
        "BASE_CPU_IMAGE = \"us-docker.pkg.dev/vertex-ai/training/scikit-learn-cpu.0-23:latest\"\n",
        "DATASET_NAME = f\"churn_mobile_gaming_{TODAY}\".replace(\"-\", \"\")\n",
        "TRAIN_JOB_NAME = f\"xgb_classifier_training_{TODAY}\".replace(\"-\", \"\")\n",
        "MODEL_NAME = f\"churn_xgb_classifier_{TODAY}\".replace(\"-\", \"\")\n",
        "MODEL_PACKAGE_PATH = \"train_package\"\n",
        "TRAINING_MACHINE_TYPE = \"n1-standard-4\"\n",
        "TRAINING_REPLICA_COUNT = 1\n",
        "DATA_PATH = f\"{GCS_DESTINATION_OUTPUT_URI}/000000000000.csv\".replace(\"gs://\", \"/gcs/\")\n",
        "MODEL_PATH = f\"model/{TODAY}\".replace(\"-\", \"\")\n",
        "MODEL_DIR = f\"{BUCKET_URI}/{MODEL_PATH}\".replace(\"gs://\", \"/gcs/\")\n",
        "\n",
        "# Vertex AI Prediction\n",
        "DESTINATION_URI = f\"{BUCKET_URI}/{MODEL_PATH}\"\n",
        "VERSION = \"v1\"\n",
        "SERVING_CONTAINER_IMAGE_URI = (\n",
        "    \"us-docker.pkg.dev/vertex-ai/prediction/sklearn-cpu.0-23:latest\"\n",
        ")\n",
        "ENDPOINT_NAME = \"mobile_gaming_churn\"\n",
        "DEPLOYED_MODEL_NAME = f\"churn_xgb_classifier_{VERSION}\"\n",
        "MODEL_DEPLOYED_NAME = \"churn_xgb_classifier_v1\"\n",
        "SERVING_MACHINE_TYPE = \"n1-highcpu-4\"\n",
        "MIN_NODES = 1\n",
        "MAX_NODES = 1"
      ]
    },
    {
      "cell_type": "code",
      "execution_count": null,
      "metadata": {
        "id": "hY99VsxQBOU9"
      },
      "outputs": [],
      "source": [
        "# Sampling distributions for categorical features implemented in\n",
        "# https://github.com/GoogleCloudPlatform/vertex-ai-samples/blob/main/notebooks/official/model_monitoring/model_monitoring.ipynb\n",
        "\n",
        "LANGUAGE = [\n",
        "    \"en-us\",\n",
        "    \"en-gb\",\n",
        "    \"ja-jp\",\n",
        "    \"en-au\",\n",
        "    \"en-ca\",\n",
        "    \"de-de\",\n",
        "    \"en-in\",\n",
        "    \"en\",\n",
        "    \"fr-fr\",\n",
        "    \"pt-br\",\n",
        "    \"es-us\",\n",
        "    \"zh-tw\",\n",
        "    \"zh-hans-cn\",\n",
        "    \"es-mx\",\n",
        "    \"nl-nl\",\n",
        "    \"fr-ca\",\n",
        "    \"en-za\",\n",
        "    \"vi-vn\",\n",
        "    \"en-nz\",\n",
        "    \"es-es\",\n",
        "]\n",
        "\n",
        "OS = [\"IOS\", \"ANDROID\", \"null\"]\n",
        "COUNTRY = [\n",
        "    \"United States\",\n",
        "    \"India\",\n",
        "    \"Japan\",\n",
        "    \"Canada\",\n",
        "    \"Australia\",\n",
        "    \"United Kingdom\",\n",
        "    \"Germany\",\n",
        "    \"Mexico\",\n",
        "    \"France\",\n",
        "    \"Brazil\",\n",
        "    \"Taiwan\",\n",
        "    \"China\",\n",
        "    \"Saudi Arabia\",\n",
        "    \"Pakistan\",\n",
        "    \"Egypt\",\n",
        "    \"Netherlands\",\n",
        "    \"Vietnam\",\n",
        "    \"Philippines\",\n",
        "    \"South Africa\",\n",
        "]\n",
        "\n",
        "USER_IDS = [\n",
        "    \"C8685B0DFA2C4B4E6E6EA72894C30F6F\",\n",
        "    \"A976A39B8E08829A5BC5CD3827C942A2\",\n",
        "    \"DD2269BCB7F8532CD51CB6854667AF51\",\n",
        "    \"A8F327F313C9448DFD5DE108DAE66100\",\n",
        "    \"8BE7BF90C971453A34C1FF6FF2A0ACAE\",\n",
        "    \"8375B114AFAD8A31DE54283525108F75\",\n",
        "    \"4AD259771898207D5869B39490B9DD8C\",\n",
        "    \"51E859FD9D682533C094B37DC85EAF87\",\n",
        "    \"8C33815E0A269B776AAB4B60A4F7BC63\",\n",
        "    \"D7EA8E3645EFFBD6443946179ED704A6\",\n",
        "    \"58F3D672BBC613680624015D5BC3ADDB\",\n",
        "    \"FF955E4CA27C75CE0BEE9FC89AD275A3\",\n",
        "    \"22DC6A6AE86C0AA33EBB8C3164A26925\",\n",
        "    \"BC10D76D02351BD4C6F6F5437EE5D274\",\n",
        "    \"19DEEA6B15B314DB0ED2A4936959D8F9\",\n",
        "    \"C2D17D9066EE1EB9FAE1C8A521BFD4E5\",\n",
        "    \"EFBDEC168A2BF8C727B060B2E231724E\",\n",
        "    \"E43D3AB2F9B9055C29373523FAF9DB9B\",\n",
        "    \"BBDCBE2491658165B7F20540DE652E3A\",\n",
        "    \"6895EEFC23B59DB13A9B9A7EED6A766F\",\n",
        "]"
      ]
    },
    {
      "cell_type": "markdown",
      "metadata": {
        "id": "OTjqqE0jafnn"
      },
      "source": [
        "### Helpers"
      ]
    },
    {
      "cell_type": "code",
      "execution_count": null,
      "metadata": {
        "id": "9dJ_TGTVak7u"
      },
      "outputs": [],
      "source": [
        "def run_bq_query(query: str):\n",
        "    \"\"\"\n",
        "    An helper function to run a BigQuery job\n",
        "    Args:\n",
        "        query: a formatted SQL query\n",
        "    Returns:\n",
        "        None\n",
        "    \"\"\"\n",
        "    try:\n",
        "        job = bq_client.query(query)\n",
        "        _ = job.result()\n",
        "    except RuntimeError as error:\n",
        "        print(error)\n",
        "\n",
        "\n",
        "def upload_model(\n",
        "    display_name: str,\n",
        "    serving_container_image_uri: str,\n",
        "    artifact_uri: str,\n",
        "    sync: bool = True,\n",
        ") -> vertex_ai.Model:\n",
        "    \"\"\"\n",
        "\n",
        "    Args:\n",
        "        display_name: The name of Vertex AI Model artefact\n",
        "        serving_container_image_uri: The uri of the serving image\n",
        "        artifact_uri: The uri of artefact to import\n",
        "        sync:\n",
        "\n",
        "    Returns: Vertex AI Model\n",
        "\n",
        "    \"\"\"\n",
        "    model = vertex_ai.Model.upload(\n",
        "        display_name=display_name,\n",
        "        artifact_uri=artifact_uri,\n",
        "        serving_container_image_uri=serving_container_image_uri,\n",
        "        sync=sync,\n",
        "    )\n",
        "    model.wait()\n",
        "    print(model.display_name)\n",
        "    print(model.resource_name)\n",
        "    return model\n",
        "\n",
        "\n",
        "def create_endpoint(display_name: str) -> vertex_ai.Endpoint:\n",
        "    \"\"\"\n",
        "    An utility to create a Vertex AI Endpoint\n",
        "    Args:\n",
        "        display_name: The name of Endpoint\n",
        "\n",
        "    Returns: Vertex AI Endpoint\n",
        "\n",
        "    \"\"\"\n",
        "    endpoint = vertex_ai.Endpoint.create(display_name=display_name)\n",
        "\n",
        "    print(endpoint.display_name)\n",
        "    print(endpoint.resource_name)\n",
        "    return endpoint\n",
        "\n",
        "\n",
        "def deploy_model(\n",
        "    model: vertex_ai.Model,\n",
        "    machine_type: str,\n",
        "    endpoint: vertex_ai.Endpoint = None,\n",
        "    deployed_model_display_name: str = None,\n",
        "    min_replica_count: int = 1,\n",
        "    max_replica_count: int = 1,\n",
        "    sync: bool = True,\n",
        ") -> vertex_ai.Model:\n",
        "    \"\"\"\n",
        "    An helper function to deploy a Vertex AI Endpoint\n",
        "    Args:\n",
        "        model: A Vertex AI Model\n",
        "        machine_type: The type of machine to serve the model\n",
        "        endpoint: An Vertex AI Endpoint\n",
        "        deployed_model_display_name: The name of the model\n",
        "        min_replica_count: Minimum number of serving replicas\n",
        "        max_replica_count: Max number of serving replicas\n",
        "        sync: Whether to execute method synchronously\n",
        "\n",
        "    Returns: vertex_ai.Model\n",
        "\n",
        "    \"\"\"\n",
        "    model_deployed = model.deploy(\n",
        "        endpoint=endpoint,\n",
        "        deployed_model_display_name=deployed_model_display_name,\n",
        "        machine_type=machine_type,\n",
        "        min_replica_count=min_replica_count,\n",
        "        max_replica_count=max_replica_count,\n",
        "        sync=sync,\n",
        "    )\n",
        "\n",
        "    model_deployed.wait()\n",
        "\n",
        "    print(model_deployed.display_name)\n",
        "    print(model_deployed.resource_name)\n",
        "    return model_deployed\n",
        "\n",
        "\n",
        "def endpoint_predict_sample(\n",
        "    instances: list, endpoint: vertex_ai.Endpoint\n",
        ") -> vertex_ai.models.Prediction:\n",
        "    \"\"\"\n",
        "    An helper function to get prediction from Vertex AI Endpoint\n",
        "    Args:\n",
        "        instances: The list of instances to score\n",
        "        endpoint: An Vertex AI Endpoint\n",
        "\n",
        "    Returns:\n",
        "        vertex_ai.models.Prediction\n",
        "\n",
        "    \"\"\"\n",
        "    prediction = endpoint.predict(instances=instances)\n",
        "    print(prediction)\n",
        "    return prediction\n",
        "\n",
        "\n",
        "def generate_online_sample() -> dict:\n",
        "    \"\"\"\n",
        "    An helper function to generate a sample of online features\n",
        "    Returns:\n",
        "        online_sample: dict of online features\n",
        "    \"\"\"\n",
        "    online_sample = {}\n",
        "    online_sample[\"entity_id\"] = random.choices(USER_IDS)\n",
        "    online_sample[\"country\"] = random.choices(COUNTRY)\n",
        "    online_sample[\"operating_system\"] = random.choices(OS)\n",
        "    online_sample[\"language\"] = random.choices(LANGUAGE)\n",
        "    return online_sample\n",
        "\n",
        "\n",
        "def simulate_prediction(endpoint: vertex_ai.Endpoint, n_requests: int, latency: int):\n",
        "    \"\"\"\n",
        "    An helper function to simulate online prediction with customer entity type\n",
        "        - format entities for prediction\n",
        "        - retrieve static features with a singleton lookup operations from Vertex AI Feature store\n",
        "        - run the prediction request and get back the result\n",
        "    Args:\n",
        "        endpoint: Vertex AI Endpoint object\n",
        "        n_requests: number of requests to run\n",
        "        latency: latency in seconds\n",
        "    Returns:\n",
        "        vertex_ai.models.Prediction\n",
        "    \"\"\"\n",
        "    for i in range(n_requests):\n",
        "        online_sample = generate_online_sample()\n",
        "        online_features = pd.DataFrame.from_dict(online_sample)\n",
        "        entity_ids = online_features[\"entity_id\"].tolist()\n",
        "\n",
        "        customer_aggregated_features = user_entity_type.read(\n",
        "            entity_ids=entity_ids,\n",
        "            feature_ids=[\n",
        "                \"cnt_user_engagement\",\n",
        "                \"cnt_level_start_quickplay\",\n",
        "                \"cnt_level_end_quickplay\",\n",
        "                \"cnt_level_complete_quickplay\",\n",
        "                \"cnt_level_reset_quickplay\",\n",
        "                \"cnt_post_score\",\n",
        "                \"cnt_spend_virtual_currency\",\n",
        "                \"cnt_ad_reward\",\n",
        "                \"cnt_challenge_a_friend\",\n",
        "                \"cnt_completed_5_levels\",\n",
        "                \"cnt_use_extra_steps\",\n",
        "            ],\n",
        "        )\n",
        "\n",
        "        prediction_sample_df = pd.merge(\n",
        "            customer_aggregated_features.set_index(\"entity_id\"),\n",
        "            online_features.set_index(\"entity_id\"),\n",
        "            left_index=True,\n",
        "            right_index=True,\n",
        "        ).reset_index(drop=True)\n",
        "\n",
        "        # prediction_sample = prediction_sample_df.to_dict(\"records\")\n",
        "        prediction_instance = prediction_sample_df.values.tolist()\n",
        "        prediction = endpoint.predict(prediction_instance)\n",
        "        print(\n",
        "            f\"Prediction request: user_id - {entity_ids} - values - {prediction_instance} - prediction - {prediction[0]}\"\n",
        "        )\n",
        "        time.sleep(latency)"
      ]
    },
    {
      "cell_type": "markdown",
      "metadata": {
        "id": "MewDhNbrXf_N"
      },
      "source": [
        "# Setting the realtime scenario\n",
        "\n",
        "In order to make real-time churn prediction, you need to\n",
        "\n",
        "1. Collect the historical data about user's events and behaviors\n",
        "2. Design your data model, build your feature and ingest them into the Feature store to serve both offline for training and online for serving.\n",
        "3. Define churn and get the data to train a churn model\n",
        "4. Train the model at scale\n",
        "5. Deploy the model to an endpoint and generate return the prediction score in real-time\n",
        "\n",
        "You will cover those steps in details below."
      ]
    },
    {
      "cell_type": "markdown",
      "metadata": {
        "id": "4ffd54e97270"
      },
      "source": [
        "## Initiate clients"
      ]
    },
    {
      "cell_type": "code",
      "execution_count": null,
      "metadata": {
        "id": "9f48872501fb"
      },
      "outputs": [],
      "source": [
        "bq_client = bigquery.Client(project=PROJECT_ID, location=LOCATION)\n",
        "vertex_ai.init(project=PROJECT_ID, location=REGION, staging_bucket=BUCKET_URI)"
      ]
    },
    {
      "cell_type": "markdown",
      "metadata": {
        "id": "zmMWIpCwsET9"
      },
      "source": [
        "## Identify users and build your features\n",
        "\n",
        "This section we will static features we want to fetch from Vertex AI Feature Store. In particular, we will cover the following steps:\n",
        "\n",
        "1. Identify users, process demographic features and process behavioral features within the last 24 hours using **BigQuery**\n",
        "\n",
        "2. Set up the feature store\n",
        "\n",
        "3. Register features using **Vertex AI Feature Store** and the SDK.\n",
        "\n",
        "Below you have a picture that shows the process. \n",
        "\n",
        "<img src=\"./assets/feature_store_ingestion_2.png\">\n",
        "\n",
        "\n",
        "\n",
        "The original dataset contains raw event data we cannot ingest in the feature store as they are. We need to pre-process the raw data in order to get user features. \n",
        "\n",
        "**Notice we simulate those transformations in different point of time (today and tomorrow).**\n"
      ]
    },
    {
      "cell_type": "markdown",
      "metadata": {
        "id": "8avYy5QOv02s"
      },
      "source": [
        "### Label, Demographic and Behavioral Transformations\n",
        "\n",
        "This section is based on the [Churn prediction for game developers using Google Analytics 4 (GA4) and BigQuery ML](https://cloud.google.com/blog/topics/developers-practitioners/churn-prediction-game-developers-using-google-analytics-4-ga4-and-bigquery-ml?utm_source=linkedin&utm_medium=unpaidsoc&utm_campaign=FY21-Q2-Google-Cloud-Tech-Blog&utm_content=google-analytics-4&utm_term=-) blog article by Minhaz Kazi and Polong Lin. \n",
        "\n",
        "You will adapt it in order to turn a batch churn prediction (using features within the first 24h user of first engagment) in a real-time churn prediction (using features within the first 24h user of last engagment)."
      ]
    },
    {
      "cell_type": "code",
      "execution_count": null,
      "metadata": {
        "id": "YO28RAITh6L-"
      },
      "outputs": [],
      "source": [
        "features_sql_query = f\"\"\"\n",
        "CREATE OR REPLACE TABLE\n",
        "  `{PROJECT_ID}.{BQ_DATASET}.{FEATURES_TABLE}` AS\n",
        "WITH\n",
        "\n",
        "  # query to extract demographic data for each user ---------------------------------------------------------\n",
        "  get_demographic_data AS (\n",
        "  SELECT * EXCEPT (row_num)\n",
        "  FROM (\n",
        "    SELECT\n",
        "      user_pseudo_id,\n",
        "      geo.country as country,\n",
        "      device.operating_system as operating_system,\n",
        "      device.language as language,\n",
        "      ROW_NUMBER() OVER (PARTITION BY user_pseudo_id ORDER BY event_timestamp DESC) AS row_num\n",
        "    FROM `firebase-public-project.analytics_153293282.events_*`)\n",
        "  WHERE row_num = 1),\n",
        "\n",
        "  # query to extract behavioral data for each user ----------------------------------------------------------\n",
        "  get_behavioral_data AS (\n",
        "  SELECT\n",
        "    event_timestamp,\n",
        "    user_pseudo_id,\n",
        "    SUM(IF(event_name = 'user_engagement', 1, 0)) OVER (PARTITION BY user_pseudo_id ORDER BY event_timestamp ASC RANGE BETWEEN 86400000000 PRECEDING\n",
        "      AND CURRENT ROW ) AS cnt_user_engagement,\n",
        "    SUM(IF(event_name = 'level_start_quickplay', 1, 0)) OVER (PARTITION BY user_pseudo_id ORDER BY event_timestamp ASC RANGE BETWEEN 86400000000 PRECEDING\n",
        "      AND CURRENT ROW ) AS cnt_level_start_quickplay,\n",
        "    SUM(IF(event_name = 'level_end_quickplay', 1, 0)) OVER (PARTITION BY user_pseudo_id ORDER BY event_timestamp ASC RANGE BETWEEN 86400000000 PRECEDING\n",
        "      AND CURRENT ROW ) AS cnt_level_end_quickplay,\n",
        "    SUM(IF(event_name = 'level_complete_quickplay', 1, 0)) OVER (PARTITION BY user_pseudo_id ORDER BY event_timestamp ASC RANGE BETWEEN 86400000000 PRECEDING\n",
        "      AND CURRENT ROW ) AS cnt_level_complete_quickplay,\n",
        "    SUM(IF(event_name = 'level_reset_quickplay', 1, 0)) OVER (PARTITION BY user_pseudo_id ORDER BY event_timestamp ASC RANGE BETWEEN 86400000000 PRECEDING\n",
        "      AND CURRENT ROW ) AS cnt_level_reset_quickplay,\n",
        "    SUM(IF(event_name = 'post_score', 1, 0)) OVER (PARTITION BY user_pseudo_id ORDER BY event_timestamp ASC RANGE BETWEEN 86400000000 PRECEDING\n",
        "      AND CURRENT ROW ) AS cnt_post_score,\n",
        "    SUM(IF(event_name = 'spend_virtual_currency', 1, 0)) OVER (PARTITION BY user_pseudo_id ORDER BY event_timestamp ASC RANGE BETWEEN 86400000000 PRECEDING\n",
        "      AND CURRENT ROW ) AS cnt_spend_virtual_currency,\n",
        "    SUM(IF(event_name = 'ad_reward', 1, 0)) OVER (PARTITION BY user_pseudo_id ORDER BY event_timestamp ASC RANGE BETWEEN 86400000000 PRECEDING\n",
        "      AND CURRENT ROW ) AS cnt_ad_reward,\n",
        "    SUM(IF(event_name = 'challenge_a_friend', 1, 0)) OVER (PARTITION BY user_pseudo_id ORDER BY event_timestamp ASC RANGE BETWEEN 86400000000 PRECEDING\n",
        "      AND CURRENT ROW ) AS cnt_challenge_a_friend,\n",
        "    SUM(IF(event_name = 'completed_5_levels', 1, 0)) OVER (PARTITION BY user_pseudo_id ORDER BY event_timestamp ASC RANGE BETWEEN 86400000000 PRECEDING\n",
        "      AND CURRENT ROW ) AS cnt_completed_5_levels,\n",
        "    SUM(IF(event_name = 'use_extra_steps', 1, 0)) OVER (PARTITION BY user_pseudo_id ORDER BY event_timestamp ASC RANGE BETWEEN 86400000000 PRECEDING\n",
        "      AND CURRENT ROW ) AS cnt_use_extra_steps,\n",
        "  FROM (\n",
        "    SELECT\n",
        "      e.*\n",
        "    FROM\n",
        "      `firebase-public-project.analytics_153293282.events_*` AS e\n",
        "    )\n",
        ")\n",
        "\n",
        "SELECT\n",
        "    -- PARSE_TIMESTAMP('%Y-%m-%d %H:%M:%S', CONCAT('{TODAY}', ' ', STRING(TIME_TRUNC(CURRENT_TIME(), SECOND))), 'UTC') as timestamp,\n",
        "    PARSE_TIMESTAMP('%Y-%m-%d %H:%M:%S', FORMAT_TIMESTAMP('%Y-%m-%d %H:%M:%S', TIMESTAMP_MICROS(beh.event_timestamp))) AS timestamp,\n",
        "    dem.*,\n",
        "    CAST(IFNULL(beh.cnt_user_engagement, 0) AS FLOAT64)  AS cnt_user_engagement,\n",
        "    CAST(IFNULL(beh.cnt_level_start_quickplay, 0) AS FLOAT64) AS cnt_level_start_quickplay,\n",
        "    CAST(IFNULL(beh.cnt_level_end_quickplay, 0) AS FLOAT64) AS cnt_level_end_quickplay,\n",
        "    CAST(IFNULL(beh.cnt_level_complete_quickplay, 0) AS FLOAT64) AS cnt_level_complete_quickplay,\n",
        "    CAST(IFNULL(beh.cnt_level_reset_quickplay, 0) AS FLOAT64) AS cnt_level_reset_quickplay,\n",
        "    CAST(IFNULL(beh.cnt_post_score, 0) AS FLOAT64) AS cnt_post_score,\n",
        "    CAST(IFNULL(beh.cnt_spend_virtual_currency, 0) AS FLOAT64) AS cnt_spend_virtual_currency,\n",
        "    CAST(IFNULL(beh.cnt_ad_reward, 0) AS FLOAT64) AS cnt_ad_reward,\n",
        "    CAST(IFNULL(beh.cnt_challenge_a_friend, 0) AS FLOAT64) AS cnt_challenge_a_friend,\n",
        "    CAST(IFNULL(beh.cnt_completed_5_levels, 0) AS FLOAT64) AS cnt_completed_5_levels,\n",
        "    CAST(IFNULL(beh.cnt_use_extra_steps, 0) AS FLOAT64) AS cnt_use_extra_steps,\n",
        "FROM\n",
        "  get_demographic_data dem\n",
        "LEFT OUTER JOIN \n",
        "  get_behavioral_data beh\n",
        "ON\n",
        "  dem.user_pseudo_id = beh.user_pseudo_id\n",
        "\"\"\""
      ]
    },
    {
      "cell_type": "code",
      "execution_count": null,
      "metadata": {
        "id": "Z6CjIOmDsET-"
      },
      "outputs": [],
      "source": [
        "run_bq_query(features_sql_query)"
      ]
    },
    {
      "cell_type": "markdown",
      "metadata": {
        "id": "Lx__2-assET-"
      },
      "source": [
        "## Create a Vertex AI Feature store and ingest your features\n",
        "\n",
        "Now you have the wide table of features. It is time to ingest them into the feature store. \n",
        "\n",
        "Before to moving on, you may have a question: **Why do I need a feature store**\n",
        "in this scenario at that point?\n",
        "\n",
        "One of the reason would be to make those features accessable across team by calculating once and reuse them many times. And in order to make it possible you need also be able to monitor those features over time to guarantee freshness and in case have a new feature engineerign run to refresh them. \n",
        "\n",
        "If it is not your case, I will give even more reasons about why you should consider feature store in the following sections. Just keep following me for now.\n",
        "\n",
        "One of the most important thing is related to its data model. As you can see in the picture below, Vertex AI Feature Store organizes resources hierarchically in the following order: `Featurestore -> EntityType -> Feature`. You must create these resources before you can ingest data into Vertex AI Feature Store.\n",
        "\n",
        "<img src=\"./assets/feature_store_data_model_3.png\">\n",
        "\n",
        "In our case we are going to create **mobile_gaming** featurestore resource containing **user** entity type and all its associated **features** such as country or the number of times a user challenged a friend (cnt_challenge_a_friend)."
      ]
    },
    {
      "cell_type": "markdown",
      "metadata": {
        "id": "8dNlxda2sET_"
      },
      "source": [
        "### Create featurestore, ```mobile_gaming```\n",
        "\n",
        "You need to create a `featurestore` resource to contain entity types, features, and feature values. In your case, you would call it `mobile_gaming`."
      ]
    },
    {
      "cell_type": "code",
      "execution_count": null,
      "metadata": {
        "id": "t2en8I7TSe4b"
      },
      "outputs": [],
      "source": [
        "try:\n",
        "    mobile_gaming_feature_store = Featurestore.create(\n",
        "        featurestore_id=FEATURESTORE_ID,\n",
        "        online_store_fixed_node_count=ONLINE_STORE_NODES_COUNT,\n",
        "        labels={\"team\": \"dataoffice\", \"app\": \"mobile_gaming\"},\n",
        "        sync=True,\n",
        "    )\n",
        "except RuntimeError as error:\n",
        "    print(error)\n",
        "else:\n",
        "    FEATURESTORE_RESOURCE_NAME = mobile_gaming_feature_store.resource_name\n",
        "    print(f\"Feature store created: {FEATURESTORE_RESOURCE_NAME}\")"
      ]
    },
    {
      "cell_type": "markdown",
      "metadata": {
        "id": "rN-vlvPUsET_"
      },
      "source": [
        "### Create the ```User``` entity type and its features\n",
        "\n",
        "You define your own entity types which represents one or more level you decide to refer your features. In your case, it would have a `user` entity. "
      ]
    },
    {
      "cell_type": "code",
      "execution_count": null,
      "metadata": {
        "id": "CbZ2RQ5XbuRq"
      },
      "outputs": [],
      "source": [
        "try:\n",
        "    user_entity_type = mobile_gaming_feature_store.create_entity_type(\n",
        "        entity_type_id=ENTITY_ID, description=\"User Entity\", sync=True\n",
        "    )\n",
        "except RuntimeError as error:\n",
        "    print(error)\n",
        "else:\n",
        "    USER_ENTITY_RESOURCE_NAME = user_entity_type.resource_name\n",
        "    print(\"Entity type name is\", USER_ENTITY_RESOURCE_NAME)"
      ]
    },
    {
      "cell_type": "markdown",
      "metadata": {
        "id": "B2PIAprPmnhB"
      },
      "source": [
        "### Set Feature Monitoring\n",
        "\n",
        "Notice that Vertex AI Feature store has [feature monitoring capability](https://cloud.google.com/vertex-ai/docs/featurestore/monitoring). It is in preview, so you need to use v1beta1 Python which is a lower-level API than the one we've used so far in this notebook. \n",
        "\n",
        "The easiest way to set this for now is using [console UI](https://console.cloud.google.com/vertex-ai/features). For completeness, below is example to do this using v1beta1 SDK."
      ]
    },
    {
      "cell_type": "code",
      "execution_count": null,
      "metadata": {
        "id": "N6im2c3ymiwC"
      },
      "outputs": [],
      "source": [
        "from google.cloud.aiplatform_v1beta1 import \\\n",
        "    FeaturestoreServiceClient as v1beta1_FeaturestoreServiceClient\n",
        "from google.cloud.aiplatform_v1beta1.types import \\\n",
        "    entity_type as v1beta1_entity_type_pb2\n",
        "from google.cloud.aiplatform_v1beta1.types import \\\n",
        "    featurestore_monitoring as v1beta1_featurestore_monitoring_pb2\n",
        "from google.cloud.aiplatform_v1beta1.types import \\\n",
        "    featurestore_service as v1beta1_featurestore_service_pb2\n",
        "from google.protobuf.duration_pb2 import Duration\n",
        "\n",
        "v1beta1_admin_client = v1beta1_FeaturestoreServiceClient(\n",
        "    client_options={\"api_endpoint\": API_ENDPOINT}\n",
        ")"
      ]
    },
    {
      "cell_type": "code",
      "execution_count": null,
      "metadata": {
        "id": "gp9xaLQXn0CS"
      },
      "outputs": [],
      "source": [
        "v1beta1_admin_client.update_entity_type(\n",
        "    v1beta1_featurestore_service_pb2.UpdateEntityTypeRequest(\n",
        "        entity_type=v1beta1_entity_type_pb2.EntityType(\n",
        "            name=v1beta1_admin_client.entity_type_path(\n",
        "                PROJECT_ID, REGION, FEATURESTORE_ID, ENTITY_ID\n",
        "            ),\n",
        "            monitoring_config=v1beta1_featurestore_monitoring_pb2.FeaturestoreMonitoringConfig(\n",
        "                snapshot_analysis=v1beta1_featurestore_monitoring_pb2.FeaturestoreMonitoringConfig.SnapshotAnalysis(\n",
        "                    monitoring_interval=Duration(seconds=86400),  # 1 day\n",
        "                ),\n",
        "            ),\n",
        "        ),\n",
        "    )\n",
        ")"
      ]
    },
    {
      "cell_type": "markdown",
      "metadata": {
        "id": "ustwKOMle8Qp"
      },
      "source": [
        "### Create features\n",
        "\n",
        "In order to ingest features, you need to provide feature configuration and create them as featurestore resources.\n"
      ]
    },
    {
      "cell_type": "markdown",
      "metadata": {
        "id": "ijeZCTKIfCRL"
      },
      "source": [
        "#### Create Feature configuration\n",
        "\n",
        "For simplicity, I created the configuration in a declarative way. Of course, we can create an helper function to built it from Bigquery schema.\n",
        "Also notice that we want to pass some feature on-fly. In this case, it country, operating system and language looks perfect for that."
      ]
    },
    {
      "cell_type": "code",
      "execution_count": null,
      "metadata": {
        "id": "vX_uYmjUgd9x"
      },
      "outputs": [],
      "source": [
        "feature_configs = {\n",
        "    \"country\": {\n",
        "        \"value_type\": \"STRING\",\n",
        "        \"description\": \"The country of customer\",\n",
        "        \"labels\": {\"status\": \"passed\"},\n",
        "    },\n",
        "    \"operating_system\": {\n",
        "        \"value_type\": \"STRING\",\n",
        "        \"description\": \"The operating system of device\",\n",
        "        \"labels\": {\"status\": \"passed\"},\n",
        "    },\n",
        "    \"language\": {\n",
        "        \"value_type\": \"STRING\",\n",
        "        \"description\": \"The language of device\",\n",
        "        \"labels\": {\"status\": \"passed\"},\n",
        "    },\n",
        "    \"cnt_user_engagement\": {\n",
        "        \"value_type\": \"DOUBLE\",\n",
        "        \"description\": \"A variable of user engagement level\",\n",
        "        \"labels\": {\"status\": \"passed\"},\n",
        "    },\n",
        "    \"cnt_level_start_quickplay\": {\n",
        "        \"value_type\": \"DOUBLE\",\n",
        "        \"description\": \"A variable of user engagement with start level\",\n",
        "        \"labels\": {\"status\": \"passed\"},\n",
        "    },\n",
        "    \"cnt_level_end_quickplay\": {\n",
        "        \"value_type\": \"DOUBLE\",\n",
        "        \"description\": \"A variable of user engagement with end level\",\n",
        "        \"labels\": {\"status\": \"passed\"},\n",
        "    },\n",
        "    \"cnt_level_complete_quickplay\": {\n",
        "        \"value_type\": \"DOUBLE\",\n",
        "        \"description\": \"A variable of user engagement with complete status\",\n",
        "        \"labels\": {\"status\": \"passed\"},\n",
        "    },\n",
        "    \"cnt_level_reset_quickplay\": {\n",
        "        \"value_type\": \"DOUBLE\",\n",
        "        \"description\": \"A variable of user engagement with reset status\",\n",
        "        \"labels\": {\"status\": \"passed\"},\n",
        "    },\n",
        "    \"cnt_post_score\": {\n",
        "        \"value_type\": \"DOUBLE\",\n",
        "        \"description\": \"A variable of user score\",\n",
        "        \"labels\": {\"status\": \"passed\"},\n",
        "    },\n",
        "    \"cnt_spend_virtual_currency\": {\n",
        "        \"value_type\": \"DOUBLE\",\n",
        "        \"description\": \"A variable of user virtual amount\",\n",
        "        \"labels\": {\"status\": \"passed\"},\n",
        "    },\n",
        "    \"cnt_ad_reward\": {\n",
        "        \"value_type\": \"DOUBLE\",\n",
        "        \"description\": \"A variable of user reward\",\n",
        "        \"labels\": {\"status\": \"passed\"},\n",
        "    },\n",
        "    \"cnt_challenge_a_friend\": {\n",
        "        \"value_type\": \"DOUBLE\",\n",
        "        \"description\": \"A variable of user challenges with friends\",\n",
        "        \"labels\": {\"status\": \"passed\"},\n",
        "    },\n",
        "    \"cnt_completed_5_levels\": {\n",
        "        \"value_type\": \"DOUBLE\",\n",
        "        \"description\": \"A variable of user level 5 completed\",\n",
        "        \"labels\": {\"status\": \"passed\"},\n",
        "    },\n",
        "    \"cnt_use_extra_steps\": {\n",
        "        \"value_type\": \"DOUBLE\",\n",
        "        \"description\": \"A variable of user extra steps\",\n",
        "        \"labels\": {\"status\": \"passed\"},\n",
        "    },\n",
        "}"
      ]
    },
    {
      "cell_type": "markdown",
      "metadata": {
        "id": "ErkruXPJkPuy"
      },
      "source": [
        "#### Create features using `batch_create_features` method\n",
        "\n",
        "Once you have the feature configuration, you can create feature resources using `batch_create_features` method."
      ]
    },
    {
      "cell_type": "code",
      "execution_count": null,
      "metadata": {
        "id": "ZsCAO_IfsEUC"
      },
      "outputs": [],
      "source": [
        "try:\n",
        "    user_entity_type.batch_create_features(feature_configs=feature_configs, sync=True)\n",
        "except RuntimeError as error:\n",
        "    print(error)\n",
        "else:\n",
        "    for feature in user_entity_type.list_features():\n",
        "        print(\"\")\n",
        "        print(f\"The resource name of {feature.name} feature is\", feature.resource_name)"
      ]
    },
    {
      "cell_type": "markdown",
      "metadata": {
        "id": "9WisJk18qqgs"
      },
      "source": [
        "### Search features\n",
        "\n",
        "Vertex AI Feature store supports serching capabilities. Below you have a simple example that show how to filter a feature based on its name. "
      ]
    },
    {
      "cell_type": "code",
      "execution_count": null,
      "metadata": {
        "id": "JzqyarMZqvZS"
      },
      "outputs": [],
      "source": [
        "feature_query = \"feature_id:cnt_user_engagement\"\n",
        "searched_features = Feature.search(query=feature_query)\n",
        "searched_features"
      ]
    },
    {
      "cell_type": "markdown",
      "metadata": {
        "id": "ugtBfW5gsEUD"
      },
      "source": [
        "## Ingest features \n",
        "\n",
        "At that point, you create all resources associated to the feature store. You just need to import feature values before you can use them for online/offline serving."
      ]
    },
    {
      "cell_type": "code",
      "execution_count": null,
      "metadata": {
        "id": "4QgjW2vhsEUE"
      },
      "outputs": [],
      "source": [
        "FEATURES_IDS = [feature.name for feature in user_entity_type.list_features()]"
      ]
    },
    {
      "cell_type": "code",
      "execution_count": null,
      "metadata": {
        "id": "U5wE5h4GN_aA"
      },
      "outputs": [],
      "source": [
        "try:\n",
        "    user_entity_type.ingest_from_bq(\n",
        "        feature_ids=FEATURES_IDS,\n",
        "        feature_time=FEATURE_TIME,\n",
        "        bq_source_uri=BQ_SOURCE_URI,\n",
        "        entity_id_field=ENTITY_ID_FIELD,\n",
        "        disable_online_serving=False,\n",
        "        worker_count=10,\n",
        "        sync=True,\n",
        "    )\n",
        "except RuntimeError as error:\n",
        "    print(error)"
      ]
    },
    {
      "cell_type": "markdown",
      "metadata": {
        "id": "3Yv8MenWXrRX"
      },
      "source": [
        "# Train and deploy a real-time churn ML model using Vertex AI Training and Endpoints\n",
        "\n",
        "Now that you have your features and you are almost ready to train our churn model.\n",
        "\n",
        "Below an high level picture\n",
        "\n",
        "<img src=\"./assets/train_model_4.png\">\n",
        "\n",
        "Let's dive into each step of this process.\n"
      ]
    },
    {
      "cell_type": "markdown",
      "metadata": {
        "id": "saZZ3zWKX1YK"
      },
      "source": [
        "## Fetch training data with point-in-time query using BigQuery and Vertex AI Feature store  \n",
        "\n",
        "As we mentioned above, in real time churn prediction, it is so important defining the label you want to predict with your model. \n",
        "\n",
        "Let's assume that you decide to predict the churn probability over the last 24 hr. So now you have your label. Next step is to define your training sample. But let's think about that for a second. \n",
        "\n",
        "In that churn real time system, you have a high volume of transactions you could use to calculate those features which keep floating and are collected constantly over time. It implies that you always get fresh data to reconstruct features. And depending on when you decide to calculate one feature or another you can end up with a set of features that are not aligned in time. \n",
        "\n",
        "When you have labels available, it would be incredibly difficult to say which set of features contains the most up to date historical information associated with the label you want to predict. And, when you are not able to guarantee that, the performance of your model would be badly affected because you serve no representative features of the data and the label from the field when it goes live. So you need a way to get the most updated features you calculated over time before the label becomes available in order to avoid this informational skew.\n",
        "\n",
        "**With the Vertex AI Feature store, you can fetch feature values corresponding to a particular timestamp thanks to point-in-time lookup capability.** In our case, it would be the timestamp associated to the label you want to predict with your model. In this way, you will avoid data leakage and you will get the most updated features to train your model. \n",
        "\n",
        "Let's see how to do that. \n"
      ]
    },
    {
      "cell_type": "markdown",
      "metadata": {
        "id": "YHNbIHqFcQiM"
      },
      "source": [
        "### Define query for reading instances at a specific point in time\n",
        "\n",
        "First thing, you need to define the set of reading instances at a specific point in time you want to consider in order to generate your training sample."
      ]
    },
    {
      "cell_type": "code",
      "execution_count": null,
      "metadata": {
        "id": "DGUm0bYqhVV4"
      },
      "outputs": [],
      "source": [
        "read_instances_query = f\"\"\"\n",
        "CREATE OR REPLACE TABLE\n",
        "  `{PROJECT_ID}.{BQ_DATASET}.{READ_INSTANCES_TABLE}` AS\n",
        "WITH\n",
        "\n",
        "  # get training threshold ----------------------------------------------------------------------------------\n",
        "  get_training_threshold AS (\n",
        "  SELECT\n",
        "    (MAX(event_timestamp) - 86400000000) AS training_thrs\n",
        "  FROM\n",
        "    `firebase-public-project.analytics_153293282.events_*`\n",
        "  WHERE\n",
        "    event_name=\"user_engagement\"\n",
        "    AND\n",
        "    PARSE_TIMESTAMP('%Y-%m-%d %H:%M:%S', FORMAT_TIMESTAMP('%Y-%m-%d %H:%M:%S', TIMESTAMP_MICROS(event_timestamp))) < '{TODAY}'),\n",
        "\n",
        "  # query to create label -----------------------------------------------------------------------------------\n",
        "  get_label AS (\n",
        "  SELECT\n",
        "    user_pseudo_id,\n",
        "    user_last_engagement,\n",
        "    #label = 1 if last_touch within last hour hr else 0\n",
        "  IF\n",
        "    (user_last_engagement < (\n",
        "      SELECT\n",
        "        training_thrs\n",
        "      FROM\n",
        "        get_training_threshold),\n",
        "      1,\n",
        "      0 ) AS churned\n",
        "  FROM (\n",
        "    SELECT\n",
        "      user_pseudo_id,\n",
        "      MAX(event_timestamp) AS user_last_engagement\n",
        "    FROM\n",
        "      `firebase-public-project.analytics_153293282.events_*`\n",
        "    WHERE\n",
        "      event_name=\"user_engagement\"\n",
        "    AND\n",
        "    PARSE_TIMESTAMP('%Y-%m-%d %H:%M:%S', FORMAT_TIMESTAMP('%Y-%m-%d %H:%M:%S', TIMESTAMP_MICROS(event_timestamp))) < '{TODAY}'\n",
        "    GROUP BY\n",
        "      user_pseudo_id )\n",
        "  GROUP BY\n",
        "    1,\n",
        "    2),\n",
        "\n",
        "  # query to create class weights --------------------------------------------------------------------------------\n",
        "  get_class_weights AS (\n",
        "  SELECT\n",
        "    CAST(COUNT(*) / (2*(COUNT(*) - SUM(churned))) AS STRING) AS class_weight_zero,\n",
        "    CAST(COUNT(*) / (2*SUM(churned)) AS STRING) AS class_weight_one,\n",
        "  FROM\n",
        "    get_label )\n",
        "\n",
        "SELECT\n",
        "  user_pseudo_id as user,\n",
        "  PARSE_TIMESTAMP('%Y-%m-%d %H:%M:%S', CONCAT('{TODAY}', ' ', STRING(TIME_TRUNC(CURRENT_TIME(), SECOND))), 'UTC') as timestamp,\n",
        "  churned AS churned,\n",
        "  CASE\n",
        "      WHEN churned = 0 THEN ( SELECT class_weight_zero FROM get_class_weights)\n",
        "      ELSE ( SELECT class_weight_one\n",
        "       FROM get_class_weights)\n",
        "    END AS class_weights\n",
        "FROM\n",
        "  get_label \n",
        "\"\"\""
      ]
    },
    {
      "cell_type": "markdown",
      "metadata": {
        "id": "wTB3853wcYm6"
      },
      "source": [
        "### Create the BigQuery instances tables\n",
        "\n",
        "You store those instances in a Bigquery table."
      ]
    },
    {
      "cell_type": "code",
      "execution_count": null,
      "metadata": {
        "id": "0PRgsZl09vJ0"
      },
      "outputs": [],
      "source": [
        "run_bq_query(read_instances_query)"
      ]
    },
    {
      "cell_type": "markdown",
      "metadata": {
        "id": "SwSsdk2AcdTf"
      },
      "source": [
        "### Serve features for batch training\n",
        "\n",
        "Then you use the `batch_serve_to_gcs` in order to generate your training sample and store it as csv file in a target cloud bucket.\n"
      ]
    },
    {
      "cell_type": "code",
      "execution_count": null,
      "metadata": {
        "id": "LnP0Q5XtwfYM"
      },
      "outputs": [],
      "source": [
        "mobile_gaming_feature_store.batch_serve_to_gcs(\n",
        "    gcs_destination_output_uri_prefix=GCS_DESTINATION_OUTPUT_URI,\n",
        "    gcs_destination_type=\"csv\",\n",
        "    serving_feature_ids=SERVING_FEATURE_IDS,\n",
        "    read_instances_uri=READ_INSTANCES_URI,\n",
        "    pass_through_fields=[\"churned\", \"class_weights\"],\n",
        ")"
      ]
    },
    {
      "cell_type": "markdown",
      "metadata": {
        "id": "Vjvv7NKnYfcU"
      },
      "source": [
        "## Train a custom model on Vertex AI with Training Pipelines\n",
        "\n",
        "Now that we produce the training sample, we use the Vertex AI SDK to train an new version of the model using Vertex AI Training.\n"
      ]
    },
    {
      "cell_type": "markdown",
      "metadata": {
        "id": "Gm8PKhFfoHO4"
      },
      "source": [
        "### Create training package and training sample"
      ]
    },
    {
      "cell_type": "code",
      "execution_count": null,
      "metadata": {
        "id": "zAYW_N_Ewc_5"
      },
      "outputs": [],
      "source": [
        "!rm -Rf train_package #if train_package already exist"
      ]
    },
    {
      "cell_type": "code",
      "execution_count": null,
      "metadata": {
        "id": "OZLVGnWzBVER"
      },
      "outputs": [],
      "source": [
        "!mkdir -m 777 -p trainer data/ingest data/raw model config\n",
        "!gsutil -m cp -r $GCS_DESTINATION_OUTPUT_URI/*.csv data/ingest\n",
        "!head -n 1000 data/ingest/*.csv > data/raw/sample.csv"
      ]
    },
    {
      "cell_type": "markdown",
      "metadata": {
        "id": "ZLmh54sm8m0l"
      },
      "source": [
        "### Create training script\n",
        "\n",
        "You create the training script to train a XGboost model."
      ]
    },
    {
      "cell_type": "code",
      "execution_count": null,
      "metadata": {
        "id": "oTp85Qfpwc_6"
      },
      "outputs": [],
      "source": [
        "!touch trainer/__init__.py"
      ]
    },
    {
      "cell_type": "code",
      "execution_count": null,
      "metadata": {
        "id": "PVGEf68fDSax"
      },
      "outputs": [],
      "source": [
        "%%writefile trainer/task.py\n",
        "import os\n",
        "from pathlib import Path\n",
        "import argparse\n",
        "import yaml\n",
        "\n",
        "import numpy as np\n",
        "import pandas as pd\n",
        "from sklearn.model_selection import train_test_split\n",
        "from sklearn.impute import SimpleImputer\n",
        "from sklearn.preprocessing import OneHotEncoder\n",
        "from sklearn.pipeline import Pipeline\n",
        "import xgboost as xgb\n",
        "import joblib\n",
        "import warnings\n",
        "warnings.filterwarnings(\"ignore\")\n",
        "\n",
        "def get_args():\n",
        "    \"\"\"\n",
        "    Get arguments from command line.\n",
        "    Returns:\n",
        "        args: parsed arguments\n",
        "    \"\"\"\n",
        "    parser = argparse.ArgumentParser()\n",
        "    parser.add_argument(\n",
        "        '--data_path',\n",
        "        required=False,\n",
        "        default=os.getenv('AIP_TRAINING_DATA_URI'),\n",
        "        type=str,\n",
        "        help='path to read data')\n",
        "    parser.add_argument(\n",
        "        '--learning_rate',\n",
        "        required=False,\n",
        "        default=0.01,\n",
        "        type=int,\n",
        "        help='number of epochs')\n",
        "    parser.add_argument(\n",
        "        '--model_dir',\n",
        "        required=False,\n",
        "        default=os.getenv('AIP_MODEL_DIR'),\n",
        "        type=str,\n",
        "        help='dir to store saved model')\n",
        "    parser.add_argument(\n",
        "        '--config_path',\n",
        "        required=False,\n",
        "        default='../config.yaml',\n",
        "        type=str,\n",
        "        help='path to read config file')\n",
        "    args = parser.parse_args()\n",
        "    return args\n",
        "\n",
        "\n",
        "def ingest_data(data_path, data_model_params):\n",
        "    \"\"\"\n",
        "    Ingest data\n",
        "    Args:\n",
        "        data_path: path to read data\n",
        "        data_model_params: data model parameters\n",
        "    Returns:\n",
        "        df: dataframe\n",
        "    \"\"\"\n",
        "    # read training data\n",
        "    df = pd.read_csv(data_path, sep=',',\n",
        "                     dtype={col: 'string' for col in data_model_params['categorical_features']})\n",
        "    return df\n",
        "\n",
        "\n",
        "def preprocess_data(df, data_model_params):\n",
        "    \"\"\"\n",
        "    Preprocess data\n",
        "    Args:\n",
        "        df: dataframe\n",
        "        data_model_params: data model parameters\n",
        "    Returns:\n",
        "        df: dataframe\n",
        "    \"\"\"\n",
        "\n",
        "    # convert nan values because pd.NA ia not supported by SimpleImputer\n",
        "    # bug in sklearn 0.23.1 version: https://github.com/scikit-learn/scikit-learn/pull/17526\n",
        "    # decided to skip NAN values for now\n",
        "    df.replace({pd.NA: np.nan}, inplace=True)\n",
        "    df.dropna(inplace=True)\n",
        "\n",
        "    # get features and labels\n",
        "    x = df[data_model_params['numerical_features'] + data_model_params['categorical_features'] + [\n",
        "        data_model_params['weight_feature']]]\n",
        "    y = df[data_model_params['target']]\n",
        "\n",
        "    # train-test split\n",
        "    x_train, x_test, y_train, y_test = train_test_split(x, y,\n",
        "                                                        test_size=data_model_params['train_test_split']['test_size'],\n",
        "                                                        random_state=data_model_params['train_test_split'][\n",
        "                                                            'random_state'])\n",
        "    return x_train, x_test, y_train, y_test\n",
        "\n",
        "\n",
        "def build_pipeline(learning_rate, model_params):\n",
        "    \"\"\"\n",
        "    Build pipeline\n",
        "    Args:\n",
        "        learning_rate: learning rate\n",
        "        model_params: model parameters\n",
        "    Returns:\n",
        "        pipeline: pipeline\n",
        "    \"\"\"\n",
        "    # build pipeline\n",
        "    pipeline = Pipeline([\n",
        "        # ('imputer', SimpleImputer(strategy='most_frequent')),\n",
        "        ('encoder', OneHotEncoder(handle_unknown='ignore')),\n",
        "        ('model', xgb.XGBClassifier(learning_rate=learning_rate,\n",
        "                                    use_label_encoder=False, #deprecated and breaks Vertex AI predictions\n",
        "                                    **model_params))\n",
        "    ])\n",
        "    return pipeline\n",
        "\n",
        "\n",
        "def main():\n",
        "    print('Starting training...')\n",
        "    args = get_args()\n",
        "    data_path = args.data_path\n",
        "    learning_rate = args.learning_rate\n",
        "    model_dir = args.model_dir\n",
        "    config_path = args.config_path\n",
        "\n",
        "    # read config file\n",
        "    with open(config_path, 'r') as f:\n",
        "        config = yaml.load(f, Loader=yaml.FullLoader)\n",
        "    f.close()\n",
        "    data_model_params = config['data_model_params']\n",
        "    model_params = config['model_params']\n",
        "\n",
        "    # ingest data\n",
        "    print('Reading data...')\n",
        "    data_df = ingest_data(data_path, data_model_params)\n",
        "\n",
        "    # preprocess data\n",
        "    print('Preprocessing data...')\n",
        "    x_train, x_test, y_train, y_test = preprocess_data(data_df, data_model_params)\n",
        "    sample_weight = x_train.pop(data_model_params['weight_feature'])\n",
        "    sample_weight_eval_set = x_test.pop(data_model_params['weight_feature'])\n",
        "\n",
        "    # train lgb model\n",
        "    print('Training model...')\n",
        "    xgb_pipeline = build_pipeline(learning_rate, model_params)\n",
        "    # need to use fit_transform to get the encoded eval data\n",
        "    x_train_transformed = xgb_pipeline[:-1].fit_transform(x_train)\n",
        "    x_test_transformed = xgb_pipeline[:-1].transform(x_test)\n",
        "    xgb_pipeline[-1].fit(x_train_transformed, y_train,\n",
        "                         sample_weight=sample_weight,\n",
        "                         eval_set=[(x_test_transformed, y_test)],\n",
        "                         sample_weight_eval_set=[sample_weight_eval_set],\n",
        "                         eval_metric='error',\n",
        "                         early_stopping_rounds=50,\n",
        "                         verbose=True)\n",
        "    # save model\n",
        "    print('Saving model...')\n",
        "    model_path = Path(model_dir)\n",
        "    model_path.mkdir(parents=True, exist_ok=True)\n",
        "    joblib.dump(xgb_pipeline, f'{model_dir}/model.joblib')\n",
        "\n",
        "\n",
        "if __name__ == \"__main__\":\n",
        "    main()"
      ]
    },
    {
      "cell_type": "markdown",
      "metadata": {
        "id": "LD28QoIw8sdf"
      },
      "source": [
        "### Create requirements.txt\n",
        "\n",
        "You write the requirement file to build the training container."
      ]
    },
    {
      "cell_type": "code",
      "execution_count": null,
      "metadata": {
        "id": "CZfnfDAH8yos"
      },
      "outputs": [],
      "source": [
        "%%writefile requirements.txt\n",
        "pip==22.0.4\n",
        "PyYAML==5.3.1\n",
        "joblib==0.15.1\n",
        "numpy==1.18.5\n",
        "pandas==1.0.4\n",
        "scipy==1.4.1\n",
        "scikit-learn==0.23.1\n",
        "xgboost==1.1.1"
      ]
    },
    {
      "cell_type": "markdown",
      "metadata": {
        "id": "F3KLInhPwc_7"
      },
      "source": [
        "### Create training configuration\n",
        "\n",
        "You create a training configuration with data and model params. "
      ]
    },
    {
      "cell_type": "code",
      "execution_count": null,
      "metadata": {
        "id": "_E7dPiChwc_7"
      },
      "outputs": [],
      "source": [
        "%%writefile config/config.yaml\n",
        "data_model_params:\n",
        "  target: churned\n",
        "  categorical_features:\n",
        "    - country\n",
        "    - operating_system\n",
        "    - language\n",
        "  numerical_features:\n",
        "    - cnt_user_engagement\n",
        "    - cnt_level_start_quickplay\n",
        "    - cnt_level_end_quickplay\n",
        "    - cnt_level_complete_quickplay\n",
        "    - cnt_level_reset_quickplay\n",
        "    - cnt_post_score\n",
        "    - cnt_spend_virtual_currency\n",
        "    - cnt_ad_reward\n",
        "    - cnt_challenge_a_friend\n",
        "    - cnt_completed_5_levels\n",
        "    - cnt_use_extra_steps\n",
        "  weight_feature: class_weights\n",
        "  train_test_split:\n",
        "    test_size: 0.2\n",
        "    random_state: 8\n",
        "model_params:\n",
        "  booster: gbtree\n",
        "  objective: binary:logistic\n",
        "  max_depth: 80\n",
        "  n_estimators: 100\n",
        "  random_state: 8"
      ]
    },
    {
      "cell_type": "markdown",
      "metadata": {
        "id": "55WduJ3M9WuH"
      },
      "source": [
        "### Test the model locally with `local-run`\n",
        "\n",
        "You leverage the Vertex AI SDK `local-run` to test the script locally."
      ]
    },
    {
      "cell_type": "code",
      "execution_count": null,
      "metadata": {
        "id": "TKMtFOTM9R63"
      },
      "outputs": [],
      "source": [
        "test_job_script = f\"\"\"\n",
        "gcloud ai custom-jobs local-run \\\n",
        "--executor-image-uri={BASE_CPU_IMAGE} \\\n",
        "--python-module=trainer.task \\\n",
        "--extra-dirs=config,data,model \\\n",
        "-- \\\n",
        "--data_path data/raw/sample.csv \\\n",
        "--model_dir model \\\n",
        "--config_path config/config.yaml\n",
        "\"\"\"\n",
        "\n",
        "with open(\"local_train_job_run.sh\", \"w+\") as s:\n",
        "    s.write(test_job_script)\n",
        "s.close()"
      ]
    },
    {
      "cell_type": "code",
      "execution_count": null,
      "metadata": {
        "id": "9teD2VCAwc_7"
      },
      "outputs": [],
      "source": [
        "!chmod +x ./local_train_job_run.sh && ./local_train_job_run.sh"
      ]
    },
    {
      "cell_type": "markdown",
      "metadata": {
        "id": "1Z1Kwg6pe0Jx"
      },
      "source": [
        "### Create and Launch the Custom training pipeline to train the model with `autopackaging`.\n",
        "\n",
        "You use `autopackaging` from Vertex AI SDK in order to \n",
        "\n",
        "1. Build a custom Docker training image.\n",
        "2. Push the image to Container Registry.\n",
        "3. Start a Vertex AI CustomJob.\n"
      ]
    },
    {
      "cell_type": "code",
      "execution_count": null,
      "metadata": {
        "id": "xcnEOZKywc_8"
      },
      "outputs": [],
      "source": [
        "!mkdir -m 777 -p {MODEL_PACKAGE_PATH} && mv -t {MODEL_PACKAGE_PATH} trainer requirements.txt config"
      ]
    },
    {
      "cell_type": "code",
      "execution_count": null,
      "metadata": {
        "id": "XQ4koRVCwc_8"
      },
      "outputs": [],
      "source": [
        "train_job_script = f\"\"\"\n",
        "gcloud ai custom-jobs create \\\n",
        "--region={REGION} \\\n",
        "--display-name={TRAIN_JOB_NAME} \\\n",
        "--worker-pool-spec=machine-type={TRAINING_MACHINE_TYPE},replica-count={TRAINING_REPLICA_COUNT},executor-image-uri={BASE_CPU_IMAGE},local-package-path={MODEL_PACKAGE_PATH},python-module=trainer.task,extra-dirs=config \\\n",
        "--args=--data_path={DATA_PATH},--model_dir={MODEL_DIR},--config_path=config/config.yaml \\\n",
        "--verbosity='info'\n",
        "\"\"\"\n",
        "\n",
        "with open(\"train_job_run.sh\", \"w+\") as s:\n",
        "    s.write(train_job_script)\n",
        "s.close()"
      ]
    },
    {
      "cell_type": "code",
      "execution_count": null,
      "metadata": {
        "id": "Dwq1Jyklwc_8"
      },
      "outputs": [],
      "source": [
        "!chmod +x ./train_job_run.sh && ./train_job_run.sh"
      ]
    },
    {
      "cell_type": "markdown",
      "metadata": {
        "id": "3olHyo5MpPaC"
      },
      "source": [
        "### Check the status of training job and the result. \n",
        "\n",
        "You can use the following commands to monitor the status of your job and check for the artefact in the bucket once the training successfully run. "
      ]
    },
    {
      "cell_type": "code",
      "execution_count": null,
      "metadata": {
        "id": "Yh6-mWPhpfD_"
      },
      "outputs": [],
      "source": [
        "TRAIN_JOB_RESOURCE_NAME = \"projects/309823771116/locations/us-central1/customJobs/1016630991030059008\"  # @param {type:\"string\"}"
      ]
    },
    {
      "cell_type": "code",
      "execution_count": null,
      "metadata": {
        "id": "jpOA6aw5wc_8"
      },
      "outputs": [],
      "source": [
        "!gcloud ai custom-jobs describe $TRAIN_JOB_RESOURCE_NAME"
      ]
    },
    {
      "cell_type": "code",
      "execution_count": null,
      "metadata": {
        "id": "Lyborm0Myut5"
      },
      "outputs": [],
      "source": [
        "!gsutil ls $DESTINATION_URI"
      ]
    },
    {
      "cell_type": "markdown",
      "metadata": {
        "id": "tC9fkIMBwc_8"
      },
      "source": [
        "### Upload and Deploy Model on Vertex AI Endpoint\n",
        "\n",
        "You use a custom function to upload your model to a Vertex AI Model Registry."
      ]
    },
    {
      "cell_type": "code",
      "execution_count": null,
      "metadata": {
        "id": "W17gaIjtwc_8"
      },
      "outputs": [],
      "source": [
        "xgb_model = upload_model(\n",
        "    display_name=MODEL_NAME,\n",
        "    serving_container_image_uri=SERVING_CONTAINER_IMAGE_URI,\n",
        "    artifact_uri=DESTINATION_URI,\n",
        ")"
      ]
    },
    {
      "cell_type": "markdown",
      "metadata": {
        "id": "nWZmWjnye4N5"
      },
      "source": [
        "### Deploy Model to the same Endpoint with Traffic Splitting\n",
        "\n",
        "Now that you have registered in the model registry, you can deploy it in an endpoint. So you firstly create the endpoint and then you deploy your model."
      ]
    },
    {
      "cell_type": "code",
      "execution_count": null,
      "metadata": {
        "id": "ZWpDZVtmwc_9"
      },
      "outputs": [],
      "source": [
        "endpoint = create_endpoint(display_name=ENDPOINT_NAME)"
      ]
    },
    {
      "cell_type": "code",
      "execution_count": null,
      "metadata": {
        "id": "4Nw4o2fJwc_9"
      },
      "outputs": [],
      "source": [
        "deployed_model = deploy_model(\n",
        "    model=xgb_model,\n",
        "    machine_type=SERVING_MACHINE_TYPE,\n",
        "    endpoint=endpoint,\n",
        "    deployed_model_display_name=DEPLOYED_MODEL_NAME,\n",
        "    min_replica_count=1,\n",
        "    max_replica_count=1,\n",
        "    sync=False,\n",
        ")"
      ]
    },
    {
      "cell_type": "markdown",
      "metadata": {
        "id": "7c9330928aa1"
      },
      "source": [
        "# Serve ML features at scale with low latency\n",
        "\n",
        "At that time, you are ready **to deploy our simple model which would requires fetching preprocessed attributes as input features in real time**. \n",
        "\n",
        "Below you can see how it works\n",
        "\n",
        "<img src=\"./assets/online_serving_5.png\">\n",
        "\n",
        "But think about those features for a second. \n",
        "\n",
        "Your behavioral features used to trained your model, they cannot be computed when you are going to serve the model online. \n",
        "\n",
        "How could you compute the number of time a user challenged a friend withing the last 24 hours on the fly?\n",
        "\n",
        "You simply can't do that. You need to be computed this feature on the server side and serve it with low latency. And becuase Bigquery is not optimized for those read operations, we need a different service that allows singleton lookup where the result is a single row with many columns.\n",
        "\n",
        "Also, even if it was not the case, when you deploy a model that requires preprocessing your data, you need to be sure to reproduce the same preprocessing steps you had when you trained it. If you are not able to do that a skew between training and serving data would happen and it will affect badly your model performance (and in the worst scenario break your serving system). \n",
        "\n",
        "You need a way to mitigate that in a way you don't need to implement those preprocessing steps online but just serve the same aggregated features you already have for training to generate online prediction. \n",
        "\n",
        "These are other valuable reasons to introduce Vertex AI Feature Store. With it, you have a service which helps you to serve feature at scale with low latency as they were available at training time mitigating in that way possible training-serving skew.\n",
        "\n",
        "Now that you know **why you need a feature store**, let's closing this journey by deploying your model and use feature store to retrieve features online, pass them to endpoint and generate predictions.\n"
      ]
    },
    {
      "cell_type": "markdown",
      "metadata": {
        "id": "1e600b031a50"
      },
      "source": [
        "## Time to simulate online predictions\n",
        "\n",
        "Once the model is ready to receive prediction requests, you can use the `simulate_prediction` function to generate them. \n",
        "\n",
        "In particular, that function\n",
        "\n",
        "- format entities for prediction\n",
        "- retrieve static features with a singleton lookup operations from Vertex AI Feature store\n",
        "- run the prediction request and get back the result\n",
        "\n",
        "for a number of requests and some latency you define. \n"
      ]
    },
    {
      "cell_type": "code",
      "execution_count": null,
      "metadata": {
        "id": "k42QhcjcG5pe"
      },
      "outputs": [],
      "source": [
        "simulate_prediction(endpoint=endpoint, n_requests=1000, latency=1)"
      ]
    },
    {
      "cell_type": "markdown",
      "metadata": {
        "id": "TpV-iwP9qw9c"
      },
      "source": [
        "## Cleaning up\n",
        "\n",
        "To clean up all Google Cloud resources used in this project, you can [delete the Google Cloud\n",
        "project](https://cloud.google.com/resource-manager/docs/creating-managing-projects#shutting_down_projects) you used for the tutorial.\n",
        "\n",
        "Otherwise, you can delete the individual resources you created in this tutorial"
      ]
    },
    {
      "cell_type": "code",
      "execution_count": null,
      "metadata": {
        "id": "NESfOgK5nkNu"
      },
      "outputs": [],
      "source": [
        "# delete feature store\n",
        "mobile_gaming_feature_store.delete(sync=True, force=True)"
      ]
    },
    {
      "cell_type": "code",
      "execution_count": null,
      "metadata": {
        "id": "4W28-97kfPDb"
      },
      "outputs": [],
      "source": [
        "# delete Vertex AI resources\n",
        "endpoint.undeploy_all()\n",
        "xgb_model.delete()"
      ]
    },
    {
      "cell_type": "code",
      "execution_count": null,
      "metadata": {
        "id": "sx_vKniMq9ZX"
      },
      "outputs": [],
      "source": [
        "# Delete bucket\n",
        "if (delete_bucket or os.getenv(\"IS_TESTING\")) and \"BUCKET_URI\" in globals():\n",
        "    ! gsutil -m rm -r $BUCKET_URI"
      ]
    },
    {
      "cell_type": "code",
      "execution_count": null,
      "metadata": {
        "id": "oLVhx7bQeJ6H"
      },
      "outputs": [],
      "source": [
        "# Delete the BigQuery Dataset\n",
        "!bq rm -r -f -d $PROJECT_ID:$BQ_DATASET"
      ]
    }
  ],
  "metadata": {
    "colab": {
      "collapsed_sections": [],
      "name": "mobile_gaming_feature_store.ipynb",
      "toc_visible": true
    },
    "kernelspec": {
      "display_name": "Python 3",
      "name": "python3"
    }
  },
  "nbformat": 4,
  "nbformat_minor": 0
}<|MERGE_RESOLUTION|>--- conflicted
+++ resolved
@@ -446,13 +446,8 @@
       },
       "outputs": [],
       "source": [
-<<<<<<< HEAD
         "BUCKET_URI = \"gs://[your-bucket-name]\"  # @param {type:\"string\"}\n",
         "REGION = \"[your-region]\"  # @param {type:\"string\"}"
-=======
-        "BUCKET_URI = \"gs://inardini-mobile-gaming\"  # @param {type:\"string\"}\n",
-        "REGION = \"us-central1\"  # @param {type:\"string\"}"
->>>>>>> 93af4341
       ]
     },
     {
