{
  "cells": [
    {
      "cell_type": "code",
      "execution_count": null,
      "metadata": {
        "id": "copyright"
      },
      "outputs": [],
      "source": [
        "# Copyright 2021 Google LLC\n",
        "#\n",
        "# Licensed under the Apache License, Version 2.0 (the \"License\");\n",
        "# you may not use this file except in compliance with the License.\n",
        "# You may obtain a copy of the License at\n",
        "#\n",
        "#     https://www.apache.org/licenses/LICENSE-2.0\n",
        "#\n",
        "# Unless required by applicable law or agreed to in writing, software\n",
        "# distributed under the License is distributed on an \"AS IS\" BASIS,\n",
        "# WITHOUT WARRANTIES OR CONDITIONS OF ANY KIND, either express or implied.\n",
        "# See the License for the specific language governing permissions and\n",
        "# limitations under the License."
      ]
    },
    {
      "cell_type": "markdown",
      "metadata": {
        "id": "title:generic,gcp"
      },
      "source": [
        "# E2E ML on GCP: MLOps stage 1 : data management\n",
        "\n",
        "<table align=\"left\">\n",
        "  <td>\n",
        "    <a href=\"https://github.com/GoogleCloudPlatform/vertex-ai-samples/tree/master/notebooks/official/automl/ml_ops_stage1/mlops_data_management.ipynb\">\n",
        "      <img src=\"https://cloud.google.com/ml-engine/images/github-logo-32px.png\" alt=\"GitHub logo\">\n",
        "      View on GitHub\n",
        "    </a>\n",
        "  </td>\n",
        "  <td>\n",
        "    <a href=\"https://console.cloud.google.com/ai/platform/notebooks/deploy-notebook?download_url=https://github.com/GoogleCloudPlatform/vertex-ai-samples/tree/master/notebooks/official/automl/ml_ops_stage1/mlops_data_management.ipynb\">\n",
        "      Open in Google Cloud Notebooks\n",
        "    </a>\n",
        "  </td>\n",
        "</table>\n",
        "<br/><br/><br/>"
      ]
    },
    {
      "cell_type": "markdown",
      "metadata": {
        "id": "overview:mlops"
      },
      "source": [
        "## Overview\n",
        "\n",
        "\n",
        "This tutorial demonstrates how to use Vertex AI for E2E MLOps on Google Cloud in production. This tutorial covers stage 1 : data management."
      ]
    },
    {
      "cell_type": "markdown",
      "metadata": {
        "id": "dataset:bq,chicago,lbn"
      },
      "source": [
        "### Dataset\n",
        "\n",
        "The dataset used for this tutorial is the [Chicago Taxi](https://www.kaggle.com/chicago/chicago-taxi-trips-bq). The version of the dataset you will use in this tutorial is stored in a public BigQuery table. The trained model predicts whether someone would leave a tip for a taxi fare."
      ]
    },
    {
      "cell_type": "markdown",
      "metadata": {
        "id": "objective:mlops,stage1,tabular"
      },
      "source": [
        "### Objective\n",
        "\n",
        "In this tutorial, you create a MLOps stage 1: data management process.\n",
        "\n",
        "This tutorial uses the following Vertex AI and Data Analytics services:\n",
        "\n",
        "- `Vertex Datasets`\n",
        "- `BigQuery`\n",
        "- `Dataflow`\n",
        "\n",
        "The steps performed include:\n",
        "\n",
        "- Explore and visualize the data.\n",
        "- Create a Vertex `Dataset` resource from `BigQuery` table -- for AutoML training.\n",
        "- Extract a copy of the dataset to a CSV file in Cloud Storage.\n",
        "- Create a Vertex `Dataset` resource from CSV files -- alternative for AutoML training.\n",
        "- Read a sample of the `BigQuery` dataset into a dataframe.\n",
        "- Generate statistics and data schema using TensorFlow Data Validation from the samples in the dataframe.\n",
        "- Generate a TFRecord feature specification using TensorFlow Data Validation from the data schema.\n",
        "- Preprocess a portion of the BigQuery data using `Dataflow` -- for custom training."
      ]
    },
    {
      "cell_type": "markdown",
      "metadata": {
        "id": "recommendation:mlops,stage1,tabular"
      },
      "source": [
        "### Recommendations\n",
        "\n",
        "When doing E2E MLOps on Google Cloud, the following best practices with structured (tabular) data are recommended:\n",
        "\n",
        " - For large amounts of data, use BigQuery table. Otherwise, use a CSV file stored in Cloud Storage.\n",
        " - When storing a large amount of data in CSV file, shard the data at 10,000 rows per shard.\n",
        " - Create a managed dataset with Vertex `TabularDataset`.\n",
        " - Preprocess the data with `Dataflow`"
      ]
    },
    {
      "cell_type": "markdown",
      "metadata": {
        "id": "install_mlops"
      },
      "source": [
        "## Installations\n",
        "\n",
        "Install *one time* the packages for executing the MLOps notebooks."
      ]
    },
    {
      "cell_type": "code",
      "execution_count": null,
      "metadata": {
        "id": "install_mlops"
      },
      "outputs": [],
      "source": [
        "ONCE_ONLY = False\n",
        "if ONCE_ONLY:\n",
        "    ! pip3 install -U tensorflow==2.5 $USER_FLAG\n",
        "    ! pip3 install -U tensorflow-data-validation==1.2 $USER_FLAG\n",
        "    ! pip3 install -U tensorflow-transform==1.2 $USER_FLAG\n",
        "    ! pip3 install -U tensorflow-io==0.18 $USER_FLAG\n",
        "    ! pip3 install --upgrade google-cloud-aiplatform[tensorboard] $USER_FLAG\n",
        "    ! pip3 install --upgrade google-cloud-bigquery $USER_FLAG\n",
        "    ! pip3 install --upgrade google-cloud-logging $USER_FLAG\n",
        "    ! pip3 install --upgrade apache-beam[gcp] $USER_FLAG\n",
        "    ! pip3 install --upgrade pyarrow $USER_FLAG"
      ]
    },
    {
      "cell_type": "markdown",
      "metadata": {
        "id": "restart"
      },
      "source": [
        "### Restart the kernel\n",
        "\n",
        "Once you've installed the additional packages, you need to restart the notebook kernel so it can find the packages."
      ]
    },
    {
      "cell_type": "code",
      "execution_count": null,
      "metadata": {
        "id": "restart"
      },
      "outputs": [],
      "source": [
        "import os\n",
        "\n",
        "if not os.getenv(\"IS_TESTING\"):\n",
        "    # Automatically restart kernel after installs\n",
        "    import IPython\n",
        "\n",
        "    app = IPython.Application.instance()\n",
        "    app.kernel.do_shutdown(True)"
      ]
    },
    {
      "cell_type": "markdown",
      "metadata": {
        "id": "project_id"
      },
      "source": [
        "#### Set your project ID\n",
        "\n",
        "**If you don't know your project ID**, you may be able to get your project ID using `gcloud`."
      ]
    },
    {
      "cell_type": "code",
      "execution_count": null,
      "metadata": {
        "id": "set_project_id"
      },
      "outputs": [],
      "source": [
        "PROJECT_ID = \"[your-project-id]\"  # @param {type:\"string\"}"
      ]
    },
    {
      "cell_type": "code",
      "execution_count": null,
      "metadata": {
        "id": "autoset_project_id"
      },
      "outputs": [],
      "source": [
        "if PROJECT_ID == \"\" or PROJECT_ID is None or PROJECT_ID == \"[your-project-id]\":\n",
        "    # Get your GCP project id from gcloud\n",
        "    shell_output = ! gcloud config list --format 'value(core.project)' 2>/dev/null\n",
        "    PROJECT_ID = shell_output[0]\n",
        "    print(\"Project ID:\", PROJECT_ID)"
      ]
    },
    {
      "cell_type": "code",
      "execution_count": null,
      "metadata": {
        "id": "set_gcloud_project_id"
      },
      "outputs": [],
      "source": [
        "! gcloud config set project $PROJECT_ID"
      ]
    },
    {
      "cell_type": "markdown",
      "metadata": {
        "id": "region"
      },
      "source": [
        "#### Region\n",
        "\n",
        "You can also change the `REGION` variable, which is used for operations\n",
        "throughout the rest of this notebook.  Below are regions supported for Vertex AI. We recommend that you choose the region closest to you.\n",
        "\n",
        "- Americas: `us-central1`\n",
        "- Europe: `europe-west4`\n",
        "- Asia Pacific: `asia-east1`\n",
        "\n",
        "You may not use a multi-regional bucket for training with Vertex AI. Not all regions provide support for all Vertex AI services.\n",
        "\n",
        "Learn more about [Vertex AI regions](https://cloud.google.com/vertex-ai/docs/general/locations)"
      ]
    },
    {
      "cell_type": "code",
      "execution_count": null,
      "metadata": {
        "id": "region"
      },
      "outputs": [],
      "source": [
        "REGION = \"us-central1\"  # @param {type: \"string\"}"
      ]
    },
    {
      "cell_type": "markdown",
      "metadata": {
        "id": "timestamp"
      },
      "source": [
        "#### Timestamp\n",
        "\n",
        "If you are in a live tutorial session, you might be using a shared test account or project. To avoid name collisions between users on resources created, you create a timestamp for each instance session, and append the timestamp onto the name of resources you create in this tutorial."
      ]
    },
    {
      "cell_type": "code",
      "execution_count": null,
      "metadata": {
        "id": "timestamp"
      },
      "outputs": [],
      "source": [
        "from datetime import datetime\n",
        "\n",
        "TIMESTAMP = datetime.now().strftime(\"%Y%m%d%H%M%S\")"
      ]
    },
    {
      "cell_type": "markdown",
      "metadata": {
        "id": "bucket:custom"
      },
      "source": [
        "### Create a Cloud Storage bucket\n",
        "\n",
        "**The following steps are required, regardless of your notebook environment.**\n",
        "\n",
        "When you submit a custom training job using the Vertex SDK, you upload a Python package\n",
        "containing your training code to a Cloud Storage bucket. Vertex AI runs\n",
        "the code from this package. In this tutorial, Vertex AI also saves the\n",
        "trained model that results from your job in the same bucket. You can then\n",
        "create an `Endpoint` resource based on this output in order to serve\n",
        "online predictions.\n",
        "\n",
        "Set the name of your Cloud Storage bucket below. Bucket names must be globally unique across all Google Cloud projects, including those outside of your organization."
      ]
    },
    {
      "cell_type": "code",
      "execution_count": null,
      "metadata": {
        "id": "bucket"
      },
      "outputs": [],
      "source": [
        "BUCKET_NAME = \"gs://[your-bucket-name]\"  # @param {type:\"string\"}"
      ]
    },
    {
      "cell_type": "code",
      "execution_count": null,
      "metadata": {
        "id": "autoset_bucket"
      },
      "outputs": [],
      "source": [
        "if BUCKET_NAME == \"\" or BUCKET_NAME is None or BUCKET_NAME == \"gs://[your-bucket-name]\":\n",
        "    BUCKET_NAME = \"gs://\" + PROJECT_ID + \"aip-\" + TIMESTAMP"
      ]
    },
    {
      "cell_type": "markdown",
      "metadata": {
        "id": "create_bucket"
      },
      "source": [
        "**Only if your bucket doesn't already exist**: Run the following cell to create your Cloud Storage bucket."
      ]
    },
    {
      "cell_type": "code",
      "execution_count": null,
      "metadata": {
        "id": "create_bucket"
      },
      "outputs": [],
      "source": [
        "! gsutil mb -l $REGION $BUCKET_NAME"
      ]
    },
    {
      "cell_type": "markdown",
      "metadata": {
        "id": "validate_bucket"
      },
      "source": [
        "Finally, validate access to your Cloud Storage bucket by examining its contents:"
      ]
    },
    {
      "cell_type": "code",
      "execution_count": null,
      "metadata": {
        "id": "validate_bucket"
      },
      "outputs": [],
      "source": [
        "! gsutil ls -al $BUCKET_NAME"
      ]
    },
    {
      "cell_type": "markdown",
      "metadata": {
        "id": "setup_vars"
      },
      "source": [
        "### Set up variables\n",
        "\n",
        "Next, set up some variables used throughout the tutorial.\n",
        "### Import libraries and define constants"
      ]
    },
    {
      "cell_type": "code",
      "execution_count": null,
      "metadata": {
        "id": "import_aip:mbsdk"
      },
      "outputs": [],
      "source": [
        "import google.cloud.aiplatform as aip"
      ]
    },
    {
      "cell_type": "markdown",
      "metadata": {
        "id": "import_bq"
      },
      "source": [
        "#### Import BigQuery\n",
        "\n",
        "Import the BigQuery package into your Python environment."
      ]
    },
    {
      "cell_type": "code",
      "execution_count": null,
      "metadata": {
        "id": "import_bq"
      },
      "outputs": [],
      "source": [
        "from google.cloud import bigquery"
      ]
    },
    {
      "cell_type": "markdown",
      "metadata": {
        "id": "import_beam"
      },
      "source": [
        "#### Import Apache Beam\n",
        "\n",
        "Import the Apache Beam package into your Python environment."
      ]
    },
    {
      "cell_type": "code",
      "execution_count": null,
      "metadata": {
        "id": "import_beam"
      },
      "outputs": [],
      "source": [
        "import apache_beam as beam"
      ]
    },
    {
      "cell_type": "markdown",
      "metadata": {
        "id": "import_tf"
      },
      "source": [
        "#### Import TensorFlow\n",
        "\n",
        "Import the TensorFlow package into your Python environment."
      ]
    },
    {
      "cell_type": "code",
      "execution_count": null,
      "metadata": {
        "id": "import_tf"
      },
      "outputs": [],
      "source": [
        "import tensorflow as tf"
      ]
    },
    {
      "cell_type": "markdown",
      "metadata": {
        "id": "import_tfdv"
      },
      "source": [
        "#### Import TensorFlow Data Validation\n",
        "\n",
        "Import the TensorFlow Data Validation (TFDV) package into your Python environment."
      ]
    },
    {
      "cell_type": "code",
      "execution_count": null,
      "metadata": {
        "id": "import_tfdv"
      },
      "outputs": [],
      "source": [
        "import tensorflow_data_validation as tfdv"
      ]
    },
    {
      "cell_type": "markdown",
      "metadata": {
        "id": "import_tft"
      },
      "source": [
        "#### Import TensorFlow Transform\n",
        "\n",
        "Import the TensorFlow Transform (TFT) package into your Python environment."
      ]
    },
    {
      "cell_type": "code",
      "execution_count": null,
      "metadata": {
        "id": "import_tft"
      },
      "outputs": [],
      "source": [
        "import tensorflow_transform as tft"
      ]
    },
    {
      "cell_type": "markdown",
      "metadata": {
        "id": "init_aip:mbsdk"
      },
      "source": [
        "### Initialize Vertex SDK for Python\n",
        "\n",
        "Initialize the Vertex SDK for Python for your project and corresponding bucket."
      ]
    },
    {
      "cell_type": "code",
      "execution_count": null,
      "metadata": {
        "id": "init_aip:mbsdk"
      },
      "outputs": [],
      "source": [
        "aip.init(project=PROJECT_ID, staging_bucket=BUCKET_NAME)"
      ]
    },
    {
      "cell_type": "markdown",
      "metadata": {
        "id": "init_bq"
      },
      "source": [
        "### Create BigQuery client\n",
        "\n",
        "Create the BigQuery client."
      ]
    },
    {
      "cell_type": "code",
      "execution_count": null,
      "metadata": {
        "id": "init_bq"
      },
      "outputs": [],
      "source": [
        "bqclient = bigquery.Client()"
      ]
    },
    {
      "cell_type": "markdown",
      "metadata": {
        "id": "recommendation:dataset,tabular"
      },
      "source": [
        "## Datasets\n",
        "\n",
        "Next, you look at options for creating managed datasets:\n",
        "\n",
        "* `BigQuery`: Create a Vertex `TabularDataset` resource.\n",
        "* `CSV`: Create a Vertex `TabularDataset` resource.\n",
        "* `TFRecords`: Self-manage the dataset on Cloud Storage storage."
      ]
    },
    {
      "cell_type": "markdown",
      "metadata": {
        "id": "import_file:u_dataset,bq"
      },
      "source": [
        "#### Location of BigQuery training data.\n",
        "\n",
        "Now set the variable `IMPORT_FILE` to the location of the data table in BigQuery."
      ]
    },
    {
      "cell_type": "code",
      "execution_count": null,
      "metadata": {
        "id": "import_file:chicago,bq,lbn"
      },
      "outputs": [],
      "source": [
        "IMPORT_FILE = \"bq://bigquery-public-data.chicago_taxi_trips.taxi_trips\"\n",
        "BQ_TABLE = \"bigquery-public-data.chicago_taxi_trips.taxi_trips\""
      ]
    },
    {
      "cell_type": "markdown",
      "metadata": {
        "id": "explore_bq:chicago"
      },
      "source": [
        "### Explore BigQuery dataset\n",
        "\n",
        "Explore the contents of the BigQuery table:\n",
        "\n",
        "- Get all examples from 2015\n",
        "- Sort by the day of the week\n",
        "- Count the number of examples for each day of the week"
      ]
    },
    {
      "cell_type": "code",
      "execution_count": null,
      "metadata": {
        "id": "explore_bq:chicago"
      },
      "outputs": [],
      "source": [
        "query = \"\"\"SELECT\n",
        "    CAST(EXTRACT(DAYOFWEEK FROM trip_start_timestamp) AS string) AS trip_dayofweek,\n",
        "    FORMAT_DATE('%A',cast(trip_start_timestamp as date)) AS trip_dayname,\n",
        "    COUNT(*) as trip_count,\n",
        "FROM `bigquery-public-data.chicago_taxi_trips.taxi_trips`\n",
        "WHERE\n",
        "    EXTRACT(YEAR FROM trip_start_timestamp) = 2015\n",
        "GROUP BY\n",
        "    trip_dayofweek,\n",
        "    trip_dayname\n",
        "ORDER BY\n",
        "    trip_dayofweek\"\"\"\n",
        "\n",
        "_ = bqclient.query(query)\n",
        "rows = _.result()\n",
        "dataframe = rows.to_dataframe()\n",
        "print(dataframe.head(7))"
      ]
    },
    {
      "cell_type": "code",
      "execution_count": null,
      "metadata": {
        "id": "plot_bq:chicago"
      },
      "outputs": [],
      "source": [
        "dataframe.plot(kind=\"bar\", x=\"trip_dayname\", y=\"trip_count\")"
      ]
    },
    {
      "cell_type": "markdown",
      "metadata": {
        "id": "bq_copy:chicago"
      },
      "source": [
        "### Make a private copy of subset of BigQuery table\n",
        "\n",
        "Next, you make a private copy of the BigQuery table:\n",
        "- Select a subset of columns\n",
        "- Select a subset of rows (LIMIT)\n",
        "- Set conditions (WHERE)\n",
        "- Do feature engineering on geolocation coords.\n",
        "- Pre-split the dataset"
      ]
    },
    {
      "cell_type": "code",
      "execution_count": null,
      "metadata": {
        "id": "bq_copy:chicago"
      },
      "outputs": [],
      "source": [
        "BQ_DATASET = BQ_TABLE.split(\".\")[1]\n",
        "BQ_TABLE_COPY = f\"{PROJECT_ID}.{BQ_DATASET}.taxi_trips\"\n",
        "LIMIT = 20000\n",
        "YEAR = 2020\n",
        "\n",
        "query = f\"\"\"\n",
        "CREATE OR REPLACE TABLE `{BQ_TABLE_COPY}`\n",
        "AS (\n",
        "    WITH\n",
        "      taxitrips AS (\n",
        "      SELECT\n",
        "        trip_start_timestamp,\n",
        "        trip_seconds,\n",
        "        trip_miles,\n",
        "        payment_type,\n",
        "        pickup_longitude,\n",
        "        pickup_latitude,\n",
        "        dropoff_longitude,\n",
        "        dropoff_latitude,\n",
        "        tips,\n",
        "        fare\n",
        "      FROM\n",
        "        `{BQ_TABLE}`\n",
        "      WHERE pickup_longitude IS NOT NULL\n",
        "      AND pickup_latitude IS NOT NULL\n",
        "      AND dropoff_longitude IS NOT NULL\n",
        "      AND dropoff_latitude IS NOT NULL\n",
        "      AND trip_miles > 0\n",
        "      AND trip_seconds > 0\n",
        "      AND fare > 0\n",
        "      AND EXTRACT(YEAR FROM trip_start_timestamp) = {YEAR}\n",
        "    )\n",
        "\n",
        "    SELECT\n",
        "      EXTRACT(MONTH from trip_start_timestamp) as trip_month,\n",
        "      EXTRACT(DAY from trip_start_timestamp) as trip_day,\n",
        "      EXTRACT(DAYOFWEEK from trip_start_timestamp) as trip_day_of_week,\n",
        "      EXTRACT(HOUR from trip_start_timestamp) as trip_hour,\n",
        "      trip_seconds,\n",
        "      trip_miles,\n",
        "      payment_type,\n",
        "      ST_AsText(\n",
        "          ST_SnapToGrid(ST_GeogPoint(pickup_longitude, pickup_latitude), 0.1)\n",
        "      ) AS pickup_grid,\n",
        "      ST_AsText(\n",
        "          ST_SnapToGrid(ST_GeogPoint(dropoff_longitude, dropoff_latitude), 0.1)\n",
        "      ) AS dropoff_grid,\n",
        "      ST_Distance(\n",
        "          ST_GeogPoint(pickup_longitude, pickup_latitude),\n",
        "          ST_GeogPoint(dropoff_longitude, dropoff_latitude)\n",
        "      ) AS euclidean,\n",
        "      CONCAT(\n",
        "          ST_AsText(ST_SnapToGrid(ST_GeogPoint(pickup_longitude,\n",
        "              pickup_latitude), 0.1)),\n",
        "          ST_AsText(ST_SnapToGrid(ST_GeogPoint(dropoff_longitude,\n",
        "              dropoff_latitude), 0.1))\n",
        "      ) AS loc_cross,\n",
        "      IF((tips/fare >= 0.2), 1, 0) AS tip_bin,\n",
        "    FROM\n",
        "      taxitrips\n",
        "    LIMIT {LIMIT}\n",
        ")\n",
        "\"\"\"\n",
        "\n",
        "response = bqclient.query(query)\n",
        "_ = response.result()\n",
        "\n",
        "BQ_TABLE = BQ_TABLE_COPY\n",
        "IMPORT_FILE = f\"bq://{BQ_TABLE_COPY}\""
      ]
    },
    {
      "cell_type": "markdown",
      "metadata": {
        "id": "create_dataset:tabular,bq,lbn"
      },
      "source": [
        "### Create the Dataset\n",
        "\n",
        "#### BigQuery input data\n",
        "\n",
        "Next, create the `Dataset` resource using the `create` method for the `TabularDataset` class, which takes the following parameters:\n",
        "\n",
        "- `display_name`: The human readable name for the `Dataset` resource.\n",
        "- `bq_source`: Import data items from a BigQuery table into the `Dataset` resource.\n",
        "- `labels`: User defined metadata. In this example, you store the location of the Cloud Storage bucket containing the user defined data.\n",
        "\n",
        "Learn more about [TabularDataset from BigQuery table](https://cloud.google.com/vertex-ai/docs/datasets/create-dataset-api#aiplatform_create_dataset_tabular_bigquery_sample-python)."
      ]
    },
    {
      "cell_type": "code",
      "execution_count": null,
      "metadata": {
        "id": "create_dataset:tabular,bq,lbn"
      },
      "outputs": [],
      "source": [
        "dataset = aip.TabularDataset.create(\n",
        "    display_name=\"Chicago Taxi\" + \"_\" + TIMESTAMP,\n",
        "    bq_source=[IMPORT_FILE],\n",
        "    labels={\"user_metadata\": BUCKET_NAME[5:]},\n",
        ")\n",
        "\n",
        "label_column = \"tip_bin\"\n",
        "\n",
        "print(dataset.resource_name)"
      ]
    },
    {
      "cell_type": "markdown",
      "metadata": {
        "id": "bq_to_dataframe:all"
      },
      "source": [
        "### Read the BigQuery dataset into a pandas dataframe\n",
        "\n",
        "Next, you read a sample of the dataset into a pandas dataframe using BigQuery `list_rows()` and `to_dataframe()` method, as follows:\n",
        "\n",
        "- `list_rows()`: Performs a query on the specified table and returns a row iterator to the query results. Optionally specify:\n",
        " - `selected_fields`: Subset of fields (columns) to return.\n",
        " - `max_results`: The maximum number of rows to return. Same as SQL LIMIT command.\n",
        "\n",
        "\n",
        "- `rows.to_dataframe()`: Invokes the row iterator and reads in the data into a pandas dataframe.\n",
        "\n",
        "Learn more about [Loading BigQuery table into a dataframe](https://cloud.google.com/bigquery/docs/bigquery-storage-python-pandas)"
      ]
    },
    {
      "cell_type": "code",
      "execution_count": null,
      "metadata": {
        "id": "bq_to_dataframe:all"
      },
      "outputs": [],
      "source": [
        "# Download a table.\n",
        "table = bigquery.TableReference.from_string(BQ_TABLE)\n",
        "\n",
        "rows = bqclient.list_rows(table, max_results=20000)\n",
        "\n",
        "dataframe = rows.to_dataframe()\n",
        "print(dataframe.head())"
      ]
    },
    {
      "cell_type": "markdown",
      "metadata": {
        "id": "tfdv_stats:dataframe"
      },
      "source": [
        "###  Generate dataset statistics\n",
        "\n",
        "#### Dataframe input data\n",
        "\n",
        "Generate statistics on the dataset with the TensorFlow Data Validation (TFDV) package. Use the `generate_statistics_from_dataframe()` method, with the following parameters:\n",
        "\n",
        "- `dataframe`: The dataset in an in-memory pandas dataframe.\n",
        "- `stats_options`: The selected statistics options:\n",
        "  - `label_feature`: The column which is the label to predict.\n",
        "  - `sample_rate`: The sampling rate. If specified, statistics is computed over the sample.\n",
        "  - `num_top_values`: number of most frequent feature values to keep for string features.\n",
        "\n",
        "Learn about [TensorFlow Data Validation (TFDV)](https://www.tensorflow.org/tfx/data_validation/get_started)."
      ]
    },
    {
      "cell_type": "code",
      "execution_count": null,
      "metadata": {
        "id": "tfdv_stats:dataframe"
      },
      "outputs": [],
      "source": [
        "stats = tfdv.generate_statistics_from_dataframe(\n",
        "    dataframe=dataframe,\n",
        "    stats_options=tfdv.StatsOptions(\n",
        "        label_feature=\"tip_bin\", sample_rate=1, num_top_values=50\n",
        "    ),\n",
        ")\n",
        "\n",
        "print(stats)"
      ]
    },
    {
      "cell_type": "markdown",
      "metadata": {
        "id": "tfdv_visualize_stats"
      },
      "source": [
        "### Visualize dataset statistics\n",
        "\n",
        "A visualization of the dataset statistics can be displayed using the TFDV `visualize_statistics()` method."
      ]
    },
    {
      "cell_type": "code",
      "execution_count": null,
      "metadata": {
        "id": "tfdv_visualize_stats"
      },
      "outputs": [],
      "source": [
        "tfdv.visualize_statistics(stats)"
      ]
    },
    {
      "cell_type": "markdown",
      "metadata": {
        "id": "stats_extract_features"
      },
      "source": [
        "### Extract feature grouping from statistics\n",
<<<<<<< HEAD
        "\n",
        "Next, you extract from the statistics the feature names and data types, from which you group features into:\n",
        "\n",
=======
        "\n",
        "Next, you extract from the statistics the feature names and data types, from which you group features into:\n",
        "\n",
>>>>>>> 8849691f
        "- numeric: float\n",
        "- categorical: string, int"
      ]
    },
    {
      "cell_type": "code",
      "execution_count": null,
      "metadata": {
        "id": "stats_extract_features"
      },
      "outputs": [],
      "source": [
        "NUMERIC_FEATURES = []\n",
        "CATEGORICAL_FEATURES = []\n",
        "for _ in range(len(stats.datasets[0].features)):\n",
        "    if stats.datasets[0].features[_].path.step[0] == label_column:\n",
        "        continue\n",
        "    if stats.datasets[0].features[_].type == 0:  # int\n",
        "        CATEGORICAL_FEATURES.append(stats.datasets[0].features[_].path.step[0])\n",
        "    elif stats.datasets[0].features[_].type == 1:  # float\n",
        "        NUMERIC_FEATURES.append(stats.datasets[0].features[_].path.step[0])\n",
        "    elif stats.datasets[0].features[_].type == 2:  # string\n",
        "        CATEGORICAL_FEATURES.append(stats.datasets[0].features[_].path.step[0])"
      ]
    },
    {
      "cell_type": "markdown",
      "metadata": {
        "id": "retain_feature_info:tabular"
      },
      "source": [
        "### Retain feature column information\n",
        "\n",
        "Next, you retain information on the feature columns in the dataset. In this example, you add this user-defined metadata as a JSON file to the Cloud Storage bucket you associated with the dataset."
      ]
    },
    {
      "cell_type": "code",
      "execution_count": null,
      "metadata": {
        "id": "retain_feature_info:tabular"
      },
      "outputs": [],
      "source": [
        "import json\n",
        "\n",
        "metadata = {\n",
        "    \"label_column\": label_column,\n",
        "    \"numeric_features\": NUMERIC_FEATURES,\n",
        "    \"categorical_features\": CATEGORICAL_FEATURES,\n",
        "}\n",
        "with tf.io.gfile.GFile(\n",
        "    \"gs://\" + dataset.labels[\"user_metadata\"] + \"/metadata.jsonl\", \"w\"\n",
        ") as f:\n",
        "    json.dump(metadata, f)"
      ]
    },
    {
      "cell_type": "markdown",
      "metadata": {
        "id": "tfdv_stats:write"
      },
      "source": [
        "#### Retain statistics for the dataset\n",
        "\n",
        "Next, you write the statistics for the dataset to the dataset's Cloud Storage bucket, and retain the Cloud Storage location of the statistics file. In this example, you add it to the user-defined metadata for this dataset, which is stored in the dataset's Cloud Storage bucket."
      ]
    },
    {
      "cell_type": "code",
      "execution_count": null,
      "metadata": {
        "id": "tfdv_stats:write"
      },
      "outputs": [],
      "source": [
        "STATISTICS_SCHEMA = BUCKET_NAME + \"/statistics.jsonl\"\n",
        "\n",
        "tfdv.write_stats_text(stats, BUCKET_NAME + \"/statistics.jsonl\")\n",
        "\n",
        "with tf.io.gfile.GFile(\n",
        "    \"gs://\" + dataset.labels[\"user_metadata\"] + \"/metadata.jsonl\", \"r\"\n",
        ") as f:\n",
        "    metadata = json.load(f)\n",
        "\n",
        "metadata[\"statistics\"] = STATISTICS_SCHEMA\n",
        "with tf.io.gfile.GFile(\n",
        "    \"gs://\" + dataset.labels[\"user_metadata\"] + \"/metadata.jsonl\", \"w\"\n",
        ") as f:\n",
        "    json.dump(metadata, f)\n",
        "\n",
        "!gsutil cat $BUCKET_NAME/metadata.jsonl"
      ]
    },
    {
      "cell_type": "markdown",
      "metadata": {
        "id": "tfdv_schema"
      },
      "source": [
        "###  Generate the raw data schema\n",
        "\n",
        "Generate the data schema on the dataset with the TensorFlow Data Validation (TFDV) package. Use the `infer_schema()` method, with the following parameters:\n",
        "\n",
        "- `statistics`: The statistics generated by TFDV."
      ]
    },
    {
      "cell_type": "code",
      "execution_count": null,
      "metadata": {
        "id": "tfdv_schema"
      },
      "outputs": [],
      "source": [
        "schema = tfdv.infer_schema(statistics=stats)\n",
        "print(schema)"
      ]
    },
    {
      "cell_type": "markdown",
      "metadata": {
        "id": "tfdv_schema:save"
      },
      "source": [
        "#### Save schema for the dataset to Cloud Storage\n",
        "\n",
        "Next, you write the schema for the dataset to the dataset's Cloud Storage bucket."
      ]
    },
    {
      "cell_type": "code",
      "execution_count": null,
      "metadata": {
        "id": "tfdv_schema:save"
      },
      "outputs": [],
      "source": [
        "SCHEMA_LOCATION = BUCKET_NAME + \"/schema.txt\"\n",
        "\n",
        "# When running Apache Beam directly (file is directly accessed)\n",
        "tfdv.write_schema_text(output_path=SCHEMA_LOCATION, schema=schema)\n",
        "# When running with Dataflow (file is uploaded to worker pool)\n",
        "tfdv.write_schema_text(output_path=\"schema.txt\", schema=schema)"
      ]
    },
    {
      "cell_type": "markdown",
      "metadata": {
        "id": "tfdv_schema:write"
      },
      "source": [
        "#### Retain schema for the dataset\n",
        "\n",
        "Next, you retain the Cloud Storage location of the schema file. In this example, you add it to the user-defined metadata for this dataset, which is stored in the dataset's Cloud Storage bucket."
      ]
    },
    {
      "cell_type": "code",
      "execution_count": null,
      "metadata": {
        "id": "tfdv_schema:write"
      },
      "outputs": [],
      "source": [
        "with tf.io.gfile.GFile(\n",
        "    \"gs://\" + dataset.labels[\"user_metadata\"] + \"/metadata.jsonl\", \"r\"\n",
        ") as f:\n",
        "    metadata = json.load(f)\n",
        "metadata[\"schema\"] = SCHEMA_LOCATION\n",
        "\n",
        "with tf.io.gfile.GFile(\n",
        "    \"gs://\" + dataset.labels[\"user_metadata\"] + \"/metadata.jsonl\", \"w\"\n",
        ") as f:\n",
        "    json.dump(metadata, f)\n",
        "\n",
        "!gsutil cat $BUCKET_NAME/metadata.jsonl"
      ]
    },
    {
      "cell_type": "markdown",
      "metadata": {
        "id": "tft_feature_spec"
      },
      "source": [
        "### Generate the feature specification\n",
        "\n",
        "Generate the feature specification, compatible with TFRecords, on the dataset with the TensorFlow Transform (TFT) package. Use the `schema_as_feature_spec()` method, with the following parameters:\n",
        "\n",
        "- `schema`: The data schema generated by TFDV."
      ]
    },
    {
      "cell_type": "code",
      "execution_count": null,
      "metadata": {
        "id": "tft_feature_spec"
      },
      "outputs": [],
      "source": [
        "feature_spec = tft.tf_metadata.schema_utils.schema_as_feature_spec(schema).feature_spec\n",
        "\n",
        "print(feature_spec)"
      ]
    },
    {
      "cell_type": "markdown",
      "metadata": {
        "id": "dataflow_setup:transform"
      },
      "source": [
        "#### Prepare package requirements for Dataflow job.\n",
        "\n",
        "Before you can run a Dataflow job, you need to specify the package requirements for the worker pool that will execute the job."
      ]
    },
    {
      "cell_type": "code",
      "execution_count": null,
      "metadata": {
        "id": "dataflow_setup:transform"
      },
      "outputs": [],
      "source": [
        "%%writefile setup.py\n",
        "import setuptools\n",
        "\n",
        "REQUIRED_PACKAGES = [\n",
        "    \"google-cloud-aiplatform==1.4.2\",\n",
        "    \"tensorflow-transform==1.2.0\",\n",
        "    \"tensorflow-data-validation==1.2.0\",\n",
        "]\n",
        "\n",
        "setuptools.setup(\n",
        "    name=\"executor\",\n",
        "    version=\"0.0.1\",\n",
        "    install_requires=REQUIRED_PACKAGES,\n",
        "    packages=setuptools.find_packages(),\n",
        "    include_package_data=True,\n",
        "    package_data={\"./\": [\"schema.txt\"]}\n",
        ")"
      ]
    },
    {
      "cell_type": "markdown",
      "metadata": {
        "id": "dataflow:preprocess,chicago"
      },
      "source": [
        "#### Create preprocessing function\n",
        "\n",
        "Next, you create a preprocessing function specific to your dataset. In this example, you write the preprocessing function to a separate python module and add a __init__.py to make it appear as a package. Why? When you run the Apache beam pipeline in Dataflow, your scripts are ran across one or more workers. The preprocessing function runs in a separate worker than the pipeline, and thus does not contain the run-time of the pipeline, like values of global variables. To resolve this, you hard-code all the dependencies and values into the preprocesing package."
      ]
    },
    {
      "cell_type": "code",
      "execution_count": null,
      "metadata": {
        "id": "dataflow:preprocess,chicago"
      },
      "outputs": [],
      "source": [
        "! rm -rf src\n",
        "! mkdir src\n",
        "! touch src/__init__.py\n",
        "\n",
        "with open(\"src/features.py\", \"w\") as f:\n",
        "    f.write(\"import tensorflow as tf\\n\")\n",
        "    f.write(\"import tensorflow_transform as tft\\n\")\n",
        "\n",
        "    f.write(\"def preprocessing_fn(inputs):\\n\")\n",
        "    f.write(\"\toutputs = {}\\n\")\n",
        "    f.write(\"\tfor key in inputs.keys():\\n\")\n",
        "    f.write(f\"\t\tif key in {NUMERIC_FEATURES}:\\n\")\n",
        "    f.write(\"\t\t\toutputs[key] = tft.scale_to_z_score(inputs[key])\\n\")\n",
        "    f.write(f\"\t\telif key in {CATEGORICAL_FEATURES}:\\n\")\n",
        "    f.write(\"\t\t\toutputs[key] = tft.compute_and_apply_vocabulary(\\n\")\n",
        "    f.write(\"\t\t\t\tinputs[key],\\n\")\n",
        "    f.write(\"\t\t\t\tnum_oov_buckets=1,\\n\")\n",
        "    f.write(\"\t\t\t\tvocab_filename=key,\\n\")\n",
        "    f.write(\"\t\t\t)\\n\")\n",
        "    f.write(\"\t\telse:\\n\")\n",
        "    f.write(\"\t\t\toutputs[key] = inputs[key]\\n\")\n",
        "    f.write(\"\t\toutputs[key] = tf.squeeze(outputs[key], -1)\\n\")\n",
        "    f.write(\"\treturn outputs\\n\")"
      ]
    },
    {
      "cell_type": "markdown",
      "metadata": {
        "id": "dataflow:transform,bq,chicago"
      },
      "source": [
        "### Preprocess data with Dataflow\n",
        "\n",
        "#### Data Preprocessing\n",
        "\n",
        "Next, you preprocess the data using Dataflow. In this example, you query the BigQuery table and split the examples into training, validation and test (eval) datasets and preprocess feature columns:\n",
        "\n",
        "- `Numeric`: Rescale the values with `tft.scale_to_z_score`.\n",
        "- `Categorical`: Encode as a categorical column with `tft.compute_and_apply_vocabulary`.\n",
        "\n",
        "For expendiency, the number of examples from the dataset is limited to 500."
      ]
    },
    {
      "cell_type": "code",
      "execution_count": null,
      "metadata": {
        "id": "dataflow:transform,bq,chicago"
      },
      "outputs": [],
      "source": [
        "import os\n",
        "\n",
        "import tensorflow_transform.beam as tft_beam\n",
        "from src import features\n",
        "\n",
        "RUNNER = \"DataflowRunner\"  # DirectRunner for local running w/o Dataflow\n",
        "\n",
        "\n",
        "def parse_bq_record(bq_record):\n",
        "    \"\"\"Parses a bq_record to a dictionary.\"\"\"\n",
        "    output = {}\n",
        "    for key in bq_record:\n",
        "        output[key] = [bq_record[key]]\n",
        "    return output\n",
        "\n",
        "\n",
        "def split_dataset(bq_row, num_partitions, ratio):\n",
        "    \"\"\"Returns a partition number for a given bq_row.\"\"\"\n",
        "    import json\n",
        "\n",
        "    assert num_partitions == len(ratio)\n",
        "    bucket = sum(map(ord, json.dumps(bq_row))) % sum(ratio)\n",
        "    total = 0\n",
        "    for i, part in enumerate(ratio):\n",
        "        total += part\n",
        "        if bucket < total:\n",
        "            return i\n",
        "    return len(ratio) - 1\n",
        "\n",
        "\n",
        "def run_pipeline(args):\n",
        "    \"\"\"Runs a Beam pipeline to split the dataset\"\"\"\n",
        "\n",
        "    pipeline_options = beam.pipeline.PipelineOptions(flags=[], **args)\n",
        "\n",
        "    raw_data_query = args[\"raw_data_query\"]\n",
        "    transformed_data_prefix = args[\"transformed_data_prefix\"]\n",
        "    transform_artifact_dir = args[\"transform_artifact_dir\"]\n",
        "    temp_location = args[\"temp_location\"]\n",
        "    project = args[\"project\"]\n",
        "\n",
        "    schema = tfdv.load_schema_text(SCHEMA_LOCATION)\n",
        "    feature_spec = tft.tf_metadata.schema_utils.schema_as_feature_spec(\n",
        "        schema\n",
        "    ).feature_spec\n",
        "\n",
        "    raw_metadata = tft.tf_metadata.dataset_metadata.DatasetMetadata(\n",
        "        tft.tf_metadata.schema_utils.schema_from_feature_spec(feature_spec)\n",
        "    )\n",
        "\n",
        "    with beam.Pipeline(options=pipeline_options) as pipeline:\n",
        "        with tft_beam.Context(temp_location):\n",
        "\n",
        "            # Read raw BigQuery data.\n",
        "            raw_train_data, raw_val_data, raw_test_data = (\n",
        "                pipeline\n",
        "                | \"Read Raw Data\"\n",
        "                >> beam.io.ReadFromBigQuery(\n",
        "                    query=raw_data_query,\n",
        "                    project=project,\n",
        "                    use_standard_sql=True,\n",
        "                )\n",
        "                | \"Parse Data\" >> beam.Map(parse_bq_record)\n",
        "                | \"Split\" >> beam.Partition(split_dataset, 3, ratio=[8, 1, 1])\n",
        "            )\n",
        "\n",
        "            # Create a train_dataset from the data and schema.\n",
        "            raw_train_dataset = (raw_train_data, raw_metadata)\n",
        "\n",
        "            # Analyze and transform raw_train_dataset to produced transformed_train_dataset and transform_fn.\n",
        "            transformed_train_dataset, transform_fn = (\n",
        "                raw_train_dataset\n",
        "                | \"Analyze & Transform\"\n",
        "                >> tft_beam.AnalyzeAndTransformDataset(features.preprocessing_fn)\n",
        "            )\n",
        "\n",
        "            # Get data and schema separately from the transformed_dataset.\n",
        "            transformed_train_data, transformed_metadata = transformed_train_dataset\n",
        "\n",
        "            # write transformed train data.\n",
        "            _ = (\n",
        "                transformed_train_data\n",
        "                | \"Write Transformed Train Data\"\n",
        "                >> beam.io.tfrecordio.WriteToTFRecord(\n",
        "                    file_path_prefix=os.path.join(\n",
        "                        transformed_data_prefix, \"train/data\"\n",
        "                    ),\n",
        "                    file_name_suffix=\".gz\",\n",
        "                    coder=tft.coders.ExampleProtoCoder(transformed_metadata.schema),\n",
        "                )\n",
        "            )\n",
        "\n",
        "            # Create a val_dataset from the data and schema.\n",
        "            raw_val_dataset = (raw_val_data, raw_metadata)\n",
        "\n",
        "            # Transform raw_val_dataset to produced transformed_val_dataset using transform_fn.\n",
        "            transformed_val_dataset = (\n",
        "                raw_val_dataset,\n",
        "                transform_fn,\n",
        "            ) | \"Transform Validation Data\" >> tft_beam.TransformDataset()\n",
        "\n",
        "            # Get data from the transformed_val_dataset.\n",
        "            transformed_val_data, _ = transformed_val_dataset\n",
        "\n",
        "            # write transformed val data.\n",
        "            _ = (\n",
        "                transformed_val_data\n",
        "                | \"Write Transformed Validation Data\"\n",
        "                >> beam.io.tfrecordio.WriteToTFRecord(\n",
        "                    file_path_prefix=os.path.join(transformed_data_prefix, \"val/data\"),\n",
        "                    file_name_suffix=\".gz\",\n",
        "                    coder=tft.coders.ExampleProtoCoder(transformed_metadata.schema),\n",
        "                )\n",
        "            )\n",
        "\n",
        "            # Create a test_dataset from the data and schema.\n",
        "            raw_test_dataset = (raw_test_data, raw_metadata)\n",
        "\n",
        "            # Transform raw_test_dataset to produced transformed_test_dataset using transform_fn.\n",
        "            transformed_test_dataset = (\n",
        "                raw_test_dataset,\n",
        "                transform_fn,\n",
        "            ) | \"Transform Test Data\" >> tft_beam.TransformDataset()\n",
        "\n",
        "            # Get data from the transformed_test_dataset.\n",
        "            transformed_test_data, _ = transformed_test_dataset\n",
        "\n",

        "            # write transformed test data.\n",
        "            _ = (\n",
        "                transformed_test_data\n",
        "                | \"Write Transformed Test Data\"\n",
        "                >> beam.io.tfrecordio.WriteToTFRecord(\n",
        "                    file_path_prefix=os.path.join(transformed_data_prefix, \"test/data\"),\n",
        "                    file_name_suffix=\".gz\",\n",
        "                    coder=tft.coders.ExampleProtoCoder(transformed_metadata.schema),\n",
        "                )\n",
        "            )\n",
        "\n",
        "            # Write transform_fn.\n",
        "            _ = transform_fn | \"Write Transform Artifacts\" >> tft_beam.WriteTransformFn(\n",
        "                transform_artifact_dir\n",
        "            )\n",
        "\n",
        "\n",
        "EXPORTED_DATA_PREFIX = os.path.join(BUCKET_NAME, \"exported_data\")\n",
        "TRANSFORMED_DATA_PREFIX = os.path.join(BUCKET_NAME, \"transformed_data\")\n",
        "TRANSFORM_ARTIFACTS_DIR = os.path.join(BUCKET_NAME, \"transformed_artifacts\")\n",
        "\n",
        "QUERY_STRING = \"SELECT * FROM {} LIMIT 20000\".format(BQ_TABLE)\n",
        "JOB_NAME = \"chicago\" + TIMESTAMP\n",
        "\n",
        "args = {\n",
        "    \"runner\": RUNNER,\n",
        "    \"raw_data_query\": QUERY_STRING,\n",
        "    \"transformed_data_prefix\": TRANSFORMED_DATA_PREFIX,\n",
        "    \"transform_artifact_dir\": TRANSFORM_ARTIFACTS_DIR,\n",
        "    \"temp_location\": os.path.join(BUCKET_NAME, \"temp\"),\n",
        "    \"project\": PROJECT_ID,\n",
        "    \"region\": REGION,\n",
        "    \"setup_file\": \"./setup.py\",\n",
        "}\n",
        "\n",
        "print(\"Data preprocessing started...\")\n",
        "run_pipeline(args)\n",
        "print(\"Data preprocessing completed.\")\n",
        "\n",
        "! gsutil ls $TRANSFORMED_DATA_PREFIX/train\n",
        "! gsutil ls $TRANSFORMED_DATA_PREFIX/val\n",
        "! gsutil ls $TRANSFORMED_DATA_PREFIX/test\n",
        "! gsutil ls $TRANSFORM_ARTIFACTS_DIR"
      ]
    },
    {
      "cell_type": "markdown",
      "metadata": {
        "id": "dataflow:transform,retain"
      },
      "source": [
        "#### Retain transformed dataset references\n",
        "\n",
        "Next, you retain the Cloud Storage location of the transformed data with the dataset. In this example, you add it to the user-defined metadata for this dataset, which is stored in the dataset's Cloud Storage bucket."
      ]
    },
    {
      "cell_type": "code",
      "execution_count": null,
      "metadata": {
        "id": "dataflow:transform,retain"
      },
      "outputs": [],
      "source": [
        "with tf.io.gfile.GFile(\n",
        "    \"gs://\" + dataset.labels[\"user_metadata\"] + \"/metadata.jsonl\", \"r\"\n",
        ") as f:\n",
        "    metadata = json.load(f)\n",
        "\n",
        "metadata[\"transformed_data_prefix\"] = TRANSFORMED_DATA_PREFIX\n",
        "metadata[\"transform_artifacts_dir\"] = TRANSFORM_ARTIFACTS_DIR\n",
        "with tf.io.gfile.GFile(\n",
        "    \"gs://\" + dataset.labels[\"user_metadata\"] + \"/metadata.jsonl\", \"w\"\n",
        ") as f:\n",
        "    json.dump(metadata, f)\n",
        "\n",
        "!gsutil cat $BUCKET_NAME/metadata.jsonl"
      ]
    },
    {
      "cell_type": "markdown",
      "metadata": {
        "id": "cleanup:mbsdk"
      },
      "source": [
        "# Cleaning up\n",
        "\n",
        "To clean up all Google Cloud resources used in this project, you can [delete the Google Cloud\n",
        "project](https://cloud.google.com/resource-manager/docs/creating-managing-projects#shutting_down_projects) you used for the tutorial.\n",
        "\n",
        "Otherwise, you can delete the individual resources you created in this tutorial:\n",
        "\n",
        "- Dataset\n",
        "- Pipeline\n",
        "- Model\n",
        "- Endpoint\n",
        "- AutoML Training Job\n",
        "- Batch Job\n",
        "- Custom Job\n",
        "- Hyperparameter Tuning Job\n",
        "- Cloud Storage Bucket"
      ]
    },
    {
      "cell_type": "code",
      "execution_count": null,
      "metadata": {
        "id": "cleanup:mbsdk"
      },
      "outputs": [],
      "source": [
        "delete_all = True\n",
        "\n",
        "if delete_all:\n",
        "    # Delete the dataset using the Vertex dataset object\n",
        "    try:\n",
        "        if \"dataset\" in globals():\n",
        "            dataset.delete()\n",
        "    except Exception as e:\n",
        "        print(e)\n",
        "\n",
        "    # Delete the model using the Vertex model object\n",
        "    try:\n",
        "        if \"model\" in globals():\n",
        "            model.delete()\n",
        "    except Exception as e:\n",
        "        print(e)\n",
        "\n",
        "    # Delete the endpoint using the Vertex endpoint object\n",
        "    try:\n",
        "        if \"endpoint\" in globals():\n",
        "            endpoint.delete()\n",
        "    except Exception as e:\n",
        "        print(e)\n",
        "\n",
        "    # Delete the AutoML or Pipeline trainig job\n",
        "    try:\n",
        "        if \"dag\" in globals():\n",
        "            dag.delete()\n",
        "    except Exception as e:\n",
        "        print(e)\n",
        "\n",
        "    # Delete the custom trainig job\n",
        "    try:\n",
        "        if \"job\" in globals():\n",
        "            job.delete()\n",
        "    except Exception as e:\n",
        "        print(e)\n",
        "\n",
        "    # Delete the batch prediction job using the Vertex batch prediction object\n",
        "    try:\n",
        "        if \"batch_predict_job\" in globals():\n",
        "            batch_predict_job.delete()\n",
        "    except Exception as e:\n",
        "        print(e)\n",
        "\n",
        "    # Delete the hyperparameter tuning job using the Vertex hyperparameter tuning object\n",
        "    try:\n",
        "        if \"hpt_job\" in globals():\n",
        "            hpt_job.delete()\n",
        "    except Exception as e:\n",
        "        print(e)\n",
        "\n",
        "    if \"BUCKET_NAME\" in globals():\n",
        "        ! gsutil rm -r $BUCKET_NAME"
      ]
    }
  ],
  "metadata": {
    "colab": {
      "name": "mlops_data_management.ipynb",
      "toc_visible": true
    },
    "kernelspec": {
      "display_name": "Python 3",
      "name": "python3"
    }
  },
  "nbformat": 4,
  "nbformat_minor": 0
}<|MERGE_RESOLUTION|>--- conflicted
+++ resolved
@@ -867,15 +867,9 @@
       },
       "source": [
         "### Extract feature grouping from statistics\n",
-<<<<<<< HEAD
         "\n",
         "Next, you extract from the statistics the feature names and data types, from which you group features into:\n",
         "\n",
-=======
-        "\n",
-        "Next, you extract from the statistics the feature names and data types, from which you group features into:\n",
-        "\n",
->>>>>>> 8849691f
         "- numeric: float\n",
         "- categorical: string, int"
       ]
