--- conflicted
+++ resolved
@@ -238,26 +238,11 @@
     {
       "cell_type": "markdown",
       "metadata": {
-<<<<<<< HEAD
         "id": "84cd83853240"
       },
       "source": [
         "## Before you begin\n",
         "\n",
-=======
-        "id": "a47846030fef"
-      },
-      "source": [
-        "## Before you begin"
-      ]
-    },
-    {
-      "cell_type": "markdown",
-      "metadata": {
-        "id": "84cd83853240"
-      },
-      "source": [
->>>>>>> 91690d9b
         "### Set up your Google Cloud project\n",
         "\n",
         "**The following steps are required, regardless of your notebook environment.**\n",
@@ -266,15 +251,9 @@
         "\n",
         "1. [Make sure that billing is enabled for your project](https://cloud.google.com/billing/docs/how-to/modify-project).\n",
         "\n",
-<<<<<<< HEAD
         "1. [Enable the Vertex AI, BigQuery, Compute Engine and Cloud Storage APIs](https://console.cloud.google.com/flows/enableapi?apiid=aiplatform.googleapis.com,bigquery,compute_component,storage_component).\n",
         "\n",
         "1. If you are running this notebook locally, you need to install the [Cloud SDK](https://cloud.google.com/sdk).\n",
-=======
-        "1. [Enable the Vertex AI API](https://console.cloud.google.com/flows/enableapi?apiid=aiplatform.googleapis.com). {TODO: Update the APIs needed for your tutorial. Edit the API names, and update the link to append the API IDs, separating each one with a comma. For example, container.googleapis.com,cloudbuild.googleapis.com}\n",
-        "\n",
-        "1. If you are running this notebook locally, you will need to install the [Cloud SDK](https://cloud.google.com/sdk).\n",
->>>>>>> 91690d9b
         "\n",
         "1. Enter your project ID in the cell below. Then run the cell to make sure the\n",
         "Cloud SDK uses the right project for all the commands in this notebook.\n",
@@ -391,16 +370,11 @@
     {
       "cell_type": "markdown",
       "metadata": {
-<<<<<<< HEAD
         "id": "77c385f0db59"
-=======
-        "id": "d1b302ce189c"
->>>>>>> 91690d9b
       },
       "source": [
         "### Authenticate your Google Cloud account\n",
         "\n",
-<<<<<<< HEAD
         "**If you are using Google Cloud Notebooks**, your environment is already authenticated. Skip this step.\n",
         "\n",
         "**If you are using Colab**, run the cell below and follow the instructions when prompted to authenticate your account via oAuth.\n",
@@ -418,47 +392,12 @@
         "4. Click Create. A JSON file that contains your key downloads to your local environment.\n",
         "\n",
         "5. Enter the path to your service account key as the GOOGLE_APPLICATION_CREDENTIALS variable in the cell below and run the cell."
-=======
-        "**If you are using Google Cloud Notebooks**, your environment is already\n",
-        "authenticated. Skip this step."
-      ]
-    },
-    {
-      "cell_type": "markdown",
-      "metadata": {
-        "id": "f1d7a972141f"
-      },
-      "source": [
-        "**If you are using Colab**, run the cell below and follow the instructions\n",
-        "when prompted to authenticate your account via oAuth.\n",
-        "\n",
-        "**Otherwise**, follow these steps:\n",
-        "\n",
-        "1. In the Cloud Console, go to the [**Create service account key**\n",
-        "   page](https://console.cloud.google.com/apis/credentials/serviceaccountkey).\n",
-        "\n",
-        "2. Click **Create service account**.\n",
-        "\n",
-        "3. In the **Service account name** field, enter a name, and\n",
-        "   click **Create**.\n",
-        "\n",
-        "4. In the **Grant this service account access to project** section, click the **Role** drop-down list. Type \"Vertex AI\"\n",
-        "into the filter box, and select\n",
-        "   **Vertex AI Administrator**. Type \"Storage Object Admin\" into the filter box, and select **Storage Object Admin**.\n",
-        "\n",
-        "5. Click *Create*. A JSON file that contains your key downloads to your\n",
-        "local environment.\n",
-        "\n",
-        "6. Enter the path to your service account key as the\n",
-        "`GOOGLE_APPLICATION_CREDENTIALS` variable in the cell below and run the cell."
->>>>>>> 91690d9b
-      ]
-    },
-    {
-      "cell_type": "code",
-      "execution_count": null,
-      "metadata": {
-<<<<<<< HEAD
+      ]
+    },
+    {
+      "cell_type": "code",
+      "execution_count": null,
+      "metadata": {
         "id": "535223fa4b84"
       },
       "outputs": [],
@@ -466,34 +405,17 @@
         "import os\n",
         "import sys\n",
         "\n",
-=======
-        "id": "a49134a88094"
-      },
-      "outputs": [],
-      "source": [
->>>>>>> 91690d9b
         "# If you are running this notebook in Colab, run this cell and follow the\n",
         "# instructions to authenticate your GCP account. This provides access to your\n",
         "# Cloud Storage bucket and lets you submit training jobs and prediction\n",
         "# requests.\n",
         "\n",
-<<<<<<< HEAD
         "# The Google Cloud Notebook product has specific requirements\n",
         "IS_GOOGLE_CLOUD_NOTEBOOK = os.path.exists(\"/opt/deeplearning/metadata/env_version\")\n",
         "\n",
         "# If on Google Cloud Notebooks, then don't execute this code\n",
         "if not IS_GOOGLE_CLOUD_NOTEBOOK:\n",
         "    if \"google.colab\" in sys.modules:\n",
-=======
-        "import os\n",
-        "import sys\n",
-        "\n",
-        "# If on Google Cloud Notebook, then don't execute this code\n",
-        "IS_COLAB = False\n",
-        "if not os.path.exists(\"/opt/deeplearning/metadata/env_version\"):\n",
-        "    if \"google.colab\" in sys.modules:\n",
-        "        IS_COLAB = True\n",
->>>>>>> 91690d9b
         "        from google.colab import auth as google_auth\n",
         "\n",
         "        google_auth.authenticate_user()\n",
@@ -1178,81 +1100,39 @@
       "source": [
         "APP_NAME = \"cifar10\"\n",
         "DEPLOY_IMAGE = f\"gcr.io/{PROJECT_ID}/pytorch_predict_{APP_NAME}\"\n",
-<<<<<<< HEAD
         "print(DEPLOY_IMAGE)"
-=======
-        "print(DEPLOY_IMAGE)\n",
-        "\n",
+      ]
+    },
+    {
+      "cell_type": "code",
+      "execution_count": null,
+      "metadata": {
+        "id": "85739262f629"
+      },
+      "outputs": [],
+      "source": [
         "if not IS_COLAB:\n",
-        "    ! docker build --tag=$DEPLOY_IMAGE ./\n",
-        "\n",
-        "else:\n",
-        "    # install docker daemon\n",
-        "    ! apt-get -qq install docker.io"
->>>>>>> 91690d9b
-      ]
-    },
-    {
-      "cell_type": "code",
-      "execution_count": null,
-      "metadata": {
-<<<<<<< HEAD
-        "id": "85739262f629"
-=======
-        "id": "42b5f4b159ec"
->>>>>>> 91690d9b
-      },
-      "outputs": [],
-      "source": [
-        "if not IS_COLAB:\n",
-<<<<<<< HEAD
         "    ! docker build --tag=$DEPLOY_IMAGE ./\n",
         "    ! docker push $DEPLOY_IMAGE\n",
         "else:\n",
         "    # install docker daemon\n",
         "    ! apt-get -qq install docker.io"
-=======
-        "    ! docker push $DEPLOY_IMAGE"
->>>>>>> 91690d9b
-      ]
-    },
-    {
-      "cell_type": "markdown",
-      "metadata": {
-<<<<<<< HEAD
+      ]
+    },
+    {
+      "cell_type": "markdown",
+      "metadata": {
         "id": "f50e9c553fb7"
       },
       "source": [
         "*Executes in Colab*"
-=======
-        "id": "6295a249d3e9"
-      },
-      "source": [
-        "### Execute the below commands if working on colab, else you can skip"
-      ]
-    },
-    {
-      "cell_type": "code",
-      "execution_count": null,
-      "metadata": {
-        "id": "c144fc04b705"
-      },
-      "outputs": [],
-      "source": [
-        "# Configure Docker with the following command:\n",
-        "! gcloud auth configure-docker"
->>>>>>> 91690d9b
-      ]
-    },
-    {
-      "cell_type": "code",
-      "execution_count": null,
-      "metadata": {
-<<<<<<< HEAD
+      ]
+    },
+    {
+      "cell_type": "code",
+      "execution_count": null,
+      "metadata": {
         "id": "a7e8c98f1e56"
-=======
-        "id": "23cfce5d5f1a"
->>>>>>> 91690d9b
       },
       "outputs": [],
       "source": [
@@ -1263,11 +1143,7 @@
         "set -x\n",
         "dockerd -b none --iptables=0 -l warn &\n",
         "for i in $(seq 5); do [ ! -S \"/var/run/docker.sock\" ] && sleep 2 || break; done\n",
-<<<<<<< HEAD
         "docker build --tag=$2 ./\n",
-=======
-        "docker build custom -t $2\n",
->>>>>>> 91690d9b
         "docker push $2\n",
         "kill $(jobs -p)"
       ]
