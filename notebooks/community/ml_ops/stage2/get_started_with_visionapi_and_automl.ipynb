--- conflicted
+++ resolved
@@ -1072,12 +1072,8 @@
       },
       "source": [
         "## Review model evaluation scores\n",
-<<<<<<< HEAD
-        "After your model has finished training, you can review the evaluation scores for it."
-=======
         "\n",
         "After your model training has finished, you can review the evaluation scores for it using the `list_model_evaluations()` method. This method will return an iterator for each evaluation slice."
->>>>>>> 7e6c2d69
       ]
     },
     {
