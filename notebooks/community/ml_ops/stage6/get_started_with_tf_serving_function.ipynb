--- conflicted
+++ resolved
@@ -1,5 +1,4 @@
 {
-<<<<<<< HEAD
   "cells": [
     {
       "cell_type": "code",
@@ -1055,1073 +1054,6 @@
       ]
     }
   ],
-  "metadata": {
-    "colab": {
-      "collapsed_sections": [],
-      "name": "get_started_with_tf_serving_function.ipynb",
-      "toc_visible": true
-    },
-    "kernelspec": {
-      "display_name": "Python 3",
-      "name": "python3"
-    }
-=======
- "cells": [
-  {
-   "cell_type": "code",
-   "execution_count": null,
-   "metadata": {
-    "id": "ur8xi4C7S06n"
-   },
-   "outputs": [],
-   "source": [
-    "# Copyright 2022 Google LLC\n",
-    "#\n",
-    "# Licensed under the Apache License, Version 2.0 (the \"License\");\n",
-    "# you may not use this file except in compliance with the License.\n",
-    "# You may obtain a copy of the License at\n",
-    "#\n",
-    "#     https://www.apache.org/licenses/LICENSE-2.0\n",
-    "#\n",
-    "# Unless required by applicable law or agreed to in writing, software\n",
-    "# distributed under the License is distributed on an \"AS IS\" BASIS,\n",
-    "# WITHOUT WARRANTIES OR CONDITIONS OF ANY KIND, either express or implied.\n",
-    "# See the License for the specific language governing permissions and\n",
-    "# limitations under the License."
-   ]
->>>>>>> fea73bb9
-  },
-  {
-   "cell_type": "markdown",
-   "metadata": {
-    "id": "title:generic,gcp"
-   },
-   "source": [
-    "# E2E ML on GCP: MLOps stage 6 : Get started with TensorFlow serving functions with Vertex AI Prediction\n",
-    "\n",
-    "<table align=\"left\">\n",
-    "  <td>\n",
-    "    <a href=\"https://colab.research.google.com/github/GoogleCloudPlatform/vertex-ai-samples/blob/main/notebooks/community/ml_ops/stage6/get_started_with_tf_serving_function.ipynb\">\n",
-    "      <img src=\"https://cloud.google.com/ml-engine/images/colab-logo-32px.png\" alt=\"Colab logo\"> Run in Colab\n",
-    "    </a>\n",
-    "  </td>\n",
-    "  <td>\n",
-    "    <a href=\"https://github.com/GoogleCloudPlatform/vertex-ai-samples/blob/main/notebooks/community/ml_ops/stage6/get_started_with_tf_serving_function.ipynb\">\n",
-    "      <img src=\"https://cloud.google.com/ml-engine/images/github-logo-32px.png\" alt=\"GitHub logo\">\n",
-    "      View on GitHub\n",
-    "    </a>\n",
-    "  </td>\n",
-    "  <td>\n",
-    "    <a href=\"https://console.cloud.google.com/vertex-ai/workbench/deploy-notebook?download_url=https://raw.githubusercontent.com/GoogleCloudPlatform/vertex-ai-samples/main/notebooks/community/ml_ops/stage6/get_started_with_tf_serving_function.ipynb\">\n",
-    "      <img src=\"https://lh3.googleusercontent.com/UiNooY4LUgW_oTvpsNhPpQzsstV5W8F7rYgxgGBD85cWJoLmrOzhVs_ksK_vgx40SHs7jCqkTkCk=e14-rj-sc0xffffff-h130-w32\" alt=\"Vertex AI logo\">\n",
-    "      Open in Vertex AI Workbench\n",
-    "    </a>\n",
-    "  </td>         \n",
-    "</table>\n",
-    "<br/><br/><br/>"
-   ]
-  },
-  {
-   "cell_type": "markdown",
-   "metadata": {
-    "id": "tvgnzT1CKxrO"
-   },
-   "source": [
-    "## Overview\n",
-    "\n",
-    "This tutorial demonstrates how to add a serving function to a model deployed to a `Vertex AI Endpoint`."
-   ]
-  },
-  {
-   "cell_type": "markdown",
-   "metadata": {
-    "id": "c9402cfbdc2d"
-   },
-   "source": [
-    "### Objective\n",
-    "\n",
-    "In this tutorial, you learn how to use `Vertex AI Prediction` on a `Vertex AI Endpoint` resource with a serving function.\n",
-    "\n",
-    "This tutorial uses the following Google Cloud ML services and resources:\n",
-    "\n",
-    "- `Vertex AI Prediction`\n",
-    "- `Vertex AI Models`\n",
-    "- `Vertex AI Endpoints`\n",
-    "\n",
-    "The steps performed include:\n",
-    "\n",
-    "- Download a pretrained image classification model from TensorFlow Hub.\n",
-    "- Create a serving function to receive compressed image data, and output decomopressed preprocessed data for the model input.\n",
-    "- Upload the TensorFlow Hub model and serving function as a `Vertex AI Model` resource.\n",
-    "- Creating an `Endpoint` resource.\n",
-    "- Deploying the `Model` resource to an `Endpoint` resource.\n",
-    "- Make an online prediction to the `Model` resource instance deployed to the `Endpoint` resource."
-   ]
-  },
-  {
-   "cell_type": "markdown",
-   "metadata": {
-    "id": "dataset:iris,lcn"
-   },
-   "source": [
-    "### Dataset\n",
-    "\n",
-    "This tutorial uses a pre-trained image classification model from TensorFlow Hub, which is trained on ImageNet dataset.\n",
-    "\n",
-    "Learn more about [ResNet V2 pretained model](https://tfhub.dev/google/imagenet/resnet_v2_101/classification/5). "
-   ]
-  },
-  {
-   "cell_type": "markdown",
-   "metadata": {
-    "id": "costs"
-   },
-   "source": [
-    "### Costs\n",
-    "\n",
-    "This tutorial uses billable components of Google Cloud:\n",
-    "\n",
-    "* Vertex AI\n",
-    "* Cloud Storage\n",
-    "\n",
-    "Learn about [Vertex AI\n",
-    "pricing](https://cloud.google.com/vertex-ai/pricing) and [Cloud Storage\n",
-    "pricing](https://cloud.google.com/storage/pricing), and use the [Pricing\n",
-    "Calculator](https://cloud.google.com/products/calculator/)\n",
-    "to generate a cost estimate based on your projected usage."
-   ]
-  },
-  {
-   "cell_type": "markdown",
-   "metadata": {
-    "id": "install_aip"
-   },
-   "source": [
-    "## Installation\n",
-    "\n",
-    "Install the following packages to execute this notebook."
-   ]
-  },
-  {
-   "cell_type": "code",
-   "execution_count": null,
-   "metadata": {
-    "id": "install_aip"
-   },
-   "outputs": [],
-   "source": [
-    "import os\n",
-    "\n",
-    "# The Vertex AI Workbench Notebook product has specific requirements\n",
-    "IS_WORKBENCH_NOTEBOOK = os.getenv(\"DL_ANACONDA_HOME\")\n",
-    "IS_USER_MANAGED_WORKBENCH_NOTEBOOK = os.path.exists(\n",
-    "    \"/opt/deeplearning/metadata/env_version\"\n",
-    ")\n",
-    "\n",
-    "# Vertex AI Notebook requires dependencies to be installed with '--user'\n",
-    "USER_FLAG = \"\"\n",
-    "if IS_WORKBENCH_NOTEBOOK:\n",
-    "    USER_FLAG = \"--user\"\n",
-    "\n",
-    "! pip3 install --upgrade google-cloud-aiplatform $USER_FLAG -q\n",
-    "! pip3 install --upgrade google-cloud-pipeline-components $USER_FLAG -q\n",
-    "! pip3 install tensorflow-hub $USER_FLAG -q"
-   ]
-  },
-  {
-   "cell_type": "markdown",
-   "metadata": {
-    "id": "hhq5zEbGg0XX"
-   },
-   "source": [
-    "### Restart the kernel\n",
-    "\n",
-    "After you install the additional packages, you need to restart the notebook kernel so it can find the packages."
-   ]
-  },
-  {
-   "cell_type": "code",
-   "execution_count": null,
-   "metadata": {
-    "id": "EzrelQZ22IZj"
-   },
-   "outputs": [],
-   "source": [
-    "# Automatically restart kernel after installs\n",
-    "import os\n",
-    "\n",
-    "if not os.getenv(\"IS_TESTING\"):\n",
-    "    # Automatically restart kernel after installs\n",
-    "    import IPython\n",
-    "\n",
-    "    app = IPython.Application.instance()\n",
-    "    app.kernel.do_shutdown(True)"
-   ]
-  },
-  {
-   "cell_type": "markdown",
-   "metadata": {
-    "id": "before_you_begin"
-   },
-   "source": [
-    "## Before you begin\n",
-    "\n",
-    "### GPU runtime\n",
-    "\n",
-    "*Make sure you're running this notebook in a GPU runtime if you have that option. In Colab, select* **Runtime > Change Runtime Type > GPU**\n",
-    "\n",
-    "### Set up your Google Cloud project\n",
-    "\n",
-    "**The following steps are required, regardless of your notebook environment.**\n",
-    "\n",
-    "1. [Select or create a Google Cloud project](https://console.cloud.google.com/cloud-resource-manager). When you first create an account, you get a $300 free credit towards your compute/storage costs.\n",
-    "\n",
-    "2. [Make sure that billing is enabled for your project.](https://cloud.google.com/billing/docs/how-to/modify-project)\n",
-    "\n",
-    "3. [Enable the following APIs: Vertex AI APIs, Compute Engine APIs, and Cloud Storage.](https://console.cloud.google.com/flows/enableapi?apiid=aiplatform.googleapis.com,compute_component,storage-component.googleapis.com)\n",
-    "\n",
-    "4. If you are running this notebook locally, you need to install the [Cloud SDK]((https://cloud.google.com/sdk)).\n",
-    "\n",
-    "5. Enter your project ID in the cell below. Then run the  cell to make sure the\n",
-    "Cloud SDK uses the right project for all the commands in this notebook.\n",
-    "\n",
-    "**Note**: Jupyter runs lines prefixed with `!` as shell commands, and it interpolates Python variables prefixed with `$`."
-   ]
-  },
-  {
-   "cell_type": "markdown",
-   "metadata": {
-    "id": "project_id"
-   },
-   "source": [
-    "#### Set your project ID\n",
-    "\n",
-    "**If you don't know your project ID**, you may be able to get your project ID using `gcloud`."
-   ]
-  },
-  {
-   "cell_type": "code",
-   "execution_count": null,
-   "metadata": {
-    "id": "set_project_id"
-   },
-   "outputs": [],
-   "source": [
-    "PROJECT_ID = \"[your-project-id]\"  # @param {type:\"string\"}"
-   ]
-  },
-  {
-   "cell_type": "code",
-   "execution_count": null,
-   "metadata": {
-    "id": "autoset_project_id"
-   },
-   "outputs": [],
-   "source": [
-    "if PROJECT_ID == \"\" or PROJECT_ID is None or PROJECT_ID == \"[your-project-id]\":\n",
-    "    # Get your GCP project id from gcloud\n",
-    "    shell_output = ! gcloud config list --format 'value(core.project)' 2>/dev/null\n",
-    "    PROJECT_ID = shell_output[0]\n",
-    "    print(\"Project ID:\", PROJECT_ID)"
-   ]
-  },
-  {
-   "cell_type": "code",
-   "execution_count": null,
-   "metadata": {
-    "id": "set_gcloud_project_id"
-   },
-   "outputs": [],
-   "source": [
-    "! gcloud config set project $PROJECT_ID"
-   ]
-  },
-  {
-   "cell_type": "markdown",
-   "metadata": {
-    "id": "region"
-   },
-   "source": [
-    "#### Region\n",
-    "\n",
-    "You can also change the `REGION` variable, which is used for operations\n",
-    "throughout the rest of this notebook.  Below are regions supported for Vertex AI. We recommend that you choose the region closest to you.\n",
-    "\n",
-    "- Americas: `us-central1`\n",
-    "- Europe: `europe-west4`\n",
-    "- Asia Pacific: `asia-east1`\n",
-    "\n",
-    "You may not use a multi-regional bucket for training with Vertex AI. Not all regions provide support for all Vertex AI services.\n",
-    "\n",
-    "Learn more about [Vertex AI regions](https://cloud.google.com/vertex-ai/docs/general/locations)."
-   ]
-  },
-  {
-   "cell_type": "code",
-   "execution_count": null,
-   "metadata": {
-    "id": "region"
-   },
-   "outputs": [],
-   "source": [
-    "REGION = \"[your-region]\"  # @param {type: \"string\"}\n",
-    "\n",
-    "if REGION == \"[your-region]\":\n",
-    "    REGION = \"us-central1\""
-   ]
-  },
-  {
-   "cell_type": "markdown",
-   "metadata": {
-    "id": "timestamp"
-   },
-   "source": [
-    "#### Timestamp\n",
-    "\n",
-    "If you are in a live tutorial session, you might be using a shared test account or project. To avoid name collisions between users on resources created, you create a timestamp for each instance session, and append the timestamp onto the name of resources you create in this tutorial."
-   ]
-  },
-  {
-   "cell_type": "code",
-   "execution_count": null,
-   "metadata": {
-    "id": "timestamp"
-   },
-   "outputs": [],
-   "source": [
-    "from datetime import datetime\n",
-    "\n",
-    "TIMESTAMP = datetime.now().strftime(\"%Y%m%d%H%M%S\")"
-   ]
-  },
-  {
-   "cell_type": "markdown",
-   "metadata": {
-    "id": "gcp_authenticate"
-   },
-   "source": [
-    "### Authenticate your Google Cloud account\n",
-    "\n",
-    "**If you are using Vertex AI Workbench Notebooks**, your environment is already authenticated. Skip this step.\n",
-    "\n",
-    "**If you are using Colab**, run the cell below and follow the instructions when prompted to authenticate your account via oAuth.\n",
-    "\n",
-    "**Otherwise**, follow these steps:\n",
-    "\n",
-    "In the Cloud Console, go to the [Create service account key](https://console.cloud.google.com/apis/credentials/serviceaccountkey) page.\n",
-    "\n",
-    "**Click Create service account**.\n",
-    "\n",
-    "In the **Service account name** field, enter a name, and click **Create**.\n",
-    "\n",
-    "In the **Grant this service account access to project** section, click the Role drop-down list. Type \"Vertex\" into the filter box, and select **Vertex Administrator**. Type \"Storage Object Admin\" into the filter box, and select **Storage Object Admin**.\n",
-    "\n",
-    "Click Create. A JSON file that contains your key downloads to your local environment.\n",
-    "\n",
-    "Enter the path to your service account key as the GOOGLE_APPLICATION_CREDENTIALS variable in the cell below and run the cell."
-   ]
-  },
-  {
-   "cell_type": "code",
-   "execution_count": null,
-   "metadata": {
-    "id": "gcp_authenticate"
-   },
-   "outputs": [],
-   "source": [
-    "# If you are running this notebook in Colab, run this cell and follow the\n",
-    "# instructions to authenticate your GCP account. This provides access to your\n",
-    "# Cloud Storage bucket and lets you submit training jobs and prediction\n",
-    "# requests.\n",
-    "\n",
-    "import os\n",
-    "import sys\n",
-    "\n",
-    "# If on Vertex AI Workbench, then don't execute this code\n",
-    "IS_COLAB = False\n",
-    "if not os.path.exists(\"/opt/deeplearning/metadata/env_version\") and not os.getenv(\n",
-    "    \"DL_ANACONDA_HOME\"\n",
-    "):\n",
-    "    if \"google.colab\" in sys.modules:\n",
-    "        IS_COLAB = True\n",
-    "        from google.colab import auth as google_auth\n",
-    "\n",
-    "        google_auth.authenticate_user()\n",
-    "\n",
-    "    # If you are running this notebook locally, replace the string below with the\n",
-    "    # path to your service account key and run this cell to authenticate your GCP\n",
-    "    # account.\n",
-    "    elif not os.getenv(\"IS_TESTING\"):\n",
-    "        %env GOOGLE_APPLICATION_CREDENTIALS ''"
-   ]
-  },
-  {
-   "cell_type": "markdown",
-   "metadata": {
-    "id": "bucket:mbsdk"
-   },
-   "source": [
-    "### Create a Cloud Storage bucket\n",
-    "\n",
-    "**The following steps are required, regardless of your notebook environment.**\n",
-    "\n",
-    "When you initialize the Vertex AI SDK for Python, you specify a Cloud Storage staging bucket. The staging bucket is where all the data associated with your dataset and model resources are retained across sessions.\n",
-    "\n",
-    "Set the name of your Cloud Storage bucket below. Bucket names must be globally unique across all Google Cloud projects, including those outside of your organization."
-   ]
-  },
-  {
-   "cell_type": "code",
-   "execution_count": null,
-   "metadata": {
-    "id": "bucket"
-   },
-   "outputs": [],
-   "source": [
-    "BUCKET_NAME = \"[your-bucket-name]\"  # @param {type:\"string\"}\n",
-    "BUCKET_URI = f\"gs://{BUCKET_NAME}\""
-   ]
-  },
-  {
-   "cell_type": "code",
-   "execution_count": null,
-   "metadata": {
-    "id": "autoset_bucket"
-   },
-   "outputs": [],
-   "source": [
-    "if BUCKET_URI == \"\" or BUCKET_URI is None or BUCKET_URI == \"gs://[your-bucket-name]\":\n",
-    "    BUCKET_URI = \"gs://\" + PROJECT_ID + \"aip-\" + TIMESTAMP"
-   ]
-  },
-  {
-   "cell_type": "markdown",
-   "metadata": {
-    "id": "create_bucket"
-   },
-   "source": [
-    "**Only if your bucket doesn't already exist**: Run the following cell to create your Cloud Storage bucket."
-   ]
-  },
-  {
-   "cell_type": "code",
-   "execution_count": null,
-   "metadata": {
-    "id": "create_bucket"
-   },
-   "outputs": [],
-   "source": [
-    "! gsutil mb -l $REGION $BUCKET_URI"
-   ]
-  },
-  {
-   "cell_type": "markdown",
-   "metadata": {
-    "id": "validate_bucket"
-   },
-   "source": [
-    "Finally, validate access to your Cloud Storage bucket by examining its contents:"
-   ]
-  },
-  {
-   "cell_type": "code",
-   "execution_count": null,
-   "metadata": {
-    "id": "validate_bucket"
-   },
-   "outputs": [],
-   "source": [
-    "! gsutil ls -al $BUCKET_URI"
-   ]
-  },
-  {
-   "cell_type": "markdown",
-   "metadata": {
-    "id": "setup_vars"
-   },
-   "source": [
-    "### Set up variables\n",
-    "\n",
-    "Next, set up some variables used throughout the tutorial.\n",
-    "### Import libraries and define constants"
-   ]
-  },
-  {
-   "cell_type": "code",
-   "execution_count": null,
-   "metadata": {
-    "id": "import_aip:mbsdk"
-   },
-   "outputs": [],
-   "source": [
-    "import google.cloud.aiplatform as aip\n",
-    "import tensorflow as tf\n",
-    "import tensorflow_hub as hub"
-   ]
-  },
-  {
-   "cell_type": "markdown",
-   "metadata": {
-    "id": "init_aip:mbsdk"
-   },
-   "source": [
-    "### Initialize Vertex AI SDK for Python\n",
-    "\n",
-    "Initialize the Vertex AI SDK for Python for your project and corresponding bucket."
-   ]
-  },
-  {
-   "cell_type": "code",
-   "execution_count": null,
-   "metadata": {
-    "id": "init_aip:mbsdk"
-   },
-   "outputs": [],
-   "source": [
-    "aip.init(project=PROJECT_ID, staging_bucket=BUCKET_URI)"
-   ]
-  },
-  {
-   "cell_type": "markdown",
-   "metadata": {
-    "id": "accelerators:training,cpu,prediction,cpu,mbsdk"
-   },
-   "source": [
-    "#### Set hardware accelerators\n",
-    "\n",
-    "You can set hardware accelerators for training and prediction.\n",
-    "\n",
-    "Set the variables `DEPLOY_GPU/DEPLOY_NGPU` to use a container image supporting a GPU and the number of GPUs allocated to the virtual machine (VM) instance. For example, to use a GPU container image with 4 Nvidia Telsa K80 GPUs allocated to each VM, you would specify:\n",
-    "\n",
-    "    (aip.AcceleratorType.NVIDIA_TESLA_K80, 4)\n",
-    "\n",
-    "\n",
-    "Otherwise specify `(None, None)` to use a container image to run on a CPU.\n",
-    "\n",
-    "Learn more about [hardware accelerator support for your region](https://cloud.google.com/vertex-ai/docs/general/locations#accelerators).\n",
-    "\n",
-    "*Note*: TF releases before 2.3 for GPU support will fail to load the custom model in this tutorial. It is a known issue and fixed in TF 2.3. This is caused by static graph ops that are generated in the serving function. If you encounter this issue on your own custom models, use a container image for TF 2.3 with GPU support."
-   ]
-  },
-  {
-   "cell_type": "code",
-   "execution_count": null,
-   "metadata": {
-    "id": "accelerators:training,cpu,prediction,cpu,mbsdk"
-   },
-   "outputs": [],
-   "source": [
-    "if os.getenv(\"IS_TESTING_DEPLOY_GPU\"):\n",
-    "    DEPLOY_GPU, DEPLOY_NGPU = (\n",
-    "        aip.gapic.AcceleratorType.NVIDIA_TESLA_K80,\n",
-    "        int(os.getenv(\"IS_TESTING_DEPLOY_GPU\")),\n",
-    "    )\n",
-    "else:\n",
-    "    DEPLOY_GPU, DEPLOY_NGPU = (None, None)"
-   ]
-  },
-  {
-   "cell_type": "markdown",
-   "metadata": {
-    "id": "container:training,prediction"
-   },
-   "source": [
-    "#### Set pre-built containers\n",
-    "\n",
-    "Set the pre-built Docker container image for prediction.\n",
-    "\n",
-    "\n",
-    "For the latest list, see [Pre-built containers for prediction](https://cloud.google.com/ai-platform-unified/docs/predictions/pre-built-containers)."
-   ]
-  },
-  {
-   "cell_type": "code",
-   "execution_count": null,
-   "metadata": {
-    "id": "container:training,prediction"
-   },
-   "outputs": [],
-   "source": [
-    "if os.getenv(\"IS_TESTING_TF\"):\n",
-    "    TF = os.getenv(\"IS_TESTING_TF\")\n",
-    "else:\n",
-    "    TF = \"2.5\".replace(\".\", \"-\")\n",
-    "\n",
-    "if TF[0] == \"2\":\n",
-    "    if DEPLOY_GPU:\n",
-    "        DEPLOY_VERSION = \"tf2-gpu.{}\".format(TF)\n",
-    "    else:\n",
-    "        DEPLOY_VERSION = \"tf2-cpu.{}\".format(TF)\n",
-    "else:\n",
-    "    if DEPLOY_GPU:\n",
-    "        DEPLOY_VERSION = \"tf-gpu.{}\".format(TF)\n",
-    "    else:\n",
-    "        DEPLOY_VERSION = \"tf-cpu.{}\".format(TF)\n",
-    "\n",
-    "DEPLOY_IMAGE = \"{}-docker.pkg.dev/vertex-ai/prediction/{}:latest\".format(\n",
-    "    REGION.split(\"-\")[0], DEPLOY_VERSION\n",
-    ")\n",
-    "\n",
-    "print(\"Deployment:\", DEPLOY_IMAGE, DEPLOY_GPU, DEPLOY_NGPU)"
-   ]
-  },
-  {
-   "cell_type": "markdown",
-   "metadata": {
-    "id": "machine:training"
-   },
-   "source": [
-    "#### Set machine type\n",
-    "\n",
-    "Next, set the machine type to use for prediction.\n",
-    "\n",
-    "- Set the variable `DEPLOY_COMPUTE` to configure  the compute resources for the VMs you will use for for prediction.\n",
-    " - `machine type`\n",
-    "     - `n1-standard`: 3.75GB of memory per vCPU.\n",
-    "     - `n1-highmem`: 6.5GB of memory per vCPU\n",
-    "     - `n1-highcpu`: 0.9 GB of memory per vCPU\n",
-    " - `vCPUs`: number of \\[2, 4, 8, 16, 32, 64, 96 \\]\n",
-    "\n",
-    "*Note: You may also use n2 and e2 machine types for training and deployment, but they do not support GPUs*."
-   ]
-  },
-  {
-   "cell_type": "code",
-   "execution_count": null,
-   "metadata": {
-    "id": "machine:training"
-   },
-   "outputs": [],
-   "source": [
-    "if os.getenv(\"IS_TESTING_DEPLOY_MACHINE\"):\n",
-    "    MACHINE_TYPE = os.getenv(\"IS_TESTING_DEPLOY_MACHINE\")\n",
-    "else:\n",
-    "    MACHINE_TYPE = \"n1-standard\"\n",
-    "\n",
-    "VCPU = \"4\"\n",
-    "DEPLOY_COMPUTE = MACHINE_TYPE + \"-\" + VCPU\n",
-    "print(\"Train machine type\", DEPLOY_COMPUTE)"
-   ]
-  },
-  {
-   "cell_type": "markdown",
-   "metadata": {
-    "id": "d8128b8ff025"
-   },
-   "source": [
-    "## Get pretrained model from TensorFlow Hub\n",
-    "\n",
-    "For demonstration purposes, this tutorial uses a pretrained model from TensorFlow Hub (TFHub), which is then uploaded to a `Vertex AI Model` resource. Once you have a `Vertex AI Model` resource, the model can be deployed to a `Vertex AI Endpoint` resource.\n",
-    "\n",
-    "### Download the pretrained model\n",
-    "\n",
-    "First, you download the pretrained model from TensorFlow Hub. The model gets downloaded as a TF.Keras layer. To finalize the model, in this example, you create a `Sequential()` model with the downloaded TFHub model as a layer, and specify the input shape to the model."
-   ]
-  },
-  {
-   "cell_type": "code",
-   "execution_count": null,
-   "metadata": {
-    "id": "c55fa4c826f7"
-   },
-   "outputs": [],
-   "source": [
-    "tfhub_model = tf.keras.Sequential(\n",
-    "    [hub.KerasLayer(\"https://tfhub.dev/google/imagenet/resnet_v2_101/classification/5\")]\n",
-    ")\n",
-    "\n",
-    "tfhub_model.build([None, 224, 224, 3])\n",
-    "\n",
-    "tfhub_model.summary()"
-   ]
-  },
-  {
-   "cell_type": "markdown",
-   "metadata": {
-    "id": "63de49055083"
-   },
-   "source": [
-    "### Save the model artifacts\n",
-    "\n",
-    "At this point, the model is in memory. Next, you save the model artifacts to a Cloud Storage location."
-   ]
-  },
-  {
-   "cell_type": "code",
-   "execution_count": null,
-   "metadata": {
-    "id": "64618c713db9"
-   },
-   "outputs": [],
-   "source": [
-    "MODEL_DIR = BUCKET_URI + \"/model\"\n",
-    "tfhub_model.save(MODEL_DIR)"
-   ]
-  },
-  {
-   "cell_type": "markdown",
-   "metadata": {
-    "id": "how_serving_function_works"
-   },
-   "source": [
-    "## Upload the model for serving\n",
-    "\n",
-    "Next, you will upload your TF.Keras model from the custom job to Vertex `Model` service, which will create a Vertex `Model` resource for your custom model. During upload, you need to define a serving function to convert data to the format your model expects. If you send encoded data to Vertex AI, your serving function ensures that the data is decoded on the model server before it is passed as input to your model.\n",
-    "\n",
-    "### How does the serving function work\n",
-    "\n",
-    "When you send a request to an online prediction server, the request is received by a HTTP server. The HTTP server extracts the prediction request from the HTTP request content body. The extracted prediction request is forwarded to the serving function. For Google pre-built prediction containers, the request content is passed to the serving function as a `tf.string`.\n",
-    "\n",
-    "The serving function consists of two parts:\n",
-    "\n",
-    "- `preprocessing function`:\n",
-    "  - Converts the input (`tf.string`) to the input shape and data type of the underlying model (dynamic graph).\n",
-    "  - Performs the same preprocessing of the data that was done during training the underlying model -- e.g., normalizing, scaling, etc.\n",
-    "- `post-processing function`:\n",
-    "  - Converts the model output to format expected by the receiving application -- e.q., compresses the output.\n",
-    "  - Packages the output for the the receiving application -- e.g., add headings, make JSON object, etc.\n",
-    "\n",
-    "Both the preprocessing and post-processing functions are converted to static graphs which are fused to the model. The output from the underlying model is passed to the post-processing function. The post-processing function passes the converted/packaged output back to the HTTP server. The HTTP server returns the output as the HTTP response content.\n",
-    "\n",
-    "One consideration you need to consider when building serving functions for TF.Keras models is that they run as static graphs. That means, you cannot use TF graph operations that require a dynamic graph. If you do, you will get an error during the compile of the serving function which will indicate that you are using an EagerTensor which is not supported."
-   ]
-  },
-  {
-   "cell_type": "markdown",
-   "metadata": {
-    "id": "serving_function_image:post"
-   },
-   "source": [
-    "### Serving function for image data\n",
-    "\n",
-    "#### Preprocessing\n",
-    "\n",
-    "To pass images to the prediction service, you encode the compressed (e.g., JPEG) image bytes into base 64 -- which makes the content safe from modification while transmitting binary data over the network. Since this deployed model expects input data as raw (uncompressed) bytes, you need to ensure that the base 64 encoded data gets converted back to raw bytes, and then preprocessed to match the model input requirements, before it is passed as input to the deployed model.\n",
-    "\n",
-    "To resolve this, you define a serving function (`serving_fn`) and attach it to the model as a preprocessing step. Add a `@tf.function` decorator so the serving function is fused to the underlying model (instead of upstream on a CPU).\n",
-    "\n",
-    "When you send a prediction or explanation request, the content of the request is base 64 decoded into a Tensorflow string (`tf.string`), which is passed to the serving function (`serving_fn`). The serving function preprocesses the `tf.string` into raw (uncompressed) numpy bytes (`preprocess_fn`) to match the input requirements of the model:\n",
-    "\n",
-    "- `io.decode_jpeg`- Decompresses the JPG image which is returned as a Tensorflow tensor with three channels (RGB).\n",
-    "- `image.convert_image_dtype` - Changes integer pixel values to float 32, and rescales pixel data between 0 and 1.\n",
-    "- `image.resize` - Resizes the image to match the input shape for the model.\n",
-    "\n",
-    "At this point, the data can be passed to the model (`m_call`), via a concrete function. The serving function is a static graph, while the model is a dynamic graph. The concrete function performs the tasks of marshalling the input data from the serving function to the model, and marshalling the prediction result from the model back to the serving function."
-   ]
-  },
-  {
-   "cell_type": "code",
-   "execution_count": null,
-   "metadata": {
-    "id": "serving_function_image"
-   },
-   "outputs": [],
-   "source": [
-    "CONCRETE_INPUT = \"numpy_inputs\"\n",
-    "\n",
-    "\n",
-    "def _preprocess(bytes_input):\n",
-    "    decoded = tf.io.decode_jpeg(bytes_input, channels=3)\n",
-    "    decoded = tf.image.convert_image_dtype(decoded, tf.float32)\n",
-    "    resized = tf.image.resize(decoded, size=(224, 224))\n",
-    "    return resized\n",
-    "\n",
-    "\n",
-    "@tf.function(input_signature=[tf.TensorSpec([None], tf.string)])\n",
-    "def preprocess_fn(bytes_inputs):\n",
-    "    decoded_images = tf.map_fn(\n",
-    "        _preprocess, bytes_inputs, dtype=tf.float32, back_prop=False\n",
-    "    )\n",
-    "    return {\n",
-    "        CONCRETE_INPUT: decoded_images\n",
-    "    }  # User needs to make sure the key matches model's input\n",
-    "\n",
-    "\n",
-    "@tf.function(input_signature=[tf.TensorSpec([None], tf.string)])\n",
-    "def serving_fn(bytes_inputs):\n",
-    "    images = preprocess_fn(bytes_inputs)\n",
-    "    prob = m_call(**images)\n",
-    "    return prob\n",
-    "\n",
-    "\n",
-    "m_call = tf.function(tfhub_model.call).get_concrete_function(\n",
-    "    [tf.TensorSpec(shape=[None, 224, 224, 3], dtype=tf.float32, name=CONCRETE_INPUT)]\n",
-    ")\n",
-    "\n",
-    "tf.saved_model.save(tfhub_model, MODEL_DIR, signatures={\"serving_default\": serving_fn})"
-   ]
-  },
-  {
-   "cell_type": "markdown",
-   "metadata": {
-    "id": "serving_function_signature:image"
-   },
-   "source": [
-    "## Get the serving function signature\n",
-    "\n",
-    "You can get the signatures of your model's input and output layers by reloading the model into memory, and querying it for the signatures corresponding to each layer.\n",
-    "\n",
-    "For your purpose, you need the signature of the serving function. Why? Well, when we send our data for prediction as a HTTP request packet, the image data is base64 encoded, and our TF.Keras model takes numpy input. Your serving function will do the conversion from base64 to a numpy array.\n",
-    "\n",
-    "When making a prediction request, you need to route the request to the serving function instead of the model, so you need to know the input layer name of the serving function -- which you will use later when you make a prediction request."
-   ]
-  },
-  {
-   "cell_type": "code",
-   "execution_count": null,
-   "metadata": {
-    "id": "serving_function_signature:image"
-   },
-   "outputs": [],
-   "source": [
-    "loaded = tf.saved_model.load(MODEL_DIR)\n",
-    "\n",
-    "serving_input = list(\n",
-    "    loaded.signatures[\"serving_default\"].structured_input_signature[1].keys()\n",
-    ")[0]\n",
-    "print(\"Serving function input:\", serving_input)"
-   ]
-  },
-  {
-   "cell_type": "markdown",
-   "metadata": {
-    "id": "e8ce91147c93"
-   },
-   "source": [
-    "### Upload the TensorFlow Hub model to a `Vertex AI Model` resource\n",
-    "\n",
-    "Finally, you upload the model artifacts from the TFHub model and serving function into a `Vertex AI Model` resource.\n",
-    "\n",
-    "*Note:* When you upload the model artifacts to a `Vertex AI Model` resource, you specify the corresponding deployment container image."
-   ]
-  },
-  {
-   "cell_type": "code",
-   "execution_count": null,
-   "metadata": {
-    "id": "ad61e1429512"
-   },
-   "outputs": [],
-   "source": [
-    "model = aip.Model.upload(\n",
-    "    display_name=\"example_\" + TIMESTAMP,\n",
-    "    artifact_uri=MODEL_DIR,\n",
-    "    serving_container_image_uri=DEPLOY_IMAGE,\n",
-    ")\n",
-    "\n",
-    "print(model)"
-   ]
-  },
-  {
-   "cell_type": "markdown",
-   "metadata": {
-    "id": "628de0914ba1"
-   },
-   "source": [
-    "## Creating an `Endpoint` resource\n",
-    "\n",
-    "You create an `Endpoint` resource using the `Endpoint.create()` method. At a minimum, you specify the display name for the endpoint. Optionally, you can specify the project and location (region); otherwise the settings are inherited by the values you set when you initialized the Vertex AI SDK with the `init()` method.\n",
-    "\n",
-    "In this example, the following parameters are specified:\n",
-    "\n",
-    "- `display_name`: A human readable name for the `Endpoint` resource.\n",
-    "- `project`: Your project ID.\n",
-    "- `location`: Your region.\n",
-    "- `labels`: (optional) User defined metadata for the `Endpoint` in the form of key/value pairs.\n",
-    "\n",
-    "This method returns an `Endpoint` object.\n",
-    "\n",
-    "Learn more about [Vertex AI Endpoints](https://cloud.google.com/vertex-ai/docs/predictions/deploy-model-api)."
-   ]
-  },
-  {
-   "cell_type": "code",
-   "execution_count": null,
-   "metadata": {
-    "id": "0ea443f9593b"
-   },
-   "outputs": [],
-   "source": [
-    "endpoint = aip.Endpoint.create(\n",
-    "    display_name=\"example_\" + TIMESTAMP,\n",
-    "    project=PROJECT_ID,\n",
-    "    location=REGION,\n",
-    "    labels={\"your_key\": \"your_value\"},\n",
-    ")\n",
-    "\n",
-    "print(endpoint)"
-   ]
-  },
-  {
-   "cell_type": "markdown",
-   "metadata": {
-    "id": "ca3fa3f6a894"
-   },
-   "source": [
-    "## Deploying `Model` resources to an `Endpoint` resource.\n",
-    "\n",
-    "You can deploy one of more `Vertex AI Model` resource instances to the same endpoint. Each `Vertex AI Model` resource that is deployed will have its own deployment container for the serving binary. \n",
-    "\n",
-    "*Note:* For this example, you specified the deployment container for the TFHub model in the previous step of uploading the model artifacts to a `Vertex AI Model` resource.\n",
-    "\n",
-    "In the next example, you deploy the `Vertex AI Model` resource to a `Vertex AI Endpoint` resource. The `Vertex AI Model` resource already has defined for it the deployment container image. To deploy, you specify the following additional configuration settings:\n",
-    "\n",
-    "- The machine type.\n",
-    "- The (if any) type and number of GPUs.\n",
-    "- Static, manual or auto-scaling of VM instances.\n",
-    "\n",
-    "In this example, you deploy the model with the minimal amount of specified parameters, as follows:\n",
-    "\n",
-    "- `model`: The `Model` resource.\n",
-    "- `deployed_model_displayed_name`: The human readable name for the deployed model instance.\n",
-    "- `machine_type`: The machine type for each VM instance.\n",
-    "\n",
-    "Do to the requirements to provision the resource, this may take upto a few minutes."
-   ]
-  },
-  {
-   "cell_type": "code",
-   "execution_count": null,
-   "metadata": {
-    "id": "4e93b034a72f"
-   },
-   "outputs": [],
-   "source": [
-    "response = endpoint.deploy(\n",
-    "    model=model,\n",
-    "    deployed_model_display_name=\"example_\" + TIMESTAMP,\n",
-    "    machine_type=DEPLOY_COMPUTE,\n",
-    ")\n",
-    "\n",
-    "print(endpoint)"
-   ]
-  },
-  {
-   "cell_type": "markdown",
-   "metadata": {
-    "id": "8fc02ce0d072"
-   },
-   "source": [
-    "### Prepare test data for prediction\n",
-    "\n",
-    "Next, you will load a compressed JPEG image into memory and then base64 encode it. For demonstration purposes, you use an image from the Flowers dataset."
-   ]
-  },
-  {
-   "cell_type": "code",
-   "execution_count": null,
-   "metadata": {
-    "id": "033a5bfb969c"
-   },
-   "outputs": [],
-   "source": [
-    "! gsutil cp gs://cloud-ml-data/img/flower_photos/daisy/100080576_f52e8ee070_n.jpg test.jpg"
-   ]
-  },
-  {
-   "cell_type": "code",
-   "execution_count": null,
-   "metadata": {
-    "id": "54947579cdf7"
-   },
-   "outputs": [],
-   "source": [
-    "import base64\n",
-    "\n",
-    "with open(\"test.jpg\", \"rb\") as f:\n",
-    "    data = f.read()\n",
-    "b64str = base64.b64encode(data).decode(\"utf-8\")"
-   ]
-  },
-  {
-   "cell_type": "markdown",
-   "metadata": {
-    "id": "predict_request:mbsdk,custom,icn"
-   },
-   "source": [
-    "### Make the prediction\n",
-    "\n",
-    "Now that your `Model` resource is deployed to an `Endpoint` resource, you can do online predictions by sending prediction requests to the Endpoint resource.\n",
-    "\n",
-    "#### Request\n",
-    "\n",
-    "Since in this example your test item is in a Cloud Storage bucket, you open and read the contents of the image using `tf.io.gfile.Gfile()`. To pass the test data to the prediction service, you encode the bytes into base64 -- which makes the content safe from modification while transmitting binary data over the network.\n",
-    "\n",
-    "The format of each instance is:\n",
-    "\n",
-    "    { serving_input: { 'b64': base64_encoded_bytes } }\n",
-    "\n",
-    "Since the `predict()` method can take multiple items (instances), send your single test item as a list of one test item.\n",
-    "\n",
-    "#### Response\n",
-    "\n",
-    "The response from the `predict()` call is a Python dictionary with the following entries:\n",
-    "\n",
-    "- `ids`: The internal assigned unique identifiers for each prediction request.\n",
-    "- `predictions`: The predicted confidence, between 0 and 1, per class label.\n",
-    "- `deployed_model_id`: The Vertex AI identifier for the deployed `Model` resource which did the predictions."
-   ]
-  },
-  {
-   "cell_type": "code",
-   "execution_count": null,
-   "metadata": {
-    "id": "predict_request:mbsdk,custom,icn"
-   },
-   "outputs": [],
-   "source": [
-    "# The format of each instance should conform to the deployed model's prediction input schema.\n",
-    "instances = [{serving_input: {\"b64\": b64str}}]\n",
-    "\n",
-    "prediction = endpoint.predict(instances=instances)\n",
-    "\n",
-    "print(prediction)"
-   ]
-  },
-  {
-   "cell_type": "markdown",
-   "metadata": {
-    "id": "TpV-iwP9qw9c"
-   },
-   "source": [
-    "## Cleaning up\n",
-    "\n",
-    "To clean up all Google Cloud resources used in this project, you can [delete the Google Cloud\n",
-    "project](https://cloud.google.com/resource-manager/docs/creating-managing-projects#shutting_down_projects) you used for the tutorial.\n",
-    "\n",
-    "Otherwise, you can delete the individual resources you created in this tutorial:"
-   ]
-  },
-  {
-   "cell_type": "code",
-   "execution_count": null,
-   "metadata": {
-    "id": "sx_vKniMq9ZX"
-   },
-   "outputs": [],
-   "source": [
-    "delete_bucket = False\n",
-    "delete_model = True\n",
-    "delete_endpoint = True\n",
-    "\n",
-    "if delete_endpoint:\n",
-    "    try:\n",
-    "        endpoint.undeploy_all()\n",
-    "        endpoint.delete()\n",
-    "    except Exception as e:\n",
-    "        print(e)\n",
-    "\n",
-    "if delete_model:\n",
-    "    try:\n",
-    "        model.delete()\n",
-    "    except Exception as e:\n",
-    "        print(e)\n",
-    "\n",
-    "if delete_bucket or os.getenv(\"IS_TESTING\"):\n",
-    "    ! gsutil rm -rf {BUCKET_URI}"
-   ]
-  }
- ],
  "metadata": {
   "colab": {
    "collapsed_sections": [],
