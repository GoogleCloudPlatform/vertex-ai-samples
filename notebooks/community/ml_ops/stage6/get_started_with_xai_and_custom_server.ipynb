{
  "cells": [
    {
      "cell_type": "code",
      "execution_count": null,
      "metadata": {
        "id": "ur8xi4C7S06n"
      },
      "outputs": [],
      "source": [
        "# Copyright 2022 Google LLC\n",
        "#\n",
        "# Licensed under the Apache License, Version 2.0 (the \"License\");\n",
        "# you may not use this file except in compliance with the License.\n",
        "# You may obtain a copy of the License at\n",
        "#\n",
        "#     https://www.apache.org/licenses/LICENSE-2.0\n",
        "#\n",
        "# Unless required by applicable law or agreed to in writing, software\n",
        "# distributed under the License is distributed on an \"AS IS\" BASIS,\n",
        "# WITHOUT WARRANTIES OR CONDITIONS OF ANY KIND, either express or implied.\n",
        "# See the License for the specific language governing permissions and\n",
        "# limitations under the License."
      ]
    },
    {
      "cell_type": "markdown",
      "metadata": {
        "id": "5dd626314fed"
      },
      "source": [
        "# E2E ML on GCP: MLOps stage 6 : serving: get started with Explainable AI using custom deployment container\n",
        "\n",
        "This is an updated version of a Colab notebook contributed by [Brian Kang and Siping Hu](https://colab.corp.google.com/drive/1aYERnouogPXqlCHlfDRCff04BMV1JpyE?resourcekey=0-BrkuuARc--pA7CvD5LS-oQ#scrollTo=cuKvd9SrmIQw).\n",
        "\n",
        "<table align=\"left\">\n",
        "  <td>\n",
        "    <a href=\"https://github.com/GoogleCloudPlatform/vertex-ai-samples/blob/main/notebooks/community/ml_ops/stage6/get_started_with_xai_and_custom_server.ipynb\">\n",
        "      <img src=\"https://cloud.google.com/ml-engine/images/github-logo-32px.png\" alt=\"GitHub logo\">\n",
        "      View on GitHub\n",
        "    </a>\n",
        "  </td>\n",
        "  <td>\n",
        "        <a href=\"https://colab.research.google.com/github/GoogleCloudPlatform/vertex-ai-samples/blob/main/notebooks/community/ml_ops/stage6/get_started_with_xai_and_custom_server.ipynb\">\n",
        "        <img src=\"https://cloud.google.com/ml-engine/images/colab-logo-32px.png\\\" alt=\"Colab logo\"> Run in Colab\n",
        "        </a>\n",
        "  </td>\n",
        "  <td>\n",
        "    <a href=\"https://console.cloud.google.com/vertex-ai/workbench/deploy-notebook?download_url=https://raw.githubusercontent.com/GoogleCloudPlatform/vertex-ai-samples/main/notebooks/community/ml_ops/stage6/get_started_with_xai_and_custom_server.ipynb\">\n",
        "      <img src=\"https://lh3.googleusercontent.com/UiNooY4LUgW_oTvpsNhPpQzsstV5W8F7rYgxgGBD85cWJoLmrOzhVs_ksK_vgx40SHs7jCqkTkCk=e14-rj-sc0xffffff-h130-w32\" alt=\"Vertex AI logo\">\n",
        "      Open in Vertex AI Workbench\n",
        "    </a>\n",
        "  </td>\n",
        "</table>\n",
        "<br/><br/><br/>\n"
      ]
    },
    {
      "cell_type": "markdown",
      "metadata": {
        "id": "tvgnzT1CKxrO"
      },
      "source": [
        "## Overview\n",
        "\n",
        "This tutorial demonstrates how to use Vertex AI for E2E MLOps on Google Cloud in production. This tutorial covers stage 3 : serving: get started with Explainable AI for a custom deployment container.\n",
        "\n",
<<<<<<< HEAD
=======
        "BLAH\n",
        "This tutorial walks through building a custom container to serve a simpe PyTorch CNN model on Vertex Predictions. You will use the FastAPI Python web server framework to create a prediction and health endpoint.\n",
        "You will also push the container to artifact registry and deploy the model on Vertex AI, finally call the model for predictions and explanations.\n",
        "\n",
>>>>>>> 199b330a
        "\n",
        "### Dataset\n",
        "\n",
        "The dataset used for this tutorial is the [Iris dataset](https://scikit-learn.org/stable/datasets/index.html#iris-dataset) from [Scikit-Learn Datasets](https://scikit-learn.org/stable/datasets/). This dataset does not require any feature engineering. The trained model predicts the type of Iris flower species from a class of three species: setosa, virginica, or versicolor.\n",
        "\n",
        "\n",
        "### Objective\n",
        "\n",
<<<<<<< HEAD
        "In this tutorial, you learn to build a custom container to serve a PyTorch model on `Vertex AI Endpoint`. You will use the FastAPI Python web server framework to create the HTTP server for the serving binary. You then push the container to `Artifact Registry`, deploy the model and make predictions and explanations requests.\n",
        "\n",
=======
        "In this tutorial, you learn how to use BLAH\n",
>>>>>>> 199b330a
        "\n",
        "This tutorial uses the following Google Cloud ML services:\n",
        "\n",
        "- `Vertex AI Prediction`\n",
        "- `Vertex Explainable AI`\n",
        "- `Google Artifact Registry`\n",
        "\n",
        "The steps performed include:\n",
        "\n",
        "- Locally train a Pytorch tabular classifier.\n",
        "- Locally test the trained model.\n",
        "- Build a HTTP server using FastAPI.\n",
        "- Create a custom serving container with the trained model and FastAPI server.\n",
        "- Locally test the custom serving container.\n",
        "- Push the custom serving container to the Artifact Registry.\n",
        "- Upload the custom serving container as a `Model` resource.\n",
        "- Deploy the `Model` resource to an `Endpoint` resource.\n",
        "- Make a prediction request to the deployed custom serving container.\n",
        "- Make an explanation request to the deployed custom serving container.\n",
        "\n",
        "### Costs \n",
        "\n",
        "This tutorial uses billable components of Google Cloud:\n",
        "\n",
        "* Vertex AI\n",
        "\n",
        "Learn about [Vertex AI\n",
        "pricing](https://cloud.google.com/vertex-ai/pricing), and use the [Pricing\n",
        "Calculator](https://cloud.google.com/products/calculator/)\n",
        "to generate a cost estimate based on your projected usage."
      ]
    },
    {
      "cell_type": "markdown",
      "metadata": {
        "id": "ze4-nDLfK4pw"
      },
      "source": [
        "### Set up your local development environment\n",
        "\n",
        "**If you are using Colab or Google Cloud Notebooks**, your environment already meets\n",
        "all the requirements to run this notebook. You can skip this step."
      ]
    },
    {
      "cell_type": "markdown",
      "metadata": {
        "id": "gCuSR8GkAgzl"
      },
      "source": [
        "**Otherwise**, make sure your environment meets this notebook's requirements.\n",
        "You need the following:\n",
        "\n",
        "* Docker\n",
        "* Git\n",
        "* Google Cloud SDK (gcloud)\n",
        "* Python 3\n",
        "* virtualenv\n",
        "* Jupyter notebook running in a virtual environment with Python 3\n",
        "\n",
        "The Google Cloud guide to [Setting up a Python development\n",
        "environment](https://cloud.google.com/python/setup) and the [Jupyter\n",
        "installation guide](https://jupyter.org/install) provide detailed instructions\n",
        "for meeting these requirements. The following steps provide a condensed set of\n",
        "instructions:\n",
        "\n",
        "1. [Install and initialize the Cloud SDK.](https://cloud.google.com/sdk/docs/)\n",
        "\n",
        "1. [Install Python 3.](https://cloud.google.com/python/setup#installing_python)\n",
        "\n",
        "1. [Install\n",
        "   virtualenv](https://cloud.google.com/python/setup#installing_and_using_virtualenv)\n",
        "   and create a virtual environment that uses Python 3. Activate the virtual environment.\n",
        "\n",
        "1. To install Jupyter, run `pip install jupyter` on the\n",
        "command-line in a terminal shell.\n",
        "\n",
        "1. To launch Jupyter, run `jupyter notebook` on the command-line in a terminal shell.\n",
        "\n",
        "1. Open this notebook in the Jupyter Notebook Dashboard."
      ]
    },
    {
      "cell_type": "markdown",
      "metadata": {
        "id": "install_mlops"
      },
      "source": [
        "## Installations\n",
        "\n",
        "Install the packages required for executing this notebook."
      ]
    },
    {
      "cell_type": "code",
      "execution_count": null,
      "metadata": {
        "id": "fd7b50e225c3"
      },
      "outputs": [],
      "source": [
        "import os\n",
        "\n",
        "# The Vertex AI Workbench Notebook product has specific requirements\n",
        "IS_WORKBENCH_NOTEBOOK = os.getenv(\"DL_ANACONDA_HOME\")\n",
        "IS_USER_MANAGED_WORKBENCH_NOTEBOOK = os.path.exists(\n",
        "    \"/opt/deeplearning/metadata/env_version\"\n",
        ")\n",
        "\n",
        "# Vertex AI Notebook requires dependencies to be installed with '--user'\n",
        "USER_FLAG = \"\"\n",
        "if IS_WORKBENCH_NOTEBOOK:\n",
        "    USER_FLAG = \"--user\"\n",
        "\n",
        "! pip3 install joblib {USER_FLAG} -q\n",
        "! pip3 install numpy {USER_FLAG} -q\n",
        "! pip3 install scikit-learn {USER_FLAG} -q\n",
        "! pip3 install torch {USER_FLAG} -q\n",
        "! pip3 install \"uvicorn[standard]>=0.12.0,<0.14.0\" fastapi~=0.63 {USER_FLAG} -q\n",
        "! pip3 install --upgrade google-cloud-aiplatform {USER_FLAG} -q\n",
        "! pip3 install --upgrade google-cloud-storage {USER_FLAG} -q\n",
        "! pip3 install --upgrade python-tabulate $USER_FLAG -q"
      ]
    },
    {
      "cell_type": "markdown",
      "metadata": {
        "id": "hhq5zEbGg0XX"
      },
      "source": [
        "### Restart the kernel\n",
        "\n",
        "After you install the additional packages, you need to restart the notebook kernel so it can find the packages."
      ]
    },
    {
      "cell_type": "code",
      "execution_count": null,
      "metadata": {
        "id": "EzrelQZ22IZj"
      },
      "outputs": [],
      "source": [
        "# Automatically restart kernel after installs\n",
        "import os\n",
        "\n",
        "if not os.getenv(\"IS_TESTING\"):\n",
        "    # Automatically restart kernel after installs\n",
        "    import IPython\n",
        "\n",
        "    app = IPython.Application.instance()\n",
        "    app.kernel.do_shutdown(True)"
      ]
    },
    {
      "cell_type": "markdown",
      "metadata": {
        "id": "lWEdiXsJg0XY"
      },
      "source": [
        "## Before you begin"
      ]
    },
    {
      "cell_type": "markdown",
      "metadata": {
        "id": "BF1j6f9HApxa"
      },
      "source": [
        "### Set up your Google Cloud project\n",
        "\n",
        "**The following steps are required, regardless of your notebook environment.**\n",
        "\n",
        "1. [Select or create a Google Cloud project](https://console.cloud.google.com/cloud-resource-manager). When you first create an account, you get a $300 free credit towards your compute/storage costs.\n",
        "\n",
        "1. [Make sure that billing is enabled for your project](https://cloud.google.com/billing/docs/how-to/modify-project).\n",
        "\n",
        "1. [Enable the Vertex AI API and Compute Engine API](https://console.cloud.google.com/flows/enableapi?apiid=aiplatform.googleapis.com,compute_component).\n",
        "\n",
        "1. If you are running this notebook locally, you will need to install the [Cloud SDK](https://cloud.google.com/sdk).\n",
        "\n",
        "1. Enter your project ID in the cell below. Then run the cell to make sure the\n",
        "Cloud SDK uses the right project for all the commands in this notebook.\n",
        "\n",
        "**Note**: Jupyter runs lines prefixed with `!` or `%` as shell commands, and it interpolates Python variables with `$` or `{}` into these commands."
      ]
    },
    {
      "cell_type": "markdown",
      "metadata": {
        "id": "WReHDGG5g0XY"
      },
      "source": [
        "#### Set your project ID\n",
        "\n",
        "**If you don't know your project ID**, you may be able to get your project ID using `gcloud`."
      ]
    },
    {
      "cell_type": "code",
      "execution_count": null,
      "metadata": {
        "id": "oM1iC_MfAts1"
      },
      "outputs": [],
      "source": [
        "PROJECT_ID = \"[your-project-id]\"  # @param {type:\"string\"}"
      ]
    },
    {
      "cell_type": "code",
      "execution_count": null,
      "metadata": {
        "id": "autoset_project_id"
      },
      "outputs": [],
      "source": [
        "if PROJECT_ID == \"\" or PROJECT_ID is None or PROJECT_ID == \"[your-project-id]\":\n",
        "    # Get your GCP project id from gcloud\n",
        "    shell_output = ! gcloud config list --format 'value(core.project)' 2>/dev/null\n",
        "    PROJECT_ID = shell_output[0]\n",
        "    print(\"Project ID:\", PROJECT_ID)"
      ]
    },
    {
      "cell_type": "code",
      "execution_count": null,
      "metadata": {
        "id": "set_gcloud_project_id"
      },
      "outputs": [],
      "source": [
        "! gcloud config set project $PROJECT_ID"
      ]
    },
    {
      "cell_type": "markdown",
      "metadata": {
        "id": "region"
      },
      "source": [
        "#### Region\n",
        "\n",
        "You can also change the `REGION` variable, which is used for operations\n",
        "throughout the rest of this notebook.  Below are regions supported for Vertex AI. We recommend that you choose the region closest to you.\n",
        "\n",
        "- Americas: `us-central1`\n",
        "- Europe: `europe-west4`\n",
        "- Asia Pacific: `asia-east1`\n",
        "\n",
        "You may not use a multi-regional bucket for training with Vertex AI. Not all regions provide support for all Vertex AI services.\n",
        "\n",
        "Learn more about [Vertex AI regions](https://cloud.google.com/vertex-ai/docs/general/locations)."
      ]
    },
    {
      "cell_type": "code",
      "execution_count": null,
      "metadata": {
        "id": "region"
      },
      "outputs": [],
      "source": [
        "REGION = \"[your-region]\"  # @param {type: \"string\"}\n",
        "\n",
        "if REGION == \"[your-region]\":\n",
        "    REGION = \"us-central1\""
      ]
    },
    {
      "cell_type": "markdown",
      "metadata": {
        "id": "timestamp"
      },
      "source": [
        "#### Timestamp\n",
        "\n",
        "If you are in a live tutorial session, you might be using a shared test account or project. To avoid name collisions between users on resources created, you create a timestamp for each instance session, and append the timestamp onto the name of resources you create in this tutorial."
      ]
    },
    {
      "cell_type": "code",
      "execution_count": null,
      "metadata": {
        "id": "timestamp"
      },
      "outputs": [],
      "source": [
        "from datetime import datetime\n",
        "\n",
        "TIMESTAMP = datetime.now().strftime(\"%Y%m%d%H%M%S\")"
      ]
    },
    {
      "cell_type": "markdown",
      "metadata": {
        "id": "3ffa6b6c7cdb"
      },
      "source": [
        "### Authenticate your Google Cloud account\n",
        "\n",
        "**If you are using Vertex AI Workbench Notebooks**, your environment is already authenticated. Skip this step.\n",
        "\n",
        "**If you are using Colab**, run the cell below and follow the instructions when prompted to authenticate your account via oAuth.\n",
        "\n",
        "**Otherwise**, follow these steps:\n",
        "\n",
        "In the Cloud Console, go to the [Create service account key](https://console.cloud.google.com/apis/credentials/serviceaccountkey) page.\n",
        "\n",
        "1. **Click Create service account**.\n",
        "\n",
        "2. In the **Service account name** field, enter a name, and click **Create**.\n",
        "\n",
        "3. In the **Grant this service account access to project** section, click the Role drop-down list. Type \"Vertex AI\" into the filter box, and select **Vertex AI Administrator**. Type \"Storage Object Admin\" into the filter box, and select **Storage Object Admin**.\n",
        "\n",
        "4. Click Create. A JSON file that contains your key downloads to your local environment.\n",
        "\n",
        "5. Enter the path to your service account key as the GOOGLE_APPLICATION_CREDENTIALS variable in the cell below and run the cell."
      ]
    },
    {
      "cell_type": "code",
      "execution_count": null,
      "metadata": {
        "id": "2b72272258fc"
      },
      "outputs": [],
      "source": [
        "# If you are running this notebook in Colab, run this cell and follow the\n",
        "# instructions to authenticate your GCP account. This provides access to your\n",
        "# Cloud Storage bucket and lets you submit training jobs and prediction\n",
        "# requests.\n",
        "\n",
        "import os\n",
        "import sys\n",
        "\n",
        "# If on Vertex AI Workbench, then don't execute this code\n",
        "IS_COLAB = \"google.colab\" in sys.modules\n",
        "if not os.path.exists(\"/opt/deeplearning/metadata/env_version\") and not os.getenv(\n",
        "    \"DL_ANACONDA_HOME\"\n",
        "):\n",
        "    if \"google.colab\" in sys.modules:\n",
        "        from google.colab import auth as google_auth\n",
        "\n",
        "        google_auth.authenticate_user()\n",
        "\n",
        "    # If you are running this notebook locally, replace the string below with the\n",
        "    # path to your service account key and run this cell to authenticate your GCP\n",
        "    # account.\n",
        "    elif not os.getenv(\"IS_TESTING\"):\n",
        "        %env GOOGLE_APPLICATION_CREDENTIALS ''"
      ]
    },
    {
      "cell_type": "markdown",
      "metadata": {
        "id": "bucket:mbsdk"
      },
      "source": [
        "### Create a Cloud Storage bucket\n",
        "\n",
        "**The following steps are required, regardless of your notebook environment.**\n",
        "\n",
        "When you initialize the Vertex SDK for Python, you specify a Cloud Storage staging bucket. The staging bucket is where all the data associated with your dataset and model resources are retained across sessions.\n",
        "\n",
        "Set the name of your Cloud Storage bucket below. Bucket names must be globally unique across all Google Cloud projects, including those outside of your organization."
      ]
    },
    {
      "cell_type": "code",
      "execution_count": null,
      "metadata": {
        "id": "bucket"
      },
      "outputs": [],
      "source": [
        "BUCKET_NAME = \"[your-bucket-name]\"  # @param {type:\"string\"}\n",
        "BUCKET_URI = f\"gs://{BUCKET_NAME}\""
      ]
    },
    {
      "cell_type": "code",
      "execution_count": null,
      "metadata": {
        "id": "autoset_bucket"
      },
      "outputs": [],
      "source": [
        "if BUCKET_URI == \"\" or BUCKET_URI is None or BUCKET_URI == \"gs://[your-bucket-name]\":\n",
        "    BUCKET_NAME = PROJECT_ID + \"aip-\" + TIMESTAMP\n",
        "    BUCKET_URI = \"gs://\" + BUCKET_NAME"
      ]
    },
    {
      "cell_type": "markdown",
      "metadata": {
        "id": "create_bucket"
      },
      "source": [
        "**Only if your bucket doesn't already exist**: Run the following cell to create your Cloud Storage bucket."
      ]
    },
    {
      "cell_type": "code",
      "execution_count": null,
      "metadata": {
        "id": "create_bucket"
      },
      "outputs": [],
      "source": [
        "! gsutil mb -l $REGION $BUCKET_URI"
      ]
    },
    {
      "cell_type": "markdown",
      "metadata": {
        "id": "validate_bucket"
      },
      "source": [
        "Finally, validate access to your Cloud Storage bucket by examining its contents:"
      ]
    },
    {
      "cell_type": "code",
      "execution_count": null,
      "metadata": {
        "id": "validate_bucket"
      },
      "outputs": [],
      "source": [
        "! gsutil ls -al $BUCKET_URI"
      ]
    },
    {
      "cell_type": "markdown",
      "metadata": {
        "id": "setup_vars"
      },
      "source": [
        "### Set up variables\n",
        "\n",
        "Next, set up some variables used throughout the tutorial.\n",
        "\n",
        "### Import libraries and define constants"
      ]
    },
    {
      "cell_type": "code",
      "execution_count": null,
      "metadata": {
        "id": "import_aip:mbsdk"
      },
      "outputs": [],
      "source": [
        "import google.cloud.aiplatform as aiplatform"
      ]
    },
    {
      "cell_type": "markdown",
      "metadata": {
        "id": "init_aip:mbsdk"
      },
      "source": [
        "### Initialize Vertex AI SDK for Python\n",
        "\n",
        "Initialize the Vertex AI SDK for Python for your project and corresponding bucket."
      ]
    },
    {
      "cell_type": "code",
      "execution_count": null,
      "metadata": {
        "id": "init_aip:mbsdk"
      },
      "outputs": [],
      "source": [
        "aiplatform.init(project=PROJECT_ID, staging_bucket=BUCKET_URI)"
      ]
    },
    {
      "cell_type": "markdown",
      "metadata": {
        "id": "XoEqT2Y4DJmf"
      },
      "source": [
        "### Configure project and resource names\n",
        "\n",
        "`IMAGE` - Name of the container image that will be pushed.\n",
        "\n",
        "`MODEL_DISPLAY_NAME` - Display name of Vertex AI Model resource."
      ]
    },
    {
      "cell_type": "code",
      "execution_count": null,
      "metadata": {
        "id": "MzGDU7TWdts_"
      },
      "outputs": [],
      "source": [
        "IMAGE = \"xai-fastapi-server\"  # @param {type:\"string\"}\n",
        "MODEL_DISPLAY_NAME = \"xai-fastapi-custom-container\"  # @param {type:\"string\"}"
      ]
    },
    {
      "cell_type": "markdown",
      "metadata": {
        "id": "gar_enable_api"
      },
      "source": [
        "### Enable Artifact Registry API\n",
        "\n",
        "First, you must enable the Artifact Registry API service for your project.\n",
        "\n",
        "Learn more about [Enabling service](https://cloud.google.com/artifact-registry/docs/enable-service)."
      ]
    },
    {
      "cell_type": "code",
      "execution_count": null,
      "metadata": {
        "id": "gar_enable_api"
      },
      "outputs": [],
      "source": [
        "! gcloud services enable artifactregistry.googleapis.com"
      ]
    },
    {
      "cell_type": "markdown",
      "metadata": {
        "id": "gar_create_repo"
      },
      "source": [
        "### Create a private Docker repository\n",
        "\n",
        "Your first step is to create your own Docker repository in Google Artifact Registry.\n",
        "\n",
        "1. Run the `gcloud artifacts repositories create` command to create a new Docker repository with your region with the description \"docker repository\".\n",
        "\n",
        "2. Run the `gcloud artifacts repositories list` command to verify that your repository was created."
      ]
    },
    {
      "cell_type": "code",
      "execution_count": null,
      "metadata": {
        "id": "gar_create_repo"
      },
      "outputs": [],
      "source": [
        "PRIVATE_REPO = \"my-docker-repo\"\n",
        "\n",
        "! gcloud artifacts repositories create {PRIVATE_REPO} --repository-format=docker --location={REGION} --description=\"Docker repository\"\n",
        "\n",
        "! gcloud artifacts repositories list"
      ]
    },
    {
      "cell_type": "markdown",
      "metadata": {
        "id": "gar_auth"
      },
      "source": [
        "### Configure authentication to your private repo\n",
        "\n",
        "Before you push or pull container images, configure Docker to use the `gcloud` command-line tool to authenticate requests to `Artifact Registry` for your region."
      ]
    },
    {
      "cell_type": "code",
      "execution_count": null,
      "metadata": {
        "id": "gar_auth"
      },
      "outputs": [],
      "source": [
        "! gcloud auth configure-docker {REGION}-docker.pkg.dev --quiet"
      ]
    },
    {
      "cell_type": "markdown",
      "metadata": {
        "id": "4b816cd52f4b"
      },
      "source": [
        "## Train the model\n",
        "\n",
        "Next, you create the training scripts for the model, and then train the model locally.\n",
        "\n",
        "### Scripts\n",
        "\n",
        "You create the following scripts:\n",
        "\n",
        "- `data.py`: Returns the preprocessed training data.\n",
        "- `model.py`: Returns the model architecture to train.\n",
        "- `train.py`: Returns the trained model.\n",
        "- `server.py`: Creates the model server.\n",
        "- `main.py`: Creates the HTTP server."
      ]
    },
    {
      "cell_type": "code",
      "execution_count": null,
      "metadata": {
        "id": "6e74556ea0b4"
      },
      "outputs": [],
      "source": [
        "%mkdir app"
      ]
    },
    {
      "cell_type": "markdown",
      "metadata": {
        "id": "269be534fab2"
      },
      "source": [
        "### Create the data preprocessing script\n",
        "\n",
        "Next, you create the script `data.py` to get the dataset and preprocess the training data."
      ]
    },
    {
      "cell_type": "code",
      "execution_count": null,
      "metadata": {
        "id": "MySs9l18mIQn"
      },
      "outputs": [],
      "source": [
        "%%writefile app/data.py\n",
        "import numpy as np\n",
        "import pandas as pd\n",
        "\n",
        "from sklearn.datasets import load_iris\n",
        "from sklearn.model_selection import train_test_split\n",
        "from sklearn.preprocessing import StandardScaler\n",
        "\n",
        "def get_data():\n",
        "    # Dataset\n",
        "    iris = load_iris()\n",
        "    X = iris['data']\n",
        "    y = iris['target']\n",
        "    names = iris['target_names']\n",
        "    feature_names = iris['feature_names']\n",
        "\n",
        "    # Scale data to have mean 0 and variance 1 \n",
        "    # which is importance for convergence of the neural network\n",
        "    scaler = StandardScaler()\n",
        "    X_scaled = scaler.fit_transform(X)\n",
        "\n",
        "    # Split the data set into training and testing\n",
        "    X_train, X_test, y_train, y_test = train_test_split(\n",
        "        X_scaled, y, test_size=0.2, random_state=2)\n",
        "    \n",
        "    return X_train, X_test, y_train, y_test"
      ]
    },
    {
      "cell_type": "markdown",
      "metadata": {
        "id": "5fca78723a98"
      },
      "source": [
        "Test the script locally."
      ]
    },
    {
      "cell_type": "code",
      "execution_count": null,
      "metadata": {
        "id": "74d91f8a330b"
      },
      "outputs": [],
      "source": [
        "! python3 app/data.py"
      ]
    },
    {
      "cell_type": "markdown",
      "metadata": {
        "id": "15f228bf14e7"
      },
      "source": [
        "### Create the get the model architecture script\n",
        "\n",
        "Next, you create the script that returns the model architecture to train."
      ]
    },
    {
      "cell_type": "code",
      "execution_count": null,
      "metadata": {
        "id": "jb8K8TI8mIQn"
      },
      "outputs": [],
      "source": [
        "%%writefile app/model.py\n",
        "# PyTorch\n",
        "import torch\n",
        "import torch.nn.functional as F\n",
        "import torch.nn as nn\n",
        "\n",
        "# Build model\n",
        "class Model(nn.Module):\n",
        "    def __init__(self, input_dim):\n",
        "        super(Model, self).__init__()\n",
        "        self.layer1 = nn.Linear(input_dim, 50)\n",
        "        self.layer2 = nn.Linear(50, 50)\n",
        "        self.layer3 = nn.Linear(50, 3)\n",
        "        \n",
        "    def forward(self, x):\n",
        "        x = F.relu(self.layer1(x))\n",
        "        x = F.relu(self.layer2(x))\n",
        "        x = F.softmax(self.layer3(x), dim=1)\n",
        "        return x  \n",
        "    \n",
        "def get_model(X_train):\n",
        "    model = Model(X_train.shape[1])\n",
        "    optimizer = torch.optim.Adam(model.parameters(), lr=0.001)\n",
        "    loss_fn   = nn.CrossEntropyLoss()\n",
        "    print(model)\n",
        "    return model, optimizer, loss_fn"
      ]
    },
    {
      "cell_type": "markdown",
      "metadata": {
        "id": "584620fa3554"
      },
      "source": [
        "Test the script locally."
      ]
    },
    {
      "cell_type": "code",
      "execution_count": null,
      "metadata": {
        "id": "1311d9e7b9d3"
      },
      "outputs": [],
      "source": [
        "! python3 app/model.py"
      ]
    },
    {
      "cell_type": "markdown",
      "metadata": {
        "id": "9db8bddfa2f0"
      },
      "source": [
        "### Train the model\n",
        "\n",
        "Next, you create the script to train the model."
      ]
    },
    {
      "cell_type": "code",
      "execution_count": null,
      "metadata": {
        "id": "2jCpXDQ6mIQo"
      },
      "outputs": [],
      "source": [
        "%%writefile app/train.py\n",
        "import tqdm\n",
        "import os\n",
        "import numpy as np\n",
        "from data import get_data\n",
        "from model import get_model\n",
        "\n",
        "X_train, X_test, y_train, y_test = get_data()\n",
        "\n",
        "\n",
        "import torch\n",
        "from torch.autograd import Variable\n",
        "\n",
        "# Train and save the model\n",
        "EPOCHS  = 100\n",
        "X_train = Variable(torch.from_numpy(X_train)).float()\n",
        "y_train = Variable(torch.from_numpy(y_train)).long()\n",
        "X_test  = Variable(torch.from_numpy(X_test)).float()\n",
        "y_test  = Variable(torch.from_numpy(y_test)).long()\n",
        "\n",
        "model, optimizer, loss_fn = get_model(X_train)\n",
        "\n",
        "loss_list = np.zeros((EPOCHS,))\n",
        "accuracy_list = np.zeros((EPOCHS,))\n",
        "\n",
        "for epoch in tqdm.trange(EPOCHS):\n",
        "    y_pred = model(X_train)\n",
        "    loss = loss_fn(y_pred, y_train)\n",
        "    loss_list[epoch] = loss.item()\n",
        "    \n",
        "    # Zero gradients\n",
        "    optimizer.zero_grad()\n",
        "    loss.backward()\n",
        "    optimizer.step()\n",
        "    \n",
        "    with torch.no_grad():\n",
        "        y_pred = model(X_test)\n",
        "        correct = (torch.argmax(y_pred, dim=1) == y_test).type(torch.FloatTensor)\n",
        "        accuracy_list[epoch] = correct.mean()\n",
        "\n",
        "# Save the model to a checkpoint\n",
        "print('Saving..')\n",
        "state = {\n",
        "    'net': model.state_dict(),\n",
        "}\n",
        "if not os.path.isdir('app'):\n",
        "    os.mkdir('app')\n",
        "torch.save(state, './app/model.pth')"
      ]
    },
    {
      "cell_type": "markdown",
      "metadata": {
        "id": "d00985dcb64c"
      },
      "source": [
        "Test the script locally. This will train the model and store the model artifacts in `app/model.pth`."
      ]
    },
    {
      "cell_type": "code",
      "execution_count": null,
      "metadata": {
        "id": "008d9fd058c8"
      },
      "outputs": [],
      "source": [
        "! python3 app/train.py"
      ]
    },
    {
      "cell_type": "markdown",
      "metadata": {
        "id": "d79932fd90be"
      },
      "source": [
        "### Create the model server\n",
        "\n",
        "Next, you create the script for serving the model."
      ]
    },
    {
      "cell_type": "code",
      "execution_count": null,
      "metadata": {
        "id": "8zTr509nmIQo"
      },
      "outputs": [],
      "source": [
        "%%writefile app/server.py\n",
        "import torch\n",
        "import torch.nn as nn\n",
        "import torch.optim as optim\n",
        "import torch.nn.functional as F\n",
        "import torch.backends.cudnn as cudnn\n",
        "import os\n",
        "\n",
        "from model import Model\n",
        "\n",
        "import torch\n",
        "import torch.nn.functional as F\n",
        "import torch.nn as nn\n",
        "from torch.autograd import Variable\n",
        "import os\n",
        "\n",
        "class IrisClassifier:\n",
        "    def __init__(self, model_artifact):\n",
        "        self.net = Model(4)\n",
        "        self.checkpoint = torch.load(model_artifact)\n",
        "        self.net.load_state_dict(self.checkpoint['net'])\n",
        "        self.net.eval()\n",
        "        self.iris_type = {\n",
        "            0: 'setosa',\n",
        "            1: 'versicolor',\n",
        "            2: 'virginica'\n",
        "        }\n",
        "        \n",
        "    def predict(self, features:dict):\n",
        "        X = [features['sepal_length'], features['sepal_width'], features['petal_length'], features['petal_width']]\n",
        "        X = torch.tensor(X)\n",
        "        X  = torch.unsqueeze(X, 0)\n",
        "        with torch.no_grad():\n",
        "            output = self.net(X)\n",
        "            prob, clas =  output.max(1)\n",
        "\n",
        "        return {'class': self.iris_type[int(clas.cpu().detach().numpy()[0])],\n",
        "                'probability': float(prob.cpu().detach().numpy()[0])}"
      ]
    },
    {
      "cell_type": "markdown",
      "metadata": {
        "id": "8e1d823cec63"
      },
      "source": [
        "Test the script locally."
      ]
    },
    {
      "cell_type": "code",
      "execution_count": null,
      "metadata": {
        "id": "5f037ed613e3"
      },
      "outputs": [],
      "source": [
        "! python3 app/server.py"
      ]
    },
    {
      "cell_type": "markdown",
      "metadata": {
        "id": "465f90d67387"
      },
      "source": [
        "### Test executing the model server locally\n",
        "\n",
        "Next, test the model server by instantiating the model server and making local prediction requests."
      ]
    },
    {
      "cell_type": "code",
      "execution_count": null,
      "metadata": {
        "id": "tYuRVgB5mIQp"
      },
      "outputs": [],
      "source": [
        "%%writefile app/test.py\n",
        "import torch\n",
        "from server import IrisClassifier\n",
        "model = IrisClassifier('./app/model.pth')\n",
        "\n",
        "# The features are scaled\n",
        "pred1 = model.predict(features={\"sepal_length\": -1.38535265, \"sepal_width\": 0.32841405,\n",
        "                                \"petal_length\": -1.39706395, \"petal_width\": 1.3154443})\n",
        "pred2  = model.predict(features={\"sepal_length\": -1.02184904, \"sepal_width\": -2.43394714,\n",
        "                                 \"petal_length\": -0.14664056, \"petal_width\": -0.26238682})\n",
        "print(pred1)\n",
        "print(pred2)"
      ]
    },
    {
      "cell_type": "code",
      "execution_count": null,
      "metadata": {
        "id": "a1e8ad052ce0"
      },
      "outputs": [],
      "source": [
        "! python3 app/test.py"
      ]
    },
    {
      "cell_type": "markdown",
      "metadata": {
        "id": "480a1d88ecdb"
      },
      "source": [
        "### Build a FastAPI HTTP server\n",
        "\n",
        "Finally, you will need an HTTP server in the deployment container to handle the `predict` and `health` requests. You build the HTTP server using FastAPI."
      ]
    },
    {
      "cell_type": "code",
      "execution_count": null,
      "metadata": {
        "id": "94af0ba5eadd"
      },
      "outputs": [],
      "source": [
        "%%writefile app/main.py\n",
        "from fastapi import FastAPI, Request\n",
        "from starlette.responses import JSONResponse\n",
        "\n",
        "import joblib\n",
        "import json\n",
        "import numpy as np\n",
        "import pickle\n",
        "import os\n",
        "\n",
        "from google.cloud import storage\n",
        "from server import *\n",
        "\n",
        "\n",
        "app = FastAPI()\n",
        "'''\n",
        "gcs_client = storage.Client()\n",
        "\n",
        "with open(\"model.joblib\", 'wb') as model_f:\n",
        "    gcs_client.download_blob_to_file(\n",
        "        f\"{os.environ['AIP_STORAGE_URI']}/model.joblib\", model_f\n",
        "    )\n",
        "\n",
        "#_model = joblib.load(\"model.joblib\")\n",
        "'''\n",
        "\n",
        "@app.get(os.environ['AIP_HEALTH_ROUTE'], status_code=200)\n",
        "def health():\n",
        "    return {\"status\": \"healthy\"}\n",
        "\n",
        "\n",
        "@app.post(os.environ['AIP_PREDICT_ROUTE'])\n",
        "async def predict(request: Request):\n",
        "    body = await request.json()\n",
        "    print (body)\n",
        "    \n",
        "    import os\n",
        "    print(os.listdir())\n",
        "\n",
        "    model = IrisClassifier('./model.pth')\n",
        "    \n",
        "    instances = body[\"instances\"]\n",
        "    output = []\n",
        "    for i in instances:\n",
        "        output.append(model.predict(i))\n",
        "        print(model.predict(i))\n",
        "    #return 'class' and 'probability'\n",
        "    return JSONResponse({\"predictions\": output})"
      ]
    },
    {
      "cell_type": "markdown",
      "metadata": {
        "id": "469f55daf250"
      },
      "source": [
        "### Add the pre-start script\n",
        "\n",
        "FastAPI will execute this script before starting up the server. The `PORT` environment variable is set to equal `AIP_HTTP_PORT` in order to run FastAPI on same the port expected by Vertex AI."
      ]
    },
    {
      "cell_type": "code",
      "execution_count": null,
      "metadata": {
        "id": "69f438aca35b"
      },
      "outputs": [],
      "source": [
        "%%writefile app/prestart.sh\n",
        "#!/bin/bash\n",
        "export PORT=$AIP_HTTP_PORT"
      ]
    },
    {
      "cell_type": "markdown",
      "metadata": {
        "id": "8b62ddf1def3"
      },
      "source": [
        "### Store test instances to use later\n",
        "\n",
        "Next, you create a JSON file for sending test prediction request to the model server.\n",
        "\n",
        "Learn more about [formatting requests for online prediction](https://cloud.google.com/vertex-ai/docs/predictions/online-predictions-custom-models#request-body-details)."
      ]
    },
    {
      "cell_type": "code",
      "execution_count": null,
      "metadata": {
        "id": "b6605e9e6186"
      },
      "outputs": [],
      "source": [
        "%%writefile instances.json\n",
        "{\n",
        "    \"instances\": [{\n",
        "        \"sepal_length\": -1.38535265,\n",
        "        \"sepal_width\": 0.32841405,\n",
        "        \"petal_length\": -1.39706395,\n",
        "        \"petal_width\": 1.3154443\n",
        "    },{\n",
        "        \"sepal_length\": -1.02184904,\n",
        "        \"sepal_width\": -2.43394714,\n",
        "        \"petal_length\": -0.14664056,\n",
        "        \"petal_width\": -0.26238682\n",
        "    }]\n",
        "}"
      ]
    },
    {
      "cell_type": "markdown",
      "metadata": {
        "id": "51e149fdec1b"
      },
      "source": [
        "## Build and push container to Artifact Registry\n",
        "\n",
        "Next, you will build the custom deployment container.\n",
        "\n",
        "\n",
        "### Create the requirements file\n",
        "\n",
        "First, create the requirements.txt file for the required installed packages."
      ]
    },
    {
      "cell_type": "code",
      "execution_count": null,
      "metadata": {
        "id": "c52b830d5a92"
      },
      "outputs": [],
      "source": [
        "%%writefile requirements.txt\n",
        "joblib~=1.0\n",
        "numpy~=1.20\n",
        "scikit-learn~=0.24\n",
        "google-cloud-storage>=1.26.0,<2.0.0dev\n",
        "torch~=1.11.0"
      ]
    },
    {
      "cell_type": "markdown",
      "metadata": {
        "id": "240578ec9efe"
      },
      "source": [
        "### Build your container\n",
        "\n",
        "Write the Dockerfile, using `tiangolo/uvicorn-gunicorn-fastapi` as a base image. This will automatically run FastAPI for you using Gunicorn and Uvicorn. Visit [the FastAPI docs to read more about deploying FastAPI with Docker](https://fastapi.tiangolo.com/deployment/docker/)."
      ]
    },
    {
      "cell_type": "code",
      "execution_count": null,
      "metadata": {
        "id": "3d3a6b9ed22b"
      },
      "outputs": [],
      "source": [
        "%%writefile Dockerfile\n",
        "\n",
        "FROM tiangolo/uvicorn-gunicorn-fastapi:python3.7\n",
        "\n",
        "COPY ./app /app\n",
        "COPY requirements.txt requirements.txt\n",
        "\n",
        "RUN pip install -r requirements.txt"
      ]
    },
    {
      "cell_type": "markdown",
      "metadata": {
        "id": "04c988201499"
      },
      "source": [
        "Build and tag the deployment image."
      ]
    },
    {
      "cell_type": "code",
      "execution_count": null,
      "metadata": {
        "id": "f1e7d639b9cc"
      },
      "outputs": [],
      "source": [
        "DEPLOY_IMAGE = f\"{REGION}-docker.pkg.dev/{PROJECT_ID}/{PRIVATE_REPO}/{IMAGE}\"\n",
        "\n",
        "if not IS_COLAB:\n",
        "    ! docker build -t $DEPLOY_IMAGE .\n",
        "else:\n",
        "    # install docker daemon\n",
        "    ! apt-get -qq install docker.io"
      ]
    },
    {
      "cell_type": "markdown",
      "metadata": {
        "id": "147a555f6c93"
      },
      "source": [
        "### Run and test the container locally (optional)\n",
        "\n",
        "Run the container locally in detached mode and provide the environment variables that the container requires. These env vars will be provided to the container by Vertex Prediction once deployed. Test the `/health` and `/predict` routes, then stop the running image."
      ]
    },
    {
      "cell_type": "code",
      "execution_count": null,
      "metadata": {
        "id": "62ed2d334d0f"
      },
      "outputs": [],
      "source": [
        "if not IS_COLAB:\n",
        "\n",
        "    ! docker stop local-iris 2>/dev/null\n",
        "    ! docker rm local-iris 2>/dev/null\n",
        "    container_id = ! docker run -d -p 80:8080 \\\n",
        "        --name=local-iris \\\n",
        "        -e AIP_HTTP_PORT=8080 \\\n",
        "        -e AIP_HEALTH_ROUTE=/health \\\n",
        "        -e AIP_PREDICT_ROUTE=/predict \\\n",
        "        -e AIP_STORAGE_URI={BUCKET_URI}/{MODEL_ARTIFACT_DIR} \\\n",
        "        -e GOOGLE_APPLICATION_CREDENTIALS=credentials.json \\\n",
        "        {DEPLOY_IMAGE}\n",
        "\n",
        "    ! sleep 10"
      ]
    },
    {
      "cell_type": "markdown",
      "metadata": {
        "id": "1b2efa66d50c"
      },
      "source": [
        "#### Test the health route\n",
        "\n",
        "Next, test the health route of the deployment container."
      ]
    },
    {
      "cell_type": "code",
      "execution_count": null,
      "metadata": {
        "id": "ce629eea32fd"
      },
      "outputs": [],
      "source": [
        "if not IS_COLAB:\n",
        "    ! curl localhost/health"
      ]
    },
    {
      "cell_type": "markdown",
      "metadata": {
        "id": "687aa32007c5"
      },
      "source": [
        "Display the corresponding log entries"
      ]
    },
    {
      "cell_type": "code",
      "execution_count": null,
      "metadata": {
        "id": "do4r-MI-5Vug"
      },
      "outputs": [],
      "source": [
        "if not IS_COLAB:\n",
        "    ! docker logs {container_id[0]}"
      ]
    },
    {
      "cell_type": "markdown",
      "metadata": {
        "id": "2e9458d82ea8"
      },
      "source": [
        "#### Test the predict route\n",
        "\n",
        "Next, test the predict route of the deployment container."
      ]
    },
    {
      "cell_type": "code",
      "execution_count": null,
      "metadata": {
        "id": "BeFu0W_GmIQt"
      },
      "outputs": [],
      "source": [
        "if not IS_COLAB:\n",
        "    ! curl -X POST \\\n",
        "      -d @instances.json \\\n",
        "      -H \"Content-Type: application/json; charset=utf-8\" \\\n",
        "      localhost/predict"
      ]
    },
    {
      "cell_type": "markdown",
      "metadata": {
        "id": "6e1ed9fa1d14"
      },
      "source": [
        "Display the corresponding log entries"
      ]
    },
    {
      "cell_type": "code",
      "execution_count": null,
      "metadata": {
        "id": "3f666f0e020c"
      },
      "outputs": [],
      "source": [
        "if not IS_COLAB:\n",
        "    ! docker logs {container_id[0]}"
      ]
    },
    {
      "cell_type": "markdown",
      "metadata": {
        "id": "3eeed192b3ca"
      },
      "source": [
        "#### Stop the Docker image\n",
        "\n",
        "Now that you have tested the Docker image locally, you stop the execution of the Docker image."
      ]
    },
    {
      "cell_type": "code",
      "execution_count": null,
      "metadata": {
        "id": "MlpGgblsmIQt"
      },
      "outputs": [],
      "source": [
        "if not IS_COLAB:\n",
        "    ! docker stop local-iris"
      ]
    },
    {
      "cell_type": "markdown",
      "metadata": {
        "id": "name_container:training"
      },
      "source": [
        "#### Push the container to the Artifact Registry\n",
        "\n",
        "Next, you will provide a name for your customer container that you will use when you submit it to the Google Artifact Registry."
      ]
    },
    {
      "cell_type": "code",
      "execution_count": null,
      "metadata": {
        "id": "1dd7448f4703"
      },
      "outputs": [],
      "source": [
        "if not IS_COLAB:\n",
        "    ! docker push {REGION}-docker.pkg.dev/{PROJECT_ID}/{PRIVATE_REPO}/{IMAGE}"
      ]
    },
    {
      "cell_type": "markdown",
      "metadata": {
        "id": "f50e9c553fb7"
      },
      "source": [
        "*Executes in Colab*"
      ]
    },
    {
      "cell_type": "code",
      "execution_count": null,
      "metadata": {
        "id": "a7e8c98f1e56"
      },
      "outputs": [],
      "source": [
        "%%bash -s $IS_COLAB $DEPLOY_IMAGE\n",
        "if [ $1 == \"False\" ]; then\n",
        "  exit 0\n",
        "fi\n",
        "set -x\n",
        "dockerd -b none --iptables=0 -l warn &\n",
        "for i in $(seq 5); do [ ! -S \"/var/run/docker.sock\" ] && sleep 2 || break; done\n",
        "docker build . -t $2\n",
        "docker push $2\n",
        "kill $(jobs -p)"
      ]
    },
    {
      "cell_type": "markdown",
      "metadata": {
        "id": "b438bfa2129f"
      },
      "source": [
        "## Upload the custom serving container as Vertex AI `Model` resource.\n",
        "\n",
        "Next, you upload your custom serving container as a `Model` resource.\n",
        "\n",
        "### Setting explanation configuration\n",
        "\n",
        "First, you specify your explanation settings which you pass as a parameter when uploading your custom serving container.\n",
        "\n",
        "**Note**: When selecting methods to use for feature attributions, make sure the method is compatible with your model.  Integrated gradients and XRAI are only compatible with TensorFlow models and AutoML image models. Sampled Shapley works on tabular models, while cannot work on image models. \n",
        "\n",
        "Learn more about [Compare explanation methods](https://cloud.google.com/vertex-ai/docs/explainable-ai/overview#compare-methods)"
      ]
    },
    {
      "cell_type": "code",
      "execution_count": null,
      "metadata": {
        "id": "explanation_parameters:mbsdk"
      },
      "outputs": [],
      "source": [
        "XAI = \"shapley\"  # [ shapley, ig, xrai ]\n",
        "\n",
        "if XAI == \"shapley\":\n",
        "    PARAMETERS = {\"sampled_shapley_attribution\": {\"path_count\": 10}}\n",
        "elif XAI == \"ig\":\n",
        "    PARAMETERS = {\"integrated_gradients_attribution\": {\"step_count\": 50}}\n",
        "elif XAI == \"xrai\":\n",
        "    PARAMETERS = {\"xrai_attribution\": {\"step_count\": 50}}\n",
        "\n",
        "parameters = aiplatform.explain.ExplanationParameters(PARAMETERS)\n",
        "print(parameters)\n",
        "\n",
        "EXPLANATION_METADATA = aiplatform.explain.ExplanationMetadata(\n",
        "    inputs={\n",
        "        \"sepal_length\": {},\n",
        "        \"sepal_width\": {},\n",
        "        \"petal_length\": {},\n",
        "        \"petal_width\": {},\n",
        "    },\n",
        "    outputs={\"probability\": {}},\n",
        ")\n",
        "print(EXPLANATION_METADATA)"
      ]
    },
    {
      "cell_type": "markdown",
      "metadata": {
        "id": "4ae19df6a33e"
      },
      "source": [
        "### Upload the custom serving container\n",
        "\n",
        "Next, you upload your custom serving container as a `Model` resource using the `upload()` method, with the following parameters:\n",
        "\n",
        "- `display_name`: The human readable name for the `Model` resource.\n",
        "- `serving_container_image_name`: Your custom serving container.\n",
        "- `explanation_parameters`: Parameters to configure explaining for Model's predictions.\n",
        "- `explanation_metadata`:Metadata describing the Model's input and output for explanation.\n",
        "\n",
        "*Note:* Since the model is embedded within the serving container, there is no need to specify the `artifacts_uri` paramater."
      ]
    },
    {
      "cell_type": "code",
      "execution_count": null,
      "metadata": {
        "id": "2738154345d5"
      },
      "outputs": [],
      "source": [
        "model = aiplatform.Model.upload(\n",
        "    display_name=MODEL_DISPLAY_NAME,\n",
        "    serving_container_image_uri=f\"{DEPLOY_IMAGE}\",\n",
        "    explanation_parameters=parameters,\n",
        "    explanation_metadata=EXPLANATION_METADATA,\n",
        ")"
      ]
    },
    {
      "cell_type": "markdown",
      "metadata": {
        "id": "bd1b85afc7df"
      },
      "source": [
        "### Deploy the custom serving container to `Endpoint` resource\n",
        "\n",
        "Next, you deploy your `Model` resource, for the custom serving container, using the `deploy()` method to an `Endpoint` resource."
      ]
    },
    {
      "cell_type": "code",
      "execution_count": null,
      "metadata": {
        "id": "62cf66498a28"
      },
      "outputs": [],
      "source": [
        "endpoint = model.deploy(machine_type=\"n1-standard-4\")"
      ]
    },
    {
      "cell_type": "markdown",
      "metadata": {
        "id": "6883e7b07143"
      },
      "source": [
        "### Send a prediction request\n",
        "\n",
        "Next, you make an online prediction request using the `predict()` method to your deployed custom serving container.\n",
        "\n",
        "*Note:* The examples have been pre-scaled."
      ]
    },
    {
      "cell_type": "code",
      "execution_count": null,
      "metadata": {
        "id": "8hj0lfGn5Vuo"
      },
      "outputs": [],
      "source": [
        "endpoint.predict(\n",
        "    instances=[\n",
        "        {\n",
        "            \"sepal_length\": -1.38535265,\n",
        "            \"sepal_width\": 0.32841405,\n",
        "            \"petal_length\": -1.39706395,\n",
        "            \"petal_width\": 1.3154443,\n",
        "        },\n",
        "        {\n",
        "            \"sepal_length\": -1.02184904,\n",
        "            \"sepal_width\": -2.43394714,\n",
        "            \"petal_length\": -0.14664056,\n",
        "            \"petal_width\": -0.26238682,\n",
        "        },\n",
        "    ]\n",
        ")"
      ]
    },
    {
      "cell_type": "markdown",
      "metadata": {
        "id": "91a7f0cb3f26"
      },
      "source": [
        "### Send an explanation request\n",
        "\n",
        "Next, you make an online explanation request using the `explain()` method to your deployed custom serving container."
      ]
    },
    {
      "cell_type": "code",
      "execution_count": null,
      "metadata": {
        "id": "cuKvd9SrmIQw"
      },
      "outputs": [],
      "source": [
        "prediction = endpoint.explain(\n",
        "    instances=[\n",
        "        {\n",
        "            \"sepal_length\": -1.38535265,\n",
        "            \"sepal_width\": 0.32841405,\n",
        "            \"petal_length\": -1.39706395,\n",
        "            \"petal_width\": 1.3154443,\n",
        "        },\n",
        "        {\n",
        "            \"sepal_length\": -1.02184904,\n",
        "            \"sepal_width\": -2.43394714,\n",
        "            \"petal_length\": -0.14664056,\n",
        "            \"petal_width\": -0.26238682,\n",
        "        },\n",
        "    ]\n",
        ")\n",
        "\n",
        "print(prediction)"
      ]
    },
    {
      "cell_type": "markdown",
      "metadata": {
        "id": "examine_feature_attributions"
      },
      "source": [
        "### Examine feature attributions\n",
        "\n",
        "Next you will look at the feature attributions for this particular example. Positive attribution values mean a particular feature pushed your model prediction up by that amount, and vice versa for negative attribution values."
      ]
    },
    {
      "cell_type": "code",
      "execution_count": null,
      "metadata": {
        "id": "examine_feature_attributions:mbsdk,xgboost,iris"
      },
      "outputs": [],
      "source": [
        "INSTANCE = {\n",
        "    \"sepal_length\": -1.38535265,\n",
        "    \"sepal_width\": 0.32841405,\n",
        "    \"petal_length\": -1.39706395,\n",
        "    \"petal_width\": 1.3154443,\n",
        "}\n",
        "\n",
        "from tabulate import tabulate\n",
        "\n",
        "feature_names = [\"sepal_length\", \"sepal_width\", \"petal_length\", \"petal_width\"]\n",
        "attributions = prediction.explanations[0].attributions[0].feature_attributions\n",
        "\n",
        "rows = []\n",
        "for i, val in enumerate(feature_names):\n",
        "    rows.append([val, INSTANCE[val], attributions[val]])\n",
        "print(tabulate(rows, headers=[\"Feature name\", \"Feature value\", \"Attribution value\"]))"
      ]
    },
    {
      "cell_type": "markdown",
      "metadata": {
        "id": "TpV-iwP9qw9c"
      },
      "source": [
        "## Cleaning up\n",
        "\n",
        "To clean up all Google Cloud resources used in this project, you can [delete the Google Cloud\n",
        "project](https://cloud.google.com/resource-manager/docs/creating-managing-projects#shutting_down_projects) you used for the tutorial.\n",
        "\n",
        "Otherwise, you can delete the individual resources you created in this tutorial."
      ]
    },
    {
      "cell_type": "code",
      "execution_count": null,
      "metadata": {
        "id": "sx_vKniMq9ZX"
      },
      "outputs": [],
      "source": [
        "delete_bucket = True\n",
        "\n",
        "# Undeploy model and delete endpoint\n",
        "try:\n",
        "    endpoint.delete(force=True)\n",
        "\n",
        "    # Delete the model resource\n",
        "    model.delete()\n",
        "except Exception as e:\n",
        "    print(e)\n",
        "\n",
        "# Delete the container image from Artifact Registry\n",
        "!gcloud artifacts docker images delete \\\n",
        "    --quiet \\\n",
        "    --delete-tags \\\n",
        "    {DEPLOY_IMAGE}\n",
        "\n",
        "! rm -rf app\n",
        "\n",
        "if delete_bucket or os.getenv(\"IS_TESTING\"):\n",
        "    ! gsutil rm -rf {BUCKET_URI}"
      ]
    }
  ],
  "metadata": {
    "colab": {
      "collapsed_sections": [],
      "name": "get_started_with_xai_and_custom_server.ipynb",
      "toc_visible": true
    },
    "kernelspec": {
      "display_name": "Python 3",
      "name": "python3"
    }
  },
  "nbformat": 4,
  "nbformat_minor": 0
}<|MERGE_RESOLUTION|>--- conflicted
+++ resolved
@@ -63,15 +63,8 @@
       "source": [
         "## Overview\n",
         "\n",
-        "This tutorial demonstrates how to use Vertex AI for E2E MLOps on Google Cloud in production. This tutorial covers stage 3 : serving: get started with Explainable AI for a custom deployment container.\n",
-        "\n",
-<<<<<<< HEAD
-=======
-        "BLAH\n",
-        "This tutorial walks through building a custom container to serve a simpe PyTorch CNN model on Vertex Predictions. You will use the FastAPI Python web server framework to create a prediction and health endpoint.\n",
-        "You will also push the container to artifact registry and deploy the model on Vertex AI, finally call the model for predictions and explanations.\n",
-        "\n",
->>>>>>> 199b330a
+        "This tutorial demonstrates how to use Vertex AI for E2E MLOps on Google Cloud in production. This tutorial covers stage 6 : serving: get started with Explainable AI for a custom deployment container.\n",
+        "\n",
         "\n",
         "### Dataset\n",
         "\n",
@@ -80,12 +73,8 @@
         "\n",
         "### Objective\n",
         "\n",
-<<<<<<< HEAD
         "In this tutorial, you learn to build a custom container to serve a PyTorch model on `Vertex AI Endpoint`. You will use the FastAPI Python web server framework to create the HTTP server for the serving binary. You then push the container to `Artifact Registry`, deploy the model and make predictions and explanations requests.\n",
         "\n",
-=======
-        "In this tutorial, you learn how to use BLAH\n",
->>>>>>> 199b330a
         "\n",
         "This tutorial uses the following Google Cloud ML services:\n",
         "\n",
