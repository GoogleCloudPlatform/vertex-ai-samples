{
  "cells": [
    {
      "cell_type": "code",
      "execution_count": null,
      "metadata": {
        "id": "copyright"
      },
      "outputs": [],
      "source": [
        "# Copyright 2022 Google LLC\n",
        "#\n",
        "# Licensed under the Apache License, Version 2.0 (the \"License\");\n",
        "# you may not use this file except in compliance with the License.\n",
        "# You may obtain a copy of the License at\n",
        "#\n",
        "#     https://www.apache.org/licenses/LICENSE-2.0\n",
        "#\n",
        "# Unless required by applicable law or agreed to in writing, software\n",
        "# distributed under the License is distributed on an \"AS IS\" BASIS,\n",
        "# WITHOUT WARRANTIES OR CONDITIONS OF ANY KIND, either express or implied.\n",
        "# See the License for the specific language governing permissions and\n",
        "# limitations under the License."
      ]
    },
    {
      "cell_type": "markdown",
      "metadata": {
        "id": "title:generic,gcp"
      },
      "source": [
        "# E2E ML on GCP: MLOps stage 3 : formalization: get started with Dataflow pipeline components\n",
        "\n",
        "<table align=\"left\">\n",
        "  <td>\n",
        "    <a href=\"https://github.com/GoogleCloudPlatform/vertex-ai-samples/blob/main/notebooks/community/ml_ops/stage3/get_started_with_dataflow_pipeline_components.ipynb\">\n",
        "      <img src=\"https://cloud.google.com/ml-engine/images/github-logo-32px.png\" alt=\"GitHub logo\">\n",
        "      View on GitHub\n",
        "    </a>\n",
        "  </td>\n",
        "  <td>\n",
        "    <a href=\"https://console.cloud.google.com/ai/platform/notebooks/deploy-notebook?download_url=https://github.com/GoogleCloudPlatform/vertex-ai-samples/blob/main/notebooks/community/ml_ops/stage3/get_started_with_dataflow_pipeline_components.ipynb\">\n",
        "<img src=\"https://cloud.google.com/ml-engine/images/colab-logo-32px.png\" alt=\"Colab logo\"> \n",
        "        Colab logo Run in Colab\n",
        "    </a>\n",
        "  </td>\n",
        "  <td>\n",
        "    <a href=\"https://console.cloud.google.com/vertex-ai/workbench/deploy-notebook?download_url=https://github.com/GoogleCloudPlatform/vertex-ai-samples/blob/main/notebooks/community/ml_ops/stage3/get_started_with_dataflow_pipeline_components.ipynb\">\n",
        "      <img src=\"https://lh3.googleusercontent.com/UiNooY4LUgW_oTvpsNhPpQzsstV5W8F7rYgxgGBD85cWJoLmrOzhVs_ksK_vgx40SHs7jCqkTkCk=e14-rj-sc0xffffff-h130-w32\" alt=\"Vertex AI logo\">\n",
        "      Open in Vertex AI Workbench\n",
        "    </a>\n",
        "  </td>   \n",
        "    \n",
        "</table>\n",
        "<br/><br/><br/>"
      ]
    },
    {
      "cell_type": "markdown",
      "metadata": {
        "id": "overview:mlops"
      },
      "source": [
        "## Overview\n",
        "\n",
        "\n",
        "This tutorial demonstrates how to use Vertex AI for E2E MLOps on Google Cloud in production. This tutorial covers stage 3 : formalization: get started with Dataflow pipeline components."
      ]
    },
    {
      "cell_type": "markdown",
      "metadata": {
<<<<<<< HEAD
        "id": "dataset:gsod,lrg"
      },
      "source": [
        "### Dataset\n",
        "\n",
        "The dataset used for this tutorial is the GSOD dataset from [BigQuery public datasets](https://cloud.google.com/bigquery/public-data). The version of the dataset you use only consists of the fields `year`, `month` and `day` to predict the value of mean daily temperature (`mean_temp`)."
      ]
    },
    {
      "cell_type": "markdown",
      "metadata": {
=======
>>>>>>> 8db9ce04
        "id": "objective:mlops,stage3,get_started_dataflow_pipeline_components"
      },
      "source": [
        "### Objective\n",
        "\n",
        "In this tutorial, you learn how to use prebuilt `Google Cloud Pipeline Components` for `Dataflow`.\n",
        "\n",
        "This tutorial uses the following Google Cloud ML services:\n",
        "\n",
        "- `Vertex AI Pipelines`\n",
        "- `Google Cloud Pipeline Components`\n",
        "- `Dataflow`\n",
        "\n",
        "The steps performed include:\n",
        "\n",
        "- Build an Apache Beam data pipeline.\n",
        "- Encapsulate the Apache Beam data pipeline with a Dataflow component in a Vertex AI pipeline.\n",
        "- Execute a Vertex AI pipeline."
      ]
    },
    {
      "cell_type": "markdown",
      "metadata": {
        "id": "dataset:gsod,lrg"
      },
      "source": [
        "### Dataset\n",
        "\n",
        "The dataset used for this tutorial is the GSOD dataset from [BigQuery public datasets](https://cloud.google.com/bigquery/public-data). The version of the dataset you use only the fields year, month and day to predict the value of mean daily temperature (mean_temp)."
      ]
    },
    {
      "cell_type": "markdown",
      "metadata": {
        "id": "0c997d8d92ce"
      },
      "source": [
        "### Costs\n",
        "\n",
        "This tutorial uses billable components of Google Cloud:\n",
        "\n",
        "* Vertex AI\n",
        "* Cloud Storage\n",
        "* Dataflow\n",
        "\n",
        "Learn about [Vertex AI\n",
        "pricing](https://cloud.google.com/vertex-ai/pricing), [Cloud Storage\n",
        "pricing](https://cloud.google.com/storage/pricing), and [Dataflow pricing](https://cloud.google.com/dataflow/pricing)\n",
        "and use the [Pricing\n",
        "Calculator](https://cloud.google.com/products/calculator/)\n",
        "to generate a cost estimate based on your projected usage."
      ]
    },
    {
      "cell_type": "markdown",
      "metadata": {
        "id": "install_mlops"
      },
      "source": [
        "## Installations\n",
        "\n",
        "Install *one time* the packages for executing the MLOps notebooks."
      ]
    },
    {
      "cell_type": "code",
      "execution_count": null,
      "metadata": {
        "id": "install_mlops"
      },
      "outputs": [],
      "source": [
        "import os\n",
        "\n",
        "# The Google Cloud Notebook product has specific requirements\n",
        "IS_GOOGLE_CLOUD_NOTEBOOK = os.path.exists(\"/opt/deeplearning/metadata/env_version\")\n",
        "\n",
        "# Google Cloud Notebook requires dependencies to be installed with '--user'\n",
        "USER_FLAG = \"\"\n",
        "if IS_GOOGLE_CLOUD_NOTEBOOK:\n",
        "    USER_FLAG = \"--user\"\n",
        "\n",
        "! pip3 install -U tensorflow $USER_FLAG\n",
        "! pip3 install -U tensorflow-data-validation $USER_FLAG\n",
        "! pip3 install -U tensorflow-transform $USER_FLAG\n",
        "! pip3 install -U tensorflow-io $USER_FLAG\n",
        "! pip3 install --upgrade google-cloud-aiplatform[tensorboard] $USER_FLAG\n",
        "! pip3 install --upgrade google-cloud-pipeline-components $USER_FLAG"
      ]
    },
    {
      "cell_type": "markdown",
      "metadata": {
        "id": "restart"
      },
      "source": [
        "### Restart the kernel\n",
        "\n",
        "Once you've installed the additional packages, you need to restart the notebook kernel so it can find the packages."
      ]
    },
    {
      "cell_type": "code",
      "execution_count": null,
      "metadata": {
        "id": "restart"
      },
      "outputs": [],
      "source": [
        "import os\n",
        "\n",
        "if not os.getenv(\"IS_TESTING\"):\n",
        "    # Automatically restart kernel after installs\n",
        "    import IPython\n",
        "\n",
        "    app = IPython.Application.instance()\n",
        "    app.kernel.do_shutdown(True)"
      ]
    },
    {
      "cell_type": "markdown",
      "metadata": {
        "id": "cb082379ed5b"
      },
      "source": [
        "## Before you begin\n",
        "\n",
        "### Set up your Google Cloud project\n",
        "\n",
        "**The following steps are required, regardless of your notebook environment.**\n",
        "\n",
        "1. [Select or create a Google Cloud project](https://console.cloud.google.com/cloud-resource-manager). When you first create an account, you get a $300 free credit towards your compute/storage costs.\n",
        "\n",
        "1. [Make sure that billing is enabled for your project](https://cloud.google.com/billing/docs/how-to/modify-project).\n",
        "\n",
        "1. [Enable the Vertex AI API](https://console.cloud.google.com/flows/enableapi?apiid=aiplatform.googleapis.com). {TODO: Update the APIs needed for your tutorial. Edit the API names, and update the link to append the API IDs, separating each one with a comma. For example, container.googleapis.com,cloudbuild.googleapis.com}\n",
        "\n",
        "1. If you are running this notebook locally, you need to install the [Cloud SDK](https://cloud.google.com/sdk).\n",
        "\n",
        "1. Enter your project ID in the cell below. Then run the cell to make sure the\n",
        "Cloud SDK uses the right project for all the commands in this notebook.\n",
        "\n",
        "**Note**: Jupyter runs lines prefixed with `!` as shell commands, and it interpolates Python variables prefixed with `$` into these commands."
      ]
    },
    {
      "cell_type": "markdown",
      "metadata": {
        "id": "project_id"
      },
      "source": [
        "#### Set your project ID\n",
        "\n",
        "**If you don't know your project ID**, you may be able to get your project ID using `gcloud`."
      ]
    },
    {
      "cell_type": "code",
      "execution_count": null,
      "metadata": {
        "id": "set_project_id"
      },
      "outputs": [],
      "source": [
        "PROJECT_ID = \"[your-project-id]\"  # @param {type:\"string\"}"
      ]
    },
    {
      "cell_type": "code",
      "execution_count": null,
      "metadata": {
        "id": "autoset_project_id"
      },
      "outputs": [],
      "source": [
        "if PROJECT_ID == \"\" or PROJECT_ID is None or PROJECT_ID == \"[your-project-id]\":\n",
        "    # Get your GCP project id from gcloud\n",
        "    shell_output = ! gcloud config list --format 'value(core.project)' 2>/dev/null\n",
        "    PROJECT_ID = shell_output[0]\n",
        "    print(\"Project ID:\", PROJECT_ID)"
      ]
    },
    {
      "cell_type": "code",
      "execution_count": null,
      "metadata": {
        "id": "250cb8c648d5"
      },
      "outputs": [],
      "source": [
        "! gcloud config set project $PROJECT_ID"
      ]
    },
    {
      "cell_type": "markdown",
      "metadata": {
        "id": "region"
      },
      "source": [
        "#### Region\n",
        "\n",
        "You can also change the `REGION` variable, which is used for operations\n",
        "throughout the rest of this notebook.  Below are regions supported for Vertex AI. We recommend that you choose the region closest to you.\n",
        "\n",
        "- Americas: `us-central1`\n",
        "- Europe: `europe-west4`\n",
        "- Asia Pacific: `asia-east1`\n",
        "\n",
        "You may not use a multi-regional bucket for training with Vertex AI. Not all regions provide support for all Vertex AI services.\n",
        "\n",
        "Learn more about [Vertex AI regions](https://cloud.google.com/vertex-ai/docs/general/locations)."
      ]
    },
    {
      "cell_type": "code",
      "execution_count": null,
      "metadata": {
        "id": "region"
      },
      "outputs": [],
      "source": [
        "REGION = \"[your-region]\"  # @param {type: \"string\"}\n",
        "\n",
        "if REGION == \"[your-region]\":\n",
        "    REGION = \"us-central1\""
      ]
    },
    {
      "cell_type": "markdown",
      "metadata": {
        "id": "timestamp"
      },
      "source": [
        "#### UUID\n",
        "\n",
        "If you are in a live tutorial session, you might be using a shared test account or project. To avoid name collisions between users on resources created, you create a uuid for each instance session, and append it onto the name of resources you create in this tutorial."
      ]
    },
    {
      "cell_type": "code",
      "execution_count": null,
      "metadata": {
        "id": "timestamp"
      },
      "outputs": [],
      "source": [
        "import random\n",
        "import string\n",
        "\n",
        "\n",
        "# Generate a uuid of length 8\n",
        "def generate_uuid():\n",
        "    return \"\".join(random.choices(string.ascii_lowercase + string.digits, k=8))\n",
        "\n",
        "\n",
        "UUID = generate_uuid()"
      ]
    },
    {
      "cell_type": "markdown",
      "metadata": {
        "id": "927085b84a07"
      },
      "source": [
        "### Authenticate your Google Cloud account\n",
        "\n",
        "**If you are using Google Cloud Notebooks**, your environment is already authenticated. Skip this step.\n",
        "\n",
        "**If you are using Colab**, run the cell below and follow the instructions when prompted to authenticate your account via oAuth.\n",
        "\n",
        "**Otherwise**, follow these steps:\n",
        "\n",
        "In the Cloud Console, go to the [Create service account key](https://console.cloud.google.com/apis/credentials/serviceaccountkey) page.\n",
        "\n",
        "**Click Create service account**.\n",
        "\n",
        "In the **Service account name** field, enter a name, and click **Create**.\n",
        "\n",
        "In the **Grant this service account access to project** section, click the Role drop-down list. Type \"Vertex\" into the filter box, and select **Vertex Administrator**. Type \"Storage Object Admin\" into the filter box, and select **Storage Object Admin**.\n",
        "\n",
        "Click Create. A JSON file that contains your key downloads to your local environment.\n",
        "\n",
        "Enter the path to your service account key as the GOOGLE_APPLICATION_CREDENTIALS variable in the cell below and run the cell."
      ]
    },
    {
      "cell_type": "code",
      "execution_count": null,
      "metadata": {
        "id": "89788a802687"
      },
      "outputs": [],
      "source": [
        "# If you are running this notebook in Colab, run this cell and follow the\n",
        "# instructions to authenticate your GCP account. This provides access to your\n",
        "# Cloud Storage bucket and lets you submit training jobs and prediction\n",
        "# requests.\n",
        "\n",
        "import os\n",
        "import sys\n",
        "\n",
        "# If on Google Cloud Notebook, then don't execute this code\n",
        "if not os.path.exists(\"/opt/deeplearning/metadata/env_version\"):\n",
        "    if \"google.colab\" in sys.modules:\n",
        "        from google.colab import auth as google_auth\n",
        "\n",
        "        google_auth.authenticate_user()\n",
        "\n",
        "    # If you are running this notebook locally, replace the string below with the\n",
        "    # path to your service account key and run this cell to authenticate your GCP\n",
        "    # account.\n",
        "    elif not os.getenv(\"IS_TESTING\"):\n",
        "        %env GOOGLE_APPLICATION_CREDENTIALS ''"
      ]
    },
    {
      "cell_type": "markdown",
      "metadata": {
        "id": "40ed98f5cc48"
      },
      "source": [
        "#### If you are using Google Cloud Notebooks, set the project using gcloud config."
      ]
    },
    {
      "cell_type": "code",
      "execution_count": null,
      "metadata": {
        "id": "fde1a355f1e9"
      },
      "outputs": [],
      "source": [
        "if not os.path.exists(\"/opt/deeplearning/metadata/env_version\"):\n",
        "    if \"google.colab\" in sys.modules:\n",
        "        ! gcloud config set project $PROJECT_ID"
      ]
    },
    {
      "cell_type": "markdown",
      "metadata": {
        "id": "bucket:mbsdk"
      },
      "source": [
        "### Create a Cloud Storage bucket\n",
        "\n",
        "**The following steps are required, regardless of your notebook environment.**\n",
        "\n",
        "When you initialize the Vertex SDK for Python, you specify a Cloud Storage staging bucket. The staging bucket is where all the data associated with your dataset and model resources are retained across sessions.\n",
        "\n",
        "Set the name of your Cloud Storage bucket below. Bucket names must be globally unique across all Google Cloud projects, including those outside of your organization."
      ]
    },
    {
      "cell_type": "code",
      "execution_count": null,
      "metadata": {
        "id": "bucket"
      },
      "outputs": [],
      "source": [
        "BUCKET_URI = \"gs://[your-bucket-name]\"  # @param {type:\"string\"}"
      ]
    },
    {
      "cell_type": "code",
      "execution_count": null,
      "metadata": {
        "id": "autoset_bucket"
      },
      "outputs": [],
      "source": [
        "if BUCKET_URI == \"\" or BUCKET_URI is None or BUCKET_URI == \"gs://[your-bucket-name]\":\n",
        "    BUCKET_URI = \"gs://\" + PROJECT_ID + \"aip-\" + UUID"
      ]
    },
    {
      "cell_type": "markdown",
      "metadata": {
        "id": "create_bucket"
      },
      "source": [
        "**Only if your bucket doesn't already exist**: Run the following cell to create your Cloud Storage bucket."
      ]
    },
    {
      "cell_type": "code",
      "execution_count": null,
      "metadata": {
        "id": "create_bucket"
      },
      "outputs": [],
      "source": [
        "! gsutil mb -l $REGION $BUCKET_URI"
      ]
    },
    {
      "cell_type": "markdown",
      "metadata": {
        "id": "validate_bucket"
      },
      "source": [
        "Finally, validate access to your Cloud Storage bucket by examining its contents:"
      ]
    },
    {
      "cell_type": "code",
      "execution_count": null,
      "metadata": {
        "id": "validate_bucket"
      },
      "outputs": [],
      "source": [
        "! gsutil ls -al $BUCKET_URI"
      ]
    },
    {
      "cell_type": "markdown",
      "metadata": {
        "id": "set_service_account"
      },
      "source": [
        "#### Service Account\n",
        "\n",
        "**If you don't know your service account**, try to get your service account using `gcloud` command by executing the second cell below."
      ]
    },
    {
      "cell_type": "code",
      "execution_count": null,
      "metadata": {
        "id": "set_service_account"
      },
      "outputs": [],
      "source": [
        "SERVICE_ACCOUNT = \"[your-service-account]\"  # @param {type:\"string\"}"
      ]
    },
    {
      "cell_type": "code",
      "execution_count": null,
      "metadata": {
        "id": "autoset_service_account"
      },
      "outputs": [],
      "source": [
        "if (\n",
        "    SERVICE_ACCOUNT == \"\"\n",
        "    or SERVICE_ACCOUNT is None\n",
        "    or SERVICE_ACCOUNT == \"[your-service-account]\"\n",
        "):\n",
        "    # Get your GCP project id from gcloud\n",
        "    shell_output = !gcloud auth list 2>/dev/null\n",
        "    SERVICE_ACCOUNT = shell_output[2].replace(\"*\", \"\").strip()\n",
        "    print(\"Service Account:\", SERVICE_ACCOUNT)"
      ]
    },
    {
      "cell_type": "markdown",
      "metadata": {
        "id": "set_service_account:pipelines"
      },
      "source": [
        "#### Set service account access for Vertex AI Pipelines\n",
        "\n",
        "Run the following commands to grant your service account access to read and write pipeline artifacts in the bucket that you created in the previous step -- you only need to run these once per service account."
      ]
    },
    {
      "cell_type": "code",
      "execution_count": null,
      "metadata": {
        "id": "set_service_account:pipelines"
      },
      "outputs": [],
      "source": [
        "! gsutil iam ch serviceAccount:{SERVICE_ACCOUNT}:roles/storage.objectCreator $BUCKET_URI\n",
        "\n",
        "! gsutil iam ch serviceAccount:{SERVICE_ACCOUNT}:roles/storage.objectViewer $BUCKET_URI"
      ]
    },
    {
      "cell_type": "markdown",
      "metadata": {
        "id": "setup_vars"
      },
      "source": [
        "### Set up variables\n",
        "\n",
        "Next, set up some variables used throughout the tutorial.\n",
        "### Import libraries and define constants"
      ]
    },
    {
      "cell_type": "code",
      "execution_count": null,
      "metadata": {
        "id": "import_aip:mbsdk"
      },
      "outputs": [],
      "source": [
        "import google.cloud.aiplatform as aiplatform\n",
        "from google_cloud_pipeline_components.v1.dataflow import DataflowPythonJobOp\n",
        "from google_cloud_pipeline_components.v1.wait_gcp_resources import \\\n",
        "    WaitGcpResourcesOp\n",
        "from kfp import dsl\n",
        "from kfp.v2 import compiler"
      ]
    },
    {
      "cell_type": "markdown",
      "metadata": {
        "id": "init_aip:mbsdk"
      },
      "source": [
        "### Initialize Vertex AI SDK for Python\n",
        "\n",
        "Initialize the Vertex AI SDK for Python for your project and corresponding bucket."
      ]
    },
    {
      "cell_type": "code",
      "execution_count": null,
      "metadata": {
        "id": "init_aip:mbsdk"
      },
      "outputs": [],
      "source": [
        "aiplatform.init(project=PROJECT_ID, staging_bucket=BUCKET_URI)"
      ]
    },
    {
      "cell_type": "markdown",
      "metadata": {
        "id": "writefile:wc.py"
      },
      "source": [
        "### Write the Apache Beam pipeline module\n",
        "\n",
        "First, you write the Python module for the Dataflow pipeline. Since it is a module, you additional add the `if __name__ == '__main__':` entry point and use `argparse` to pass command line arguments to the module.\n",
        "\n",
        "This module implements the Apache Beam word count example."
      ]
    },
    {
      "cell_type": "code",
      "execution_count": null,
      "metadata": {
        "id": "writefile:wc.py"
      },
      "outputs": [],
      "source": [
        "%%writefile wc.py\n",
        "#\n",
        "# Licensed to the Apache Software Foundation (ASF) under one or more\n",
        "# contributor license agreements.  See the NOTICE file distributed with\n",
        "# this work for additional information regarding copyright ownership.\n",
        "# The ASF licenses this file to You under the Apache License, Version 2.0\n",
        "# (the \"License\"); you may not use this file except in compliance with\n",
        "# the License.  You may obtain a copy of the License at\n",
        "#\n",
        "#    http://www.apache.org/licenses/LICENSE-2.0\n",
        "#\n",
        "# Unless required by applicable law or agreed to in writing, software\n",
        "# distributed under the License is distributed on an \"AS IS\" BASIS,\n",
        "# WITHOUT WARRANTIES OR CONDITIONS OF ANY KIND, either express or implied.\n",
        "# See the License for the specific language governing permissions and\n",
        "# limitations under the License.\n",
        "#\n",
        "\n",
        "\"\"\"A minimalist word-counting workflow that counts words in Shakespeare.\n",
        "\n",
        "This is the first in a series of successively more detailed 'word count'\n",
        "examples.\n",
        "\n",
        "Next, see the wordcount pipeline, then the wordcount_debugging pipeline, for\n",
        "more detailed examples that introduce additional concepts.\n",
        "\n",
        "Concepts:\n",
        "\n",
        "1. Reading data from text files\n",
        "2. Specifying 'inline' transforms\n",
        "3. Counting a PCollection\n",
        "4. Writing data to Cloud Storage as text files\n",
        "\n",
        "To execute this pipeline locally, first edit the code to specify the output\n",
        "location. Output location could be a local file path or an output prefix\n",
        "on GCS. (Only update the output location marked with the first CHANGE comment.)\n",
        "\n",
        "To execute this pipeline remotely, first edit the code to set your project ID,\n",
        "runner type, the staging location, the temp location, and the output location.\n",
        "The specified GCS bucket(s) must already exist. (Update all the places marked\n",
        "with a CHANGE comment.)\n",
        "\n",
        "Then, run the pipeline as described in the README. It will be deployed and run\n",
        "using the Google Cloud Dataflow Service. No args are required to run the\n",
        "pipeline. You can see the results in your output bucket in the GCS browser.\n",
        "\"\"\"\n",
        "\n",
        "from __future__ import absolute_import\n",
        "\n",
        "import argparse\n",
        "import logging\n",
        "import re\n",
        "\n",
        "from past.builtins import unicode\n",
        "\n",
        "import apache_beam as beam\n",
        "from apache_beam.io import ReadFromText\n",
        "from apache_beam.io import WriteToText\n",
        "from apache_beam.options.pipeline_options import PipelineOptions\n",
        "from apache_beam.options.pipeline_options import SetupOptions\n",
        "\n",
        "\n",
        "def run(argv=None):\n",
        "  \"\"\"Main entry point; defines and runs the wordcount pipeline.\"\"\"\n",
        "\n",
        "  parser = argparse.ArgumentParser()\n",
        "  parser.add_argument('--input',\n",
        "                      dest='input',\n",
        "                      default='gs://dataflow-samples/shakespeare/kinglear.txt',\n",
        "                      help='Input file to process.')\n",
        "  parser.add_argument('--output',\n",
        "                      dest='output',\n",
        "                      # CHANGE 1/5: The Google Cloud Storage path is required\n",
        "                      # for outputting the results.\n",
        "                      default='gs://YOUR_OUTPUT_BUCKET/AND_OUTPUT_PREFIX',\n",
        "                      help='Output file to write results to.')\n",
        "  known_args, pipeline_args = parser.parse_known_args(argv)\n",
        "  # pipeline_args.extend([\n",
        "  #     # CHANGE 2/5: (OPTIONAL) Change this to DataflowRunner to\n",
        "  #     # run your pipeline on the Google Cloud Dataflow Service.\n",
        "  #     '--runner=DirectRunner',\n",
        "  #     # CHANGE 3/5: Your project ID is required in order to run your pipeline on\n",
        "  #     # the Google Cloud Dataflow Service.\n",
        "  #     '--project=SET_YOUR_PROJECT_ID_HERE',\n",
        "  #     # CHANGE 4/5: Your Google Cloud Storage path is required for staging local\n",
        "  #     # files.\n",
        "  #     '--staging_location=gs://YOUR_BUCKET_NAME/AND_STAGING_DIRECTORY',\n",
        "  #     # CHANGE 5/5: Your Google Cloud Storage path is required for temporary\n",
        "  #     # files.\n",
        "  #     '--temp_location=gs://YOUR_BUCKET_NAME/AND_TEMP_DIRECTORY',\n",
        "  #     '--job_name=your-wordcount-job',\n",
        "  # ])\n",
        "\n",
        "  # We use the save_main_session option because one or more DoFn's in this\n",
        "  # workflow rely on global context (e.g., a module imported at module level).\n",
        "  pipeline_options = PipelineOptions(pipeline_args)\n",
        "  pipeline_options.view_as(SetupOptions).save_main_session = True\n",
        "  with beam.Pipeline(options=pipeline_options) as p:\n",
        "\n",
        "    # Read the text file[pattern] into a PCollection.\n",
        "    lines = p | ReadFromText(known_args.input)\n",
        "\n",
        "    # Count the occurrences of each word.\n",
        "    counts = (\n",
        "        lines\n",
        "        | 'Split' >> (beam.FlatMap(lambda x: re.findall(r'[A-Za-z\\']+', x))\n",
        "                      .with_output_types(unicode))\n",
        "        | 'PairWithOne' >> beam.Map(lambda x: (x, 1))\n",
        "        | 'GroupAndSum' >> beam.CombinePerKey(sum))\n",
        "\n",
        "    # Format the counts into a PCollection of strings.\n",
        "    def format_result(word_count):\n",
        "      (word, count) = word_count\n",
        "      return '%s: %s' % (word, count)\n",
        "\n",
        "    output = counts | 'Format' >> beam.Map(format_result)\n",
        "\n",
        "    # Write the output using a \"Write\" transform that has side effects.\n",
        "    # pylint: disable=expression-not-assigned\n",
        "    output | WriteToText(known_args.output)\n",
        "\n",
        "\n",
        "if __name__ == '__main__':\n",
        "  logging.getLogger().setLevel(logging.INFO)\n",
        "  run()"
      ]
    },
    {
      "cell_type": "markdown",
      "metadata": {
        "id": "writefile:requirements,wc"
      },
      "source": [
        "### Write the requirements (installs) for the Apache Beam pipeline module\n",
        "\n",
        "Next, create the `requirements.txt` file to specify Python modules that are required to be installed for executing the Apache Beam pipeline module -- in this case, `apache-beam` is required."
      ]
    },
    {
      "cell_type": "code",
      "execution_count": null,
      "metadata": {
        "id": "writefile:requirements,wc"
      },
      "outputs": [],
      "source": [
        "%%writefile requirements.txt\n",
        "apache-beam\n",
        "future"
      ]
    },
    {
      "cell_type": "markdown",
      "metadata": {
        "id": "copy_to_gcs:wc"
      },
      "source": [
        "### Copy python module and requirements file to Cloud Storage\n",
        "\n",
        "Next, you copy the Python module and requirements file to your Cloud Storage bucket.\n",
        "\n",
        "Additional, you set the Cloud Storage location for the output of the Apache Beam word count pipeline."
      ]
    },
    {
      "cell_type": "code",
      "execution_count": null,
      "metadata": {
        "id": "copy_to_gcs:wc"
      },
      "outputs": [],
      "source": [
        "GCS_WC_PY = BUCKET_URI + \"/wc.py\"\n",
        "! gsutil cp wc.py $GCS_WC_PY\n",
        "GCS_REQUIREMENTS_TXT = BUCKET_URI + \"/requirements.txt\"\n",
        "! gsutil cp requirements.txt $GCS_REQUIREMENTS_TXT\n",
        "\n",
        "GCS_WC_OUT = BUCKET_URI + \"/wc_out.txt\""
      ]
    },
    {
      "cell_type": "markdown",
      "metadata": {
        "id": "create_dataflow_pipeline:wc"
      },
      "source": [
        "### Create and execute the pipeline job\n",
        "\n",
        "In this example, the `DataflowPythonJobOp` component takes the following parameters:\n",
        "\n",
        "- `project_id`: The project ID.\n",
        "- `location`: The region.\n",
        "- `python_module_path`: The Cloud Storage location of the Apache Beam pipeline.\n",
        "- `temp_location`: The Cloud Storage temporary file workspace for the Apache Beam pipeline.\n",
        "- `requirements_file_path`: The required Python modules to install.\n",
        "- `args`: The arguments to pass to the Apache Beam pipeline.\n",
        "\n",
        "Learn more about [Google Cloud Pipeline Component for Dataflow](https://google-cloud-pipeline-components.readthedocs.io/en/google-cloud-pipeline-components-0.2.0/google_cloud_pipeline_components.experimental.dataflow.html)"
      ]
    },
    {
      "cell_type": "code",
      "execution_count": null,
      "metadata": {
        "id": "create_dataflow_pipeline:wc"
      },
      "outputs": [],
      "source": [
        "PIPELINE_ROOT = \"{}/pipeline_root/dataflow_wc\".format(BUCKET_URI)\n",
        "\n",
        "\n",
        "@dsl.pipeline(name=\"dataflow-wc\", description=\"Dataflow word count component pipeline\")\n",
        "def pipeline(\n",
        "    python_file_path: str = GCS_WC_PY,\n",
        "    project_id: str = PROJECT_ID,\n",
        "    location: str = REGION,\n",
        "    staging_dir: str = PIPELINE_ROOT,\n",
        "    args: list = [\"--output\", GCS_WC_OUT, \"--runner\", \"DataflowRunner\"],\n",
        "    requirements_file_path: str = GCS_REQUIREMENTS_TXT,\n",
        "):\n",
        "\n",
        "    dataflow_python_op = DataflowPythonJobOp(\n",
        "        project=project_id,\n",
        "        location=location,\n",
        "        python_module_path=python_file_path,\n",
        "        temp_location=staging_dir,\n",
        "        requirements_file_path=requirements_file_path,\n",
        "        args=args,\n",
        "    )\n",
        "\n",
        "    _ = WaitGcpResourcesOp(gcp_resources=dataflow_python_op.outputs[\"gcp_resources\"])\n",
        "\n",
        "\n",
        "compiler.Compiler().compile(pipeline_func=pipeline, package_path=\"dataflow_wc.json\")\n",
        "\n",
        "pipeline = aiplatform.PipelineJob(\n",
        "    display_name=\"dataflow_wc\",\n",
        "    template_path=\"dataflow_wc.json\",\n",
        "    pipeline_root=PIPELINE_ROOT,\n",
        "    enable_caching=False,\n",
        ")\n",
        "\n",
        "pipeline.run()\n",
        "\n",
        "! gsutil cat {GCS_WC_OUT}* | head -n10\n",
        "\n",
        "! rm -f dataflow_wc.json wc.py requirements.txt"
      ]
    },
    {
      "cell_type": "markdown",
      "metadata": {
        "id": "delete_pipeline"
      },
      "source": [
        "### Delete the pipeline job\n",
        "\n",
        "After a pipeline job is completed, you can delete the pipeline job with the method `delete()`.  Prior to completion, a pipeline job can be canceled with the method `cancel()`."
      ]
    },
    {
      "cell_type": "code",
      "execution_count": null,
      "metadata": {
        "id": "delete_pipeline"
      },
      "outputs": [],
      "source": [
        "pipeline.delete()"
      ]
    },
    {
      "cell_type": "markdown",
      "metadata": {
        "id": "writefile:split.py"
      },
      "source": [
        "### Write the Apache Beam pipeline module\n",
        "\n",
        "Next, you write the Python module for the Apache Beam pipeline. This module implements the a dataset split task into training and test data, and writes the split dataset as CSV files to a Cloud Storage bucket. In this example, the Python module will recieve some arguments for the pipeline from the command-line, which will be passed by the Dataflow pipeline component.\n",
        "\n",
        "*Note:* The Dataflow prebuilt component implicitly adds Dataflow-specific command-line arguments, such as `project`, `location`, `runner`, and `temp_location`."
      ]
    },
    {
      "cell_type": "code",
      "execution_count": null,
      "metadata": {
        "id": "writefile:split.py"
      },
      "outputs": [],
      "source": [
        "%%writefile split.py\n",
        "\n",
        "import argparse\n",
        "import logging\n",
        "import tensorflow_transform.beam as tft_beam\n",
        "\n",
        "\n",
        "from past.builtins import unicode\n",
        "\n",
        "import apache_beam as beam\n",
        "from apache_beam.io import ReadFromText\n",
        "from apache_beam.io import WriteToText\n",
        "from apache_beam.options.pipeline_options import PipelineOptions\n",
        "from apache_beam.options.pipeline_options import SetupOptions\n",
        "\n",
        "def run(argv=None):\n",
        "    \"\"\"Main entry point; defines and runs the wordcount pipeline.\"\"\"\n",
        "\n",
        "    parser = argparse.ArgumentParser()\n",
        "    parser.add_argument('--bq_table',\n",
        "                      dest='bq_table')\n",
        "    parser.add_argument('--bucket',\n",
        "                      dest='bucket')\n",
        "    args, pipeline_args = parser.parse_known_args(argv)\n",
        "    logging.info(\"ARGS\")\n",
        "    logging.info(args)\n",
        "    logging.info(\"PIPELINE ARGS\")\n",
        "    logging.info(pipeline_args)\n",
        "    for i in range(0, len(pipeline_args), 2):\n",
        "        if \"--temp_location\" == pipeline_args[i]:\n",
        "            temp_location = pipeline_args[i+1]\n",
        "        elif \"--project\" == pipeline_args[i]:\n",
        "            project = pipeline_args[i+1]\n",
        "\n",
        "    exported_train = args.bucket + '/exported_data/train'\n",
        "    exported_eval  = args.bucket + '/exported_data/eval'\n",
        "\n",
        "    pipeline_options = PipelineOptions(pipeline_args)\n",
        "    pipeline_options.view_as(SetupOptions).save_main_session = True\n",
        "    with beam.Pipeline(options=pipeline_options) as pipeline:\n",
        "        with tft_beam.Context(temp_location):\n",
        "            raw_data_query = \"SELECT {0},{1} FROM {2} LIMIT 500\".format(\"CAST(station_number as STRING) AS station_number,year,month,day\",\"mean_temp\", args.bq_table)\n",
        "\n",
        "            def parse_bq_record(bq_record):\n",
        "                \"\"\"Parses a bq_record to a dictionary.\"\"\"\n",
        "                output = {}\n",
        "                for key in bq_record:\n",
        "                    output[key] = [bq_record[key]]\n",
        "                return output\n",
        "\n",
        "            def split_dataset(bq_row, num_partitions, ratio):\n",
        "                \"\"\"Returns a partition number for a given bq_row.\"\"\"\n",
        "                import json\n",
        "\n",
        "                assert num_partitions == len(ratio)\n",
        "                bucket = sum(map(ord, json.dumps(bq_row))) % sum(ratio)\n",
        "                total = 0\n",
        "                for i, part in enumerate(ratio):\n",
        "                    total += part\n",
        "                    if bucket < total:\n",
        "                        return i\n",
        "                return len(ratio) - 1\n",
        "\n",
        "            # Read raw BigQuery data.\n",
        "            raw_train_data, raw_eval_data = (\n",
        "                pipeline\n",
        "                | \"Read Raw Data\"\n",
        "                >> beam.io.ReadFromBigQuery(\n",
        "                    query=raw_data_query,\n",
        "                    project=project,\n",
        "                    use_standard_sql=True,\n",
        "                )\n",
        "                | \"Parse Data\" >> beam.Map(parse_bq_record)\n",
        "                | \"Split\" >> beam.Partition(split_dataset, 2, ratio=[8, 2])\n",
        "            )\n",
        "\n",
        "            # Write raw train data to GCS .\n",
        "            _ = raw_train_data | \"Write Raw Train Data\" >> beam.io.WriteToText(\n",
        "                file_path_prefix=exported_train, file_name_suffix=\".csv\"\n",
        "            )\n",
        "\n",
        "            # Write raw eval data to GCS .\n",
        "            _ = raw_eval_data | \"Write Raw Eval Data\" >> beam.io.WriteToText(\n",
        "                file_path_prefix=exported_eval, file_name_suffix=\".csv\"\n",
        "            )\n",
        "\n",
        "\n",
        "if __name__ == '__main__':\n",
        "    logging.getLogger().setLevel(logging.INFO)\n",
        "    run()"
      ]
    },
    {
      "cell_type": "markdown",
      "metadata": {
        "id": "writefile:requirements,split"
      },
      "source": [
        "### Write the requirements (installs) for the Apache Beam pipeline module\n",
        "\n",
        "Next, create the `requirements.txt` file to specify Python modules that are required to be installed for executing the Apache Beam pipeline module -- in this case, `apache-beam` and `tensorflow-transform` are required."
      ]
    },
    {
      "cell_type": "code",
      "execution_count": null,
      "metadata": {
        "id": "writefile:requirements,split"
      },
      "outputs": [],
      "source": [
        "%%writefile requirements.txt\n",
        "apache-beam\n",
        "tensorflow-transform==1.2.0\n",
        "future"
      ]
    },
    {
      "cell_type": "markdown",
      "metadata": {
        "id": "writefile:setup,split"
      },
      "source": [
        "### Write the setup.py (installs) for the Dataflow workers\n",
        "\n",
        "Next, create the `setup.py` file to specify Python modules that are required to be installed for executing the Dataflow workers -- in this case, `tensorflow-transform` is required."
      ]
    },
    {
      "cell_type": "code",
      "execution_count": null,
      "metadata": {
        "id": "writefile:setup,split"
      },
      "outputs": [],
      "source": [
        "%%writefile setup.py\n",
        "import setuptools\n",
        "\n",
        "REQUIRED_PACKAGES = [\n",
        "    'tensorflow-transform==1.2.0',\n",
        "    'future'\n",
        "]\n",
        "PACKAGE_NAME = 'my_package'\n",
        "PACKAGE_VERSION = '0.0.1'\n",
        "setuptools.setup(\n",
        "    name=PACKAGE_NAME,\n",
        "    version=PACKAGE_VERSION,\n",
        "    description='Demo for split transformation',\n",
        "    install_requires=REQUIRED_PACKAGES,\n",
        "    author=\"cdpe@google.com\",\n",
        "    packages=setuptools.find_packages()\n",
        ")"
      ]
    },
    {
      "cell_type": "markdown",
      "metadata": {
        "id": "copy_to_gcs:split"
      },
      "source": [
        "### Copy python module and requirements file to Cloud Storage\n",
        "\n",
        "Next, you copy the Python module, requirements and setup file to your Cloud Storage bucket.\n",
        "\n",
        "Additional, you set the Cloud Storage location for the output of the Apache Beam dataset split pipeline."
      ]
    },
    {
      "cell_type": "code",
      "execution_count": null,
      "metadata": {
        "id": "copy_to_gcs:split"
      },
      "outputs": [],
      "source": [
        "GCS_SPLIT_PY = BUCKET_URI + \"/split.py\"\n",
        "! gsutil cp split.py $GCS_SPLIT_PY\n",
        "GCS_REQUIREMENTS_TXT = BUCKET_URI + \"/requirements.txt\"\n",
        "! gsutil cp requirements.txt $GCS_REQUIREMENTS_TXT\n",
        "GCS_SETUP_PY = BUCKET_URI + \"/setup.py\"\n",
        "! gsutil cp setup.py $GCS_SETUP_PY"
      ]
    },
    {
      "cell_type": "markdown",
      "metadata": {
        "id": "import_file:u_dataset,bq"
      },
      "source": [
        "#### Location of BigQuery training data.\n",
        "\n",
        "Now set the variable `IMPORT_FILE` to the location of the data table in BigQuery."
      ]
    },
    {
      "cell_type": "code",
      "execution_count": null,
      "metadata": {
        "id": "import_file:gsod,bq,lrg"
      },
      "outputs": [],
      "source": [
        "IMPORT_FILE = \"bq://bigquery-public-data.samples.gsod\"\n",
        "BQ_TABLE = \"bigquery-public-data.samples.gsod\""
      ]
    },
    {
      "cell_type": "markdown",
      "metadata": {
        "id": "create_dataflow_pipeline:split"
      },
      "source": [
        "### Create and execute the pipeline job\n",
        "\n",
        "In this example, the `DataflowPythonJobOp` component takes the following parameters:\n",
        "\n",
        "- `project_id`: The project ID.\n",
        "- `location`: The region.\n",
        "- `python_module_path`: The Cloud Storage location of the Apache Beam pipeline.\n",
        "- `temp_location`: The Cloud Storage temporary file workspace for the Apache Beam pipeline.\n",
        "- `requirements_file_path`: The required Python modules to install.\n",
        "- `args`: The arguments to pass to the Apache Beam pipeline.\n",
        "\n",
        "Learn more about [Google Cloud Pipeline Component for Dataflow](https://google-cloud-pipeline-components.readthedocs.io/en/google-cloud-pipeline-components-0.2.0/google_cloud_pipeline_components.experimental.dataflow.html)\n",
        "\n",
        "Additional, you add `--runner=DataflowRunner` to the input args, to tell the component to use Dataflow instead of DirectRunner for the Apache Beam job."
      ]
    },
    {
      "cell_type": "code",
      "execution_count": null,
      "metadata": {
        "id": "create_dataflow_pipeline:split"
      },
      "outputs": [],
      "source": [
        "PIPELINE_ROOT = \"{}/pipeline_root/dataflow_split\".format(BUCKET_URI)\n",
        "\n",
        "\n",
        "@dsl.pipeline(name=\"dataflow-split\", description=\"Dataflow split dataset\")\n",
        "def pipeline(\n",
        "    python_file_path: str = GCS_SPLIT_PY,\n",
        "    project_id: str = PROJECT_ID,\n",
        "    location: str = REGION,\n",
        "    staging_dir: str = PIPELINE_ROOT,\n",
        "    args: list = [\n",
        "        \"--bucket\",\n",
        "        BUCKET_URI,\n",
        "        \"--bq_table\",\n",
        "        BQ_TABLE,\n",
        "        \"--runner\",\n",
        "        \"DataflowRunner\",\n",
        "        \"--setup_file\",\n",
        "        GCS_SETUP_PY,\n",
        "    ],\n",
        "    requirements_file_path: str = GCS_REQUIREMENTS_TXT,\n",
        "):\n",
        "    # DataflowPythonJobOp.component_spec.implementation.container.image = \"gcr.io/ml-pipeline/google-cloud-pipeline-components:v0.2.0_dataflow_logs_fix\"\n",
        "    dataflow_python_op = DataflowPythonJobOp(\n",
        "        project=project_id,\n",
        "        location=location,\n",
        "        python_module_path=python_file_path,\n",
        "        temp_location=staging_dir,\n",
        "        requirements_file_path=requirements_file_path,\n",
        "        args=args,\n",
        "    )\n",
        "\n",
        "    _ = WaitGcpResourcesOp(gcp_resources=dataflow_python_op.outputs[\"gcp_resources\"])\n",
        "\n",
        "\n",
        "compiler.Compiler().compile(pipeline_func=pipeline, package_path=\"dataflow_split.json\")\n",
        "\n",
        "pipeline = aiplatform.PipelineJob(\n",
        "    display_name=\"dataflow_split\",\n",
        "    template_path=\"dataflow_split.json\",\n",
        "    pipeline_root=PIPELINE_ROOT,\n",
        "    enable_caching=False,\n",
        ")\n",
        "\n",
        "pipeline.run()\n",
        "\n",
        "! gsutil ls {BUCKET_URI}/exported_data\n",
        "\n",
        "! rm -f dataflow_split.json split.py requirements.txt"
      ]
    },
    {
      "cell_type": "markdown",
      "metadata": {
        "id": "delete_pipeline"
      },
      "source": [
        "### Delete the pipeline job\n",
        "\n",
        "After a pipeline job is completed, you can delete the pipeline job with the method `delete()`.  Prior to completion, a pipeline job can be canceled with the method `cancel()`."
      ]
    },
    {
      "cell_type": "code",
      "execution_count": null,
      "metadata": {
        "id": "delete_pipeline"
      },
      "outputs": [],
      "source": [
        "pipeline.delete()"
      ]
    },
    {
      "cell_type": "markdown",
      "metadata": {
        "id": "cleanup:mbsdk"
      },
      "source": [
        "# Clean up\n",
        "\n",
        "To clean up all Google Cloud resources used in this project, you can [delete the Google Cloud\n",
        "project](https://cloud.google.com/resource-manager/docs/creating-managing-projects#shutting_down_projects) you used for the tutorial.\n",
        "\n",
        "Otherwise, you can delete the individual resources you created in this tutorial:\n",
        "\n",
        "- Pipeline Job\n",
        "- Cloud Storage Bucket"
      ]
    },
    {
      "cell_type": "code",
      "execution_count": null,
      "metadata": {
        "id": "cleanup:mbsdk"
      },
      "outputs": [],
      "source": [
        "# Warning: Setting this to true will delete everything in your bucket\n",
        "delete_bucket = False\n",
        "\n",
        "if delete_bucket or os.getenv(\"IS_TESTING\"):\n",
        "    ! gsutil rm -r $BUCKET_URI"
      ]
    }
  ],
  "metadata": {
    "colab": {
      "name": "get_started_with_dataflow_pipeline_components.ipynb",
      "toc_visible": true
    },
    "kernelspec": {
      "display_name": "Python 3",
      "name": "python3"
    }
  },
  "nbformat": 4,
  "nbformat_minor": 0
}<|MERGE_RESOLUTION|>--- conflicted
+++ resolved
@@ -70,7 +70,6 @@
     {
       "cell_type": "markdown",
       "metadata": {
-<<<<<<< HEAD
         "id": "dataset:gsod,lrg"
       },
       "source": [
@@ -82,8 +81,6 @@
     {
       "cell_type": "markdown",
       "metadata": {
-=======
->>>>>>> 8db9ce04
         "id": "objective:mlops,stage3,get_started_dataflow_pipeline_components"
       },
       "source": [
